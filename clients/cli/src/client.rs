extern crate clap;
extern crate env_logger;
extern crate json_color;
extern crate reqwest;
extern crate serde_json;

use std::time::Duration;
use std::thread;

use http;
use json_color::Colorizer;
use reqwest::Client;
use serde_json::Value;
use opt::OptionExtension;
use file::load_file;

header! { (UserAgent, "User-Agent") => [String] }
header! { (Accept, "Accept") => [String] }
header! { (ContentType, "Content-Type") => [String] }
header! { (OpunClientId, "Opun-Client-Id") => [String] }
header! { (OpunClientSecret, "Opun-Client-Secret") => [String] }
header! { (Host, "Host") => [String] }

fn opt_to_json(opt: Option<&str>) -> String {
    match opt {
        Some(val) => format!(r#""{}""#, val),
        None => "null".to_string(),
    }
}

fn opt_bool_to_json(opt: bool) -> String {
    match opt {
        true => "true".to_string(),
        false => "false".to_string(),
    }
}

fn opt_nbr_to_json(opt: Option<&str>) -> String {
    match opt {
        Some(val) => format!(r#"{}"#, val),
        None => "null".to_string(),
    }
}

pub struct OtoroshiClient {
    pub client: Client,
    colorizer: Colorizer,
    no_colors: bool,
    pub debug: bool,
    pub host: String,
    pub url: String,
    pub client_id: String,
    pub client_secret: String,
    pub selector: String,
}

impl OtoroshiClient {
    pub fn new(
        tuple: (String, String, String, bool, bool, String, Option<String>),
    ) -> OtoroshiClient {
        OtoroshiClient {
            client: Client::new().unwrap(),
            colorizer: Colorizer::arbitrary(),
            no_colors: tuple.3,
            debug: tuple.4,
            host: tuple.0,
            url: tuple.5,
            client_id: tuple.1,
            client_secret: tuple.2,
            selector: tuple.6.unwrap_or("".to_string()),
        }
    }

    fn output_json(&self, content: String, void_value: Value) -> String {
        let rawjson: Value = serde_json::from_str(content.as_str()).unwrap();
        let json: &Value = rawjson
            .pointer(self.selector.as_str())
            .unwrap_or(&void_value);
        let json_prettyfied_str = serde_json::to_string_pretty(&json).unwrap();
        if self.no_colors {
            println!("{}", json_prettyfied_str);
            json_prettyfied_str
        } else {
            let json_colorized_str = self.colorizer
                .colorize_json_str(json_prettyfied_str.as_str())
                .unwrap();
            println!("{}", json_colorized_str);
            json_colorized_str
        }
    }

    pub fn list_lines(&self) -> String {
        let data = http::fetch_data(self, "/api/lines");
        self.output_json(data, json!([]))
    }

    pub fn count_lines(&self) -> String {
        let data = http::fetch_data(self, "/api/lines");
        self.output_json(self.count_in_array(data), json!({}))
    }

    pub fn list_groups(&self) -> String {
        let data = http::fetch_data(self, "/api/groups");
        self.output_json(data, json!([]))
    }

    pub fn count_groups(&self) -> String {
        let data = http::fetch_data(self, "/api/groups");
        self.output_json(self.count_in_array(data), json!({}))
    }

    pub fn list_services(&self) -> String {
        let data = http::fetch_data(self, "/api/services");
        self.output_json(data, json!([]))
    }

    pub fn count_services(&self) -> String {
        let data = http::fetch_data(self, "/api/services");
        self.output_json(self.count_in_array(data), json!({}))
    }

    pub fn list_api_keys(&self, group_id: &str) -> String {
        let data = http::fetch_data(self, format!("/api/groups/{}/apikeys", group_id).as_str());
        self.output_json(data, json!([]))
    }

    pub fn count_api_keys(&self, group_id: &str) -> String {
        let data = http::fetch_data(self, format!("/api/groups/{}/apikeys", group_id).as_str());
        self.output_json(self.count_in_array(data), json!({}))
    }

    pub fn export(&self) -> String {
        let data = http::fetch_data(self, "/api/otoroshi.json");
        self.output_json(data, json!({}))
    }

    pub fn stats(&self, tail: bool) -> String {
        if tail {
            loop {
                let data = http::fetch_data(self, "/api/live");
                print!("{}[2J", 27 as char);
                println!("Otoroshi live stats\n===================\n");
                self.output_json(data, json!({}));
                thread::sleep(Duration::from_millis(5000));
            }
        } else {
            let data = http::fetch_data(self, "/api/live");
            self.output_json(data, json!({}))
        }
    }

    pub fn service_stats(&self, service_id: &str, tail: bool) -> String {
        if tail {
            loop {
                let data = http::fetch_data(self, format!("/api/live/{}", service_id).as_str());
                print!("{}[2J", 27 as char);
                println!("Otoroshi service live stats\n===========================\n");
                self.output_json(data, json!({}));
                thread::sleep(Duration::from_millis(5000));
            }
        } else {
            let data = http::fetch_data(self, format!("/api/live/{}", service_id).as_str());
            self.output_json(data, json!({}))
        }
    }

    pub fn fetch_config(&self) -> String {
        let data = http::fetch_data(self, "/api/globalconfig");
        self.output_json(data, json!({}))
    }

    pub fn update_config(
        &self,
        stream_entity_only: Option<&str>,
        auto_link_to_default_group: Option<&str>,
        limit_concurrent_requests: Option<&str>,
        max_concurrent_requests: Option<&str>,
        max_http10_response_size: Option<&str>,
        use_circuit_breakers: Option<&str>,
        api_read_only: Option<&str>,
        u2f_login_only: Option<&str>,
        throttling_quota: Option<&str>,
        per_ip_throttling_quota: Option<&str>,

        blacklisted_ip: Vec<&str>,
        whitelisted_ip: Vec<&str>,
        alerts_email: Vec<&str>,
        endless_ip: Vec<&str>,

        bo_auth0_client_secret: Option<&str>,
        bo_auth0_client_id: Option<&str>,
        bo_auth0_callback_url: Option<&str>,
        bo_auth0_domain: Option<&str>,
        papps_auth0_client_secret: Option<&str>,
        papps_auth0_client_id: Option<&str>,
        papps_auth0_callback_url: Option<&str>,
        papps_auth0_domain: Option<&str>,
        mailgun_api_key: Option<&str>,
        mailgun_domain: Option<&str>,
        clever_consumer_key: Option<&str>,
        clever_consumer_secret: Option<&str>,
        clever_oauth_token: Option<&str>,
        clever_oauth_secret: Option<&str>,
        clever_oauth_orga_id: Option<&str>,

        statsd_host: Option<&str>,
        statsd_port: Option<&str>,
        statsd_datadog: Option<&str>,
    ) -> String {
        let mut updates: Vec<String> = Vec::new();
        stream_entity_only.m_foreach(|stream_entity_only| {
            updates.push(format!(
                r#"{{ "op": "replace", "path": "/streamEntityOnly", "value": {} }}"#,
                stream_entity_only
            ))
        });
        auto_link_to_default_group.m_foreach(|auto_link_to_default_group| {
            updates.push(format!(
                r#"{{ "op": "replace", "path": "/autoLinkToDefaultGroup", "value": {} }}"#,
                auto_link_to_default_group
            ))
        });
        limit_concurrent_requests.m_foreach(|limit_concurrent_requests| {
            updates.push(format!(
                r#"{{ "op": "replace", "path": "/limitConcurrentRequests", "value": {} }}"#,
                limit_concurrent_requests
            ))
        });
        max_concurrent_requests.m_foreach(|max_concurrent_requests| {
            updates.push(format!(
                r#"{{ "op": "replace", "path": "/maxConcurrentRequests", "value": {} }}"#,
                max_concurrent_requests
            ))
        });
        max_http10_response_size.m_foreach(|max_http10_response_size| {
            updates.push(format!(
                r#"{{ "op": "replace", "path": "/maxHttp10ResponseSize", "value": {} }}"#,
                max_http10_response_size
            ))
        });
        use_circuit_breakers.m_foreach(|use_circuit_breakers| {
            updates.push(format!(
                r#"{{ "op": "replace", "path": "/useCircuitBreakers", "value": {} }}"#,
                use_circuit_breakers
            ))
        });
        api_read_only.m_foreach(|api_read_only| {
            updates.push(format!(
                r#"{{ "op": "replace", "path": "/apiReadOnly", "value": {} }}"#,
                api_read_only
            ))
        });
        u2f_login_only.m_foreach(|u2f_login_only| {
            updates.push(format!(
                r#"{{ "op": "replace", "path": "/u2fLoginOnly", "value": {} }}"#,
                u2f_login_only
            ))
        });
        throttling_quota.m_foreach(|throttling_quota| {
            updates.push(format!(
                r#"{{ "op": "replace", "path": "/throttlingQuota", "value": {} }}"#,
                throttling_quota
            ))
        });
        per_ip_throttling_quota.m_foreach(|per_ip_throttling_quota| {
            updates.push(format!(
                r#"{{ "op": "replace", "path": "/perIpThrottlingQuota", "value": {} }}"#,
                per_ip_throttling_quota
            ))
        });
        if !blacklisted_ip.is_empty() {
            let values = blacklisted_ip
                .iter()
                .map(|ip| format!(r#""{}""#, ip))
                .collect::<Vec<_>>()
                .join(",");
            let array = format!("[{}]", values);
            updates.push(format!(
                r#"{{ "op": "replace", "path": "/ipFiltering/blacklist", "value": {} }}"#,
                array
            ));
        }
        if !whitelisted_ip.is_empty() {
            let values = whitelisted_ip
                .iter()
                .map(|ip| format!(r#""{}""#, ip))
                .collect::<Vec<_>>()
                .join(",");
            let array = format!("[{}]", values);
            updates.push(format!(
                r#"{{ "op": "replace", "path": "/ipFiltering/whitelist", "value": {} }}"#,
                array
            ));
        }
        if !alerts_email.is_empty() {
            let values = alerts_email
                .iter()
                .map(|ip| format!(r#""{}""#, ip))
                .collect::<Vec<_>>()
                .join(",");
            let array = format!("[{}]", values);
            updates.push(format!(
                r#"{{ "op": "replace", "path": "/alertsEmails", "value": {} }}"#,
                array
            ));
        }
        if !endless_ip.is_empty() {
            let values = endless_ip
                .iter()
                .map(|ip| format!(r#""{}""#, ip))
                .collect::<Vec<_>>()
                .join(",");
            let array = format!("[{}]", values);
            updates.push(format!(
                r#"{{ "op": "replace", "path": "/endlessIpAddresses", "value": {} }}"#,
                array
            ));
        }

        bo_auth0_client_secret.m_foreach(|bo_auth0_client_secret| {
            updates.push(format!(
                r#"{{ "op": "replace", "path": "/backofficeAuth0Config/secret", "value": "{}" }}"#,
                bo_auth0_client_secret
            ))
        });
        bo_auth0_client_id.m_foreach(|bo_auth0_client_id| {
            updates.push(format!(
                r#"{{"op":"replace","path":"/backofficeAuth0Config/clientId","value":"{}"}}"#,
                bo_auth0_client_id
            ))
        });
        bo_auth0_callback_url.m_foreach(|bo_auth0_callback_url| {
            updates.push(format!(
                r#"{{"op":"replace","path":"/backofficeAuth0Config/callbackURL","value":"{}"}}"#,
                bo_auth0_callback_url
            ))
        });
        bo_auth0_domain.m_foreach(|bo_auth0_domain| {
            updates.push(format!(
                r#"{{ "op": "replace", "path": "/backofficeAuth0Config/domain", "value": "{}" }}"#,
                bo_auth0_domain
            ))
        });
        papps_auth0_client_secret.m_foreach(|papps_auth0_client_secret| {
            updates.push(format!(
                r#"{{ "op": "replace", "path": "/privateAppsAuth0Config/secret", "value": "{}" }}"#,
                papps_auth0_client_secret
            ))
        });
        papps_auth0_client_id.m_foreach(|papps_auth0_client_id| {
            updates.push(format!(
                r#"{{"op":"replace","path":"/privateAppsAuth0Config/clientId","value":"{}"}}"#,
                papps_auth0_client_id
            ))
        });
        papps_auth0_callback_url.m_foreach(|papps_auth0_callback_url| {
            updates.push(format!(
                r#"{{"op":"replace","path":"/privateAppsAuth0Config/callbackURL","value":"{}"}}"#,
                papps_auth0_callback_url
            ))
        });
        papps_auth0_domain.m_foreach(|papps_auth0_domain| {
            updates.push(format!(
                r#"{{ "op": "replace", "path": "/privateAppsAuth0Config/domain", "value": "{}" }}"#,
                papps_auth0_domain
            ))
        });
        mailgun_api_key.m_foreach(|mailgun_api_key| {
            updates.push(format!(
                r#"{{ "op": "replace", "path": "/mailGunSettings/apiKey", "value": "{}" }}"#,
                mailgun_api_key
            ))
        });
        mailgun_domain.m_foreach(|mailgun_domain| {
            updates.push(format!(
                r#"{{ "op": "replace", "path": "/mailGunSettings/domain", "value": "{}" }}"#,
                mailgun_domain
            ))
        });
        clever_consumer_key.m_foreach(|clever_consumer_key| {
            updates.push(format!(
                r#"{{ "op": "replace", "path": "/cleverSettings/consumerKey", "value": "{}" }}"#,
                clever_consumer_key
            ))
        });
        clever_consumer_secret.m_foreach(|clever_consumer_secret| {
            updates.push(format!(
                r#"{{ "op": "replace", "path": "/cleverSettings/consumerSecret", "value": "{}" }}"#,
                clever_consumer_secret
            ))
        });
        clever_oauth_token.m_foreach(|clever_oauth_token| {
            updates.push(format!(
                r#"{{ "op": "replace", "path": "/cleverSettings/token", "value": "{}" }}"#,
                clever_oauth_token
            ))
        });
        clever_oauth_secret.m_foreach(|clever_oauth_secret| {
            updates.push(format!(
                r#"{{ "op": "replace", "path": "/cleverSettings/secret", "value": "{}" }}"#,
                clever_oauth_secret
            ))
        });
        clever_oauth_orga_id.m_foreach(|clever_oauth_orga_id| {
            updates.push(format!(
                r#"{{ "op": "replace", "path": "/cleverSettings/orgaId", "value": "{}" }}"#,
                clever_oauth_orga_id
            ))
        });
        statsd_host.m_foreach(|statsd_host| {
            updates.push(format!(
                r#"{{ "op": "replace", "path": "/statsdConfig/host", "value": "{}" }}"#,
                statsd_host
            ))
        });
        statsd_port.m_foreach(|statsd_port| {
            updates.push(format!(
                r#"{{ "op": "replace", "path": "/statsdConfig/port", "value": {} }}"#,
                statsd_port
            ))
        });
        statsd_datadog.m_foreach(|statsd_datadog| {
            updates.push(format!(
                r#"{{ "op": "replace", "path": "/statsdConfig/datadog", "value": {} }}"#,
                statsd_datadog
            ))
        });

        let update_body = format!(r#"[{}]"#, updates.join(","));
        let data = http::patch_resource(self, "/api/globalconfig", update_body);
        self.output_json(data, json!({}))
    }

    pub fn fetch_group(&self, group_id: &str) -> String {
        let data = http::fetch_data(self, format!("/api/groups/{}", group_id).as_str());
        self.output_json(data, json!({}))
    }

    pub fn fetch_service(&self, service_id: &str) -> String {
        let data = http::fetch_data(self, format!("/api/services/{}", service_id).as_str());
        self.output_json(data, json!({}))
    }

    pub fn list_all_api_keys(&self) -> String {
        let data = http::fetch_data(self, "/api/apikeys");
        self.output_json(data, json!({}))
    }

    pub fn list_services_for_group(&self, group_id: &str) -> String {
        let data = http::fetch_data(self, format!("/api/services?group={}", group_id).as_str());
        self.output_json(data, json!({}))
    }

    pub fn list_services_for_line(&self, line: &str) -> String {
        let data = http::fetch_data(self, format!("/api/services?env={}", line).as_str());
        self.output_json(data, json!({}))
    }

    pub fn delete_api_key(&self, api_key_id: &str, group_id: &str) -> String {
        let data = http::delete_resource(
            self,
            format!("/api/groups/{}/apikeys/{}", group_id, api_key_id).as_str(),
        );
        self.output_json(data, json!({}))
    }

    pub fn delete_group(&self, group_id: &str) -> String {
        let data = http::delete_resource(self, format!("/api/groups/{}", group_id).as_str());
        self.output_json(data, json!({}))
    }

    pub fn delete_service(&self, service_id: &str) -> String {
        let data = http::delete_resource(self, format!("/api/services/{}", service_id).as_str());
        self.output_json(data, json!({}))
    }

    pub fn add_target_to_service(&self, service_id: &str, target: &str) -> String {
        let data = http::post_resource(
            self,
            format!("/api/services/{}/targets", service_id).as_str(),
            format!(r#"{{"target":"{}"}}"#, target),
        );
        self.output_json(data, json!({}))
    }

    pub fn rem_target_from_service(&self, service_id: &str, target: &str) -> String {
        let data = http::delete_resource_with_body(
            self,
            format!("/api/services/{}/targets", service_id).as_str(),
            format!(r#"{{"target":"{}"}}"#, target),
        );
        self.output_json(data, json!({}))
    }

    pub fn import_datastore(&self, from: &str) -> String {
        let file_content = load_file(from).unwrap();
        let data = http::post_resource(self, "/api/otoroshi.json", file_content);
        self.output_json(data, json!({}))
    }

    pub fn create_group(&self, group_id: Option<&str>, name: &str, description: &str) -> String {
        let mut fields: Vec<String> = Vec::new();
        group_id.m_foreach(|group_id| fields.push(format!(r#""id":"{}""#, group_id)));
        fields.push(format!(r#""name":"{}""#, name));
        fields.push(format!(r#""description":"{}""#, description));
        let body = format!(r#"{{{}}}"#, fields.join(","));
        let data = http::post_resource(self, "/api/groups", body);
        self.output_json(data, json!({}))
    }

    pub fn update_group(
        &self,
        group_id: &str,
        name: Option<&str>,
        description: Option<&str>,
    ) -> String {
        let mut fields: Vec<String> = Vec::new();
        fields.push(format!(r#""id":"{}""#, group_id));
        name.m_foreach(|name| fields.push(format!(r#""name":"{}""#, name)));
        description
            .m_foreach(|description| fields.push(format!(r#""description":"{}""#, description)));
        let body = format!(r#"{{{}}}"#, fields.join(","));
        let data = http::put_resource(self, format!("/api/groups/{}", group_id).as_str(), body);
        self.output_json(data, json!({}))
    }

    pub fn create_api_key(
        &self,
        id: Option<&str>,
        secret: Option<&str>,
        group: &str,
        name: &str,
        not_enabled: bool,
        throttling_quota: Option<&str>,
        daily_quota: Option<&str>,
        monthly_quota: Option<&str>,
    ) -> String {
        let mut fields: Vec<String> = Vec::new();
        id.m_foreach(|id| fields.push(format!(r#""clientId":"{}""#, id)));
        secret.m_foreach(|secret| fields.push(format!(r#""clientSecret":"{}""#, secret)));
        fields.push(format!(r#""clientName":"{}""#, name));
        fields.push(format!(r#""authorizedGroup":"{}""#, group));
        fields.push(format!(r#""enabled":{}"#, !not_enabled));
        throttling_quota.m_foreach(|throttling_quota| {
            fields.push(format!(r#""throttlingQuota":{}"#, throttling_quota))
        });
<<<<<<< HEAD
        daily_quota.m_foreach(|daily_quota| fields.push(format!(r#""dailyQuota":{}"#, daily_quota)));
=======
        daily_quota
            .m_foreach(|daily_quota| fields.push(format!(r#""dailyQuota":{}"#, daily_quota)));
>>>>>>> 9716db0a
        monthly_quota
            .m_foreach(|monthly_quota| fields.push(format!(r#""monthlyQuota":{}"#, monthly_quota)));
        let body = format!(r#"{{{}}}"#, fields.join(","));
        let data = http::post_resource(
            self,
            format!("/api/groups/{}/apikeys", group).as_str(),
            body,
        );
        self.output_json(data, json!({}))
    }

    pub fn update_api_key(
        &self,
        id: &str,
        secret: Option<&str>,
        group: &str,
        name: Option<&str>,
        enabled: Option<&str>,
        throttling_quota: Option<&str>,
        daily_quota: Option<&str>,
        monthly_quota: Option<&str>,
    ) -> String {
        let mut updates: Vec<String> = Vec::new();
        secret.m_foreach(|secret| {
            updates.push(format!(
                r#"{{ "op": "replace", "path": "/clientSecret", "value": "{}" }}"#,
                secret
            ))
        });
        name.m_foreach(|name| {
            updates.push(format!(
                r#"{{ "op": "replace", "path": "/clientName", "value": "{}" }}"#,
                name
            ))
        });
        enabled.m_foreach(|enabled| {
            updates.push(format!(
                r#"{{ "op": "replace", "path": "/enabled", "value": {} }}"#,
                enabled
            ))
        });
        throttling_quota.m_foreach(|throttling_quota| {
            updates.push(format!(
                r#"{{ "op": "replace", "path": "/throttlingQuota", "value": {} }}"#,
                throttling_quota
            ))
        });
        daily_quota.m_foreach(|daily_quota| {
            updates.push(format!(
                r#"{{ "op": "replace", "path": "/dailyQuota", "value": {} }}"#,
                daily_quota
            ))
        });
        monthly_quota.m_foreach(|monthly_quota| {
            updates.push(format!(
                r#"{{ "op": "replace", "path": "/monthlyQuota", "value": {} }}"#,
                monthly_quota
            ))
        });
        let update_body = format!(r#"[{}]"#, updates.join(","));
        let data = http::patch_resource(
            self,
            format!("/api/groups/{}/apikeys/{}", group, id).as_str(),
            update_body,
        );
        self.output_json(data, json!({}))
    }

    pub fn create_service(
        &self,
        id: Option<&str>,
        group: Option<&str>,
        name: Option<&str>,
        env: Option<&str>,
        domain: Option<&str>,
        subdomain: Option<&str>,
        target: Vec<&str>,
        root: Option<&str>,
        matching_root: Option<&str>,
        not_enabled: bool,
        private_app: bool,
        no_force_https: bool,
        maintenance_mode: bool,
        build_mode: bool,
        enforce_secure_communication: bool,
        sec_com_excluded_patterns: Vec<&str>,
        public_pattern: Vec<&str>,
        private_pattern: Vec<&str>,
        additional_header: Vec<&str>,
        matching_header: Vec<&str>,
        whitelisted_url: Vec<&str>,
        blacklisted_url: Vec<&str>,
        healthcheck_enabled: bool,
        healthcheck_url: Option<&str>,
        no_client_circuit_breaker: bool,
        canary_enabled: Option<&str>,
        canary_traffic: Option<&str>,
        canary_target: Vec<&str>,
        canary_root: Option<&str>,
        client_retries: Option<&str>,
        client_max_errors: Option<&str>,
        client_retry_delay: Option<&str>,
        client_backoff_factor: Option<&str>,
        client_call_timeout: Option<&str>,
        client_global_timeout: Option<&str>,
        client_sample_interval: Option<&str>,
    ) -> String {
        let mut fields: Vec<String> = Vec::new();
        id.m_foreach(|id| fields.push(format!(r#""id":"{}""#, id)));
        group.m_foreach(|group| fields.push(format!(r#""groupId":"{}""#, group)));
        name.m_foreach(|name| fields.push(format!(r#""name":"{}""#, name)));
        env.m_foreach(|env| fields.push(format!(r#""env":"{}""#, env)));
        domain.m_foreach(|domain| fields.push(format!(r#""domain":"{}""#, domain)));
        subdomain.m_foreach(|subdomain| fields.push(format!(r#""subdomain":"{}""#, subdomain)));
        if !target.is_empty() {
            let values = target
                .iter()
                .map(|pattern| {
                    let parts: Vec<&str> = pattern.split("://").collect();
                    let scheme: String = parts[0].to_string();
                    let host: String = parts[1].to_string();
                    format!(r#"{{ "scheme":"{}", "host":"{}"}}"#, scheme, host)
                })
                .collect::<Vec<_>>()
                .join(",");
            let array = format!("[{}]", values);
            fields.push(format!(r#""targets":{}"#, array))
        }
        root.m_foreach(|root| fields.push(format!(r#""root":"{}""#, root)));
        matching_root.m_foreach(|matching_root| {
            fields.push(format!(r#""matching_root":"{}""#, matching_root))
        });
        fields.push(format!(r#""enabled":{}"#, !not_enabled));
        fields.push(format!(r#""privateApp":{}"#, private_app));
        fields.push(format!(r#""forceHttps":{}"#, !no_force_https));
        fields.push(format!(r#""maintenanceMode":{}"#, maintenance_mode));
        fields.push(format!(r#""buildMode":{}"#, build_mode));
        fields.push(format!(
            r#""enforceSecureCommunication":{}"#,
            enforce_secure_communication
        ));
        if !sec_com_excluded_patterns.is_empty() {
            let values = sec_com_excluded_patterns
                .iter()
                .map(|pattern| format!(r#""{}""#, pattern))
                .collect::<Vec<_>>()
                .join(",");
            let array = format!("[{}]", values);
            fields.push(format!(r#""secComExcludedPatterns": {}"#, array));
        }
        if !public_pattern.is_empty() {
            let values = public_pattern
                .iter()
                .map(|pattern| format!(r#""{}""#, pattern))
                .collect::<Vec<_>>()
                .join(",");
            let array = format!("[{}]", values);
            fields.push(format!(r#""publicPatterns": {}"#, array));
        }
        if !private_pattern.is_empty() {
            let values = private_pattern
                .iter()
                .map(|pattern| format!(r#""{}""#, pattern))
                .collect::<Vec<_>>()
                .join(",");
            let array = format!("[{}]", values);
            fields.push(format!(r#""privatePatterns":{}"#, array));
        }
        if !additional_header.is_empty() {
            let values = additional_header
                .iter()
                .map(|pattern| {
                    let parts: Vec<&str> = pattern.split(":").collect();
                    let key: String = parts[0].to_string();
                    let value: String = parts[1].to_string();
                    format!(r#""{}":"{}""#, key, value)
                })
                .collect::<Vec<_>>()
                .join(",");
            let array = format!("{{{}}}", values);
            fields.push(format!(r#""additionalHeaders": {} }}"#, array));
        }
        if !matching_header.is_empty() {
            let values = matching_header
                .iter()
                .map(|pattern| {
                    let parts: Vec<&str> = pattern.split(":").collect();
                    let key: String = parts[0].to_string();
                    let value: String = parts[1].to_string();
                    format!(r#""{}":"{}""#, key, value)
                })
                .collect::<Vec<_>>()
                .join(",");
            let array = format!("{{{}}}", values);
            fields.push(format!(r#""matchingHeaders": {}"#, array));
        }

        let mut client_config: Vec<String> = Vec::new();

        client_retries.m_foreach(|client_retries| {
            client_config.push(format!(r#""retries":{}"#, client_retries))
        });
        client_config.push(format!(
            r#""useCircuitBreaker":{}"#,
            !no_client_circuit_breaker
        ));
        client_max_errors.m_foreach(|client_max_errors| {
            client_config.push(format!(r#""maxErrors":{}"#, client_max_errors))
        });
        client_retry_delay.m_foreach(|client_retry_delay| {
            client_config.push(format!(r#""retryInitialDelay":{}"#, client_retry_delay))
        });
        client_backoff_factor.m_foreach(|client_backoff_factor| {
            client_config.push(format!(r#""backoffFactor":{}"#, client_backoff_factor))
        });
        client_call_timeout.m_foreach(|client_call_timeout| {
            client_config.push(format!(r#""callTimeout":{}"#, client_call_timeout))
        });
        client_global_timeout.m_foreach(|client_global_timeout| {
            client_config.push(format!(r#""globalTimeout":{}"#, client_global_timeout))
        });
        client_sample_interval.m_foreach(|client_sample_interval| {
            client_config.push(format!(r#""sampleInterval":{}"#, client_sample_interval))
        });

        fields.push(format!(
            r#""clientConfig": {{{}}}"#,
            client_config.join(",")
        ));

        let mut canary_config: Vec<String> = Vec::new();

        canary_enabled.m_foreach(|canary_enabled| {
            canary_config.push(format!(r#""enabled":{}"#, canary_enabled))
        });
        canary_traffic.m_foreach(|canary_traffic| {
            canary_config.push(format!(r#""traffic":{}"#, canary_traffic))
        });
        canary_root
            .m_foreach(|canary_root| canary_config.push(format!(r#""root":"{}""#, canary_root)));

        if !canary_target.is_empty() {
            let values = canary_target
                .iter()
                .map(|pattern| {
                    let parts: Vec<&str> = pattern.split("://").collect();
                    let scheme: String = parts[0].to_string();
                    let host: String = parts[1].to_string();
                    format!(r#"{{ "scheme":"{}", "host":"{}"}}"#, scheme, host)
                })
                .collect::<Vec<_>>()
                .join(",");
            let array = format!("[{}]", values);
            canary_config.push(format!(r#""targets":{}"#, array))
        }

        fields.push(format!(r#""canary": {{{}}}"#, canary_config.join(",")));

        let mut filtering_config: Vec<String> = Vec::new();

        if !whitelisted_url.is_empty() {
            let values = whitelisted_url
                .iter()
                .map(|pattern| format!(r#""{}""#, pattern))
                .collect::<Vec<_>>()
                .join(",");
            let array = format!("[{}]", values);
            filtering_config.push(format!(r#""whitelist":{}"#, array))
        }

        if !blacklisted_url.is_empty() {
            let values = blacklisted_url
                .iter()
                .map(|pattern| format!(r#""{}""#, pattern))
                .collect::<Vec<_>>()
                .join(",");
            let array = format!("[{}]", values);
            filtering_config.push(format!(r#""blacklist":{}"#, array))
        }

        fields.push(format!(
            r#""ipFiltering": {{{}}}"#,
            filtering_config.join(",")
        ));

        if healthcheck_enabled && healthcheck_url.m_is_defined() {
            fields.push(format!(
                r#""healthCheck": {{ "enabled":{}, "url":"{}" }}"#,
                healthcheck_enabled,
                healthcheck_url.m_get()
            ));
        }
        let body = format!(r#"{{{}}}"#, fields.join(","));
        // println!("{}", body);
        let data = http::post_resource(self, "/api/services", body);
        self.output_json(data, json!({}))
    }

    pub fn update_service(
        &self,
        id: &str,
        group: Option<&str>,
        name: Option<&str>,
        env: Option<&str>,
        domain: Option<&str>,
        subdomain: Option<&str>,
        target: Vec<&str>,
        root: Option<&str>,
        matching_root: Option<&str>,
        enabled: Option<&str>,
        private_app: Option<&str>,
        force_https: Option<&str>,
        maintenance_mode: Option<&str>,
        build_mode: Option<&str>,
        enforce_secure_communication: Option<&str>,
        sec_com_excluded_patterns: Vec<&str>,
        public_pattern: Vec<&str>,
        private_pattern: Vec<&str>,
        additional_header: Vec<&str>,
        matching_header: Vec<&str>,
        whitelisted_url: Vec<&str>,
        blacklisted_url: Vec<&str>,
        healthcheck_enabled: Option<&str>,
        healthcheck_url: Option<&str>,
        canary_enabled: Option<&str>,
        canary_traffic: Option<&str>,
        canary_target: Vec<&str>,
        canary_root: Option<&str>,
        client_circuit_breaker: Option<&str>,
        client_retries: Option<&str>,
        client_max_errors: Option<&str>,
        client_retry_delay: Option<&str>,
        client_backoff_factor: Option<&str>,
        client_call_timeout: Option<&str>,
        client_global_timeout: Option<&str>,
        client_sample_interval: Option<&str>,
    ) -> String {
        let mut updates: Vec<String> = Vec::new();
        group.m_foreach(|group| {
            updates.push(format!(
                r#"{{ "op": "replace", "path": "/groupId", "value": "{}" }}"#,
                group
            ))
        });
        name.m_foreach(|name| {
            updates.push(format!(
                r#"{{ "op": "replace", "path": "/name", "value": "{}" }}"#,
                name
            ))
        });
        env.m_foreach(|env| {
            updates.push(format!(
                r#"{{ "op": "replace", "path": "/env", "value": "{}" }}"#,
                env
            ))
        });
        domain.m_foreach(|domain| {
            updates.push(format!(
                r#"{{ "op": "replace", "path": "/domain", "value": "{}" }}"#,
                domain
            ))
        });
        subdomain.m_foreach(|subdomain| {
            updates.push(format!(
                r#"{{ "op": "replace", "path": "/subdomain", "value": "{}" }}"#,
                subdomain
            ))
        });
        if !target.is_empty() {
            let values = target
                .iter()
                .map(|pattern| {
                    let parts: Vec<&str> = pattern.split("://").collect();
                    let scheme: String = parts[0].to_string();
                    let host: String = parts[1].to_string();
                    format!(r#"{{ "scheme":"{}", "host":"{}"}}""#, scheme, host)
                })
                .collect::<Vec<_>>()
                .join(",");
            let array = format!("[{}]", values);
            updates.push(format!(
                r#"{{ "op": "replace", "path": "/targets", "value": {} }}"#,
                array
            ));
        }
        root.m_foreach(|root| {
            updates.push(format!(
                r#"{{ "op": "replace", "path": "/root", "value": "{}" }}"#,
                root
            ))
        });
        matching_root.m_foreach(|matching_root| {
            updates.push(format!(
                r#"{{ "op": "replace", "path": "/matching_root", "value": "{}" }}"#,
                matching_root
            ))
        });
        enabled.m_foreach(|enabled| {
            updates.push(format!(
                r#"{{ "op": "replace", "path": "/enabled", "value": {} }}"#,
                enabled
            ))
        });
        private_app.m_foreach(|private_app| {
            updates.push(format!(
                r#"{{ "op": "replace", "path": "/privateApp", "value": {} }}"#,
                private_app
            ))
        });
        force_https.m_foreach(|force_https| {
            updates.push(format!(
                r#"{{ "op": "replace", "path": "/forceHttps", "value": {} }}"#,
                force_https
            ))
        });
        maintenance_mode.m_foreach(|maintenance_mode| {
            updates.push(format!(
                r#"{{ "op": "replace", "path": "/maintenanceMode", "value": {} }}"#,
                maintenance_mode
            ))
        });
        build_mode.m_foreach(|build_mode| {
            updates.push(format!(
                r#"{{ "op": "replace", "path": "/buildMode", "value": {} }}"#,
                build_mode
            ))
        });
        enforce_secure_communication.m_foreach(|enforce_secure_communication| {
            updates.push(format!(
                r#"{{ "op": "replace", "path": "/enforceSecureCommunication", "value": "{}" }}"#,
                enforce_secure_communication
            ))
        });
        if !sec_com_excluded_patterns.is_empty() {
            let values = sec_com_excluded_patterns
                .iter()
                .map(|pattern| format!(r#""{}""#, pattern))
                .collect::<Vec<_>>()
                .join(",");
            let array = format!("[{}]", values);
            updates.push(format!(
                r#"{{ "op": "replace", "path": "/secComExcludedPatterns", "value": {} }}"#,
                array
            ));
        }
        if !public_pattern.is_empty() {
            let values = public_pattern
                .iter()
                .map(|pattern| format!(r#""{}""#, pattern))
                .collect::<Vec<_>>()
                .join(",");
            let array = format!("[{}]", values);
            updates.push(format!(
                r#"{{ "op": "replace", "path": "/publicPatterns", "value": {} }}"#,
                array
            ));
        }
        if !private_pattern.is_empty() {
            let values = private_pattern
                .iter()
                .map(|pattern| format!(r#""{}""#, pattern))
                .collect::<Vec<_>>()
                .join(",");
            let array = format!("[{}]", values);
            updates.push(format!(
                r#"{{ "op": "replace", "path": "/privatePatterns", "value": {} }}"#,
                array
            ));
        }
        if !additional_header.is_empty() {
            let values = additional_header
                .iter()
                .map(|pattern| {
                    let parts: Vec<&str> = pattern.split(":").collect();
                    let key: String = parts[0].to_string();
                    let value: String = parts[1].to_string();
                    format!(r#""{}":"{}""#, key, value)
                })
                .collect::<Vec<_>>()
                .join(",");
            let array = format!("{{{}}}", values);
            updates.push(format!(
                r#"{{ "op": "replace", "path": "/additionalHeaders", "value": {} }}"#,
                array
            ));
        }
        if !matching_header.is_empty() {
            let values = matching_header
                .iter()
                .map(|pattern| {
                    let parts: Vec<&str> = pattern.split(":").collect();
                    let key: String = parts[0].to_string();
                    let value: String = parts[1].to_string();
                    format!(r#""{}":"{}""#, key, value)
                })
                .collect::<Vec<_>>()
                .join(",");
            let array = format!("{{{}}}", values);
            updates.push(format!(
                r#"{{ "op": "replace", "path": "/matchingHeaders", "value": {} }}"#,
                array
            ));
        }
        if !whitelisted_url.is_empty() {
            let values = whitelisted_url
                .iter()
                .map(|pattern| format!(r#""{}""#, pattern))
                .collect::<Vec<_>>()
                .join(",");
            let array = format!("[{}]", values);
            updates.push(format!(
                r#"{{ "op": "replace", "path": "/ipFiltering/whitelist", "value": {} }}"#,
                array
            ));
        }
        if !blacklisted_url.is_empty() {
            let values = blacklisted_url
                .iter()
                .map(|pattern| format!(r#""{}""#, pattern))
                .collect::<Vec<_>>()
                .join(",");
            let array = format!("[{}]", values);
            updates.push(format!(
                r#"{{ "op": "replace", "path": "/ipFiltering/blacklist", "value": {} }}"#,
                array
            ));
        }
        healthcheck_enabled.m_foreach(|healthcheck_enabled| {
            updates.push(format!(
                r#"{{ "op": "replace", "path": "/healthCheck/enabled", "value": {} }}"#,
                healthcheck_enabled
            ))
        });
        healthcheck_url.m_foreach(|healthcheck_url| {
            updates.push(format!(
                r#"{{ "op": "replace", "path": "/healthCheck/url", "value": "{}" }}"#,
                healthcheck_url
            ))
        });

        canary_enabled.m_foreach(|canary_enabled| {
            updates.push(format!(
                r#"{{ "op": "replace", "path": "/canary/enabled", "value": {} }}"#,
                canary_enabled
            ))
        });
        canary_traffic.m_foreach(|canary_traffic| {
            updates.push(format!(
                r#"{{ "op": "replace", "path": "/canary/traffic", "value": {} }}"#,
                canary_traffic
            ))
        });
        canary_root.m_foreach(|canary_root| {
            updates.push(format!(
                r#"{{ "op": "replace", "path": "/canary/root", "value": "{}" }}"#,
                canary_root
            ))
        });
        if !canary_target.is_empty() {
            let values = canary_target
                .iter()
                .map(|pattern| {
                    let parts: Vec<&str> = pattern.split("://").collect();
                    let scheme: String = parts[0].to_string();
                    let host: String = parts[1].to_string();
                    format!(r#"{{ "scheme":"{}", "host":"{}"}}""#, scheme, host)
                })
                .collect::<Vec<_>>()
                .join(",");
            let array = format!("[{}]", values);
            updates.push(format!(
                r#"{{ "op": "replace", "path": "/canary/targets", "value": {} }}"#,
                array
            ));
        }

        client_circuit_breaker.m_foreach(|client_circuit_breaker| {
            updates.push(format!(
                r#"{{ "op": "replace", "path": "/clientConfig/useCircuitBreaker", "value": {} }}"#,
                client_circuit_breaker
            ))
        });
        client_retries.m_foreach(|client_retries| {
            updates.push(format!(
                r#"{{ "op": "replace", "path": "/clientConfig/retries", "value": {} }}"#,
                client_retries
            ))
        });
        client_max_errors.m_foreach(|client_max_errors| {
            updates.push(format!(
                r#"{{ "op": "replace", "path": "/clientConfig/maxErrors", "value": {} }}"#,
                client_max_errors
            ))
        });
        client_retry_delay.m_foreach(|client_retry_delay| {
            updates.push(format!(
                r#"{{ "op": "replace", "path": "/clientConfig/retryInitialDelay", "value": {} }}"#,
                client_retry_delay
            ))
        });
        client_backoff_factor.m_foreach(|client_backoff_factor| {
            updates.push(format!(
                r#"{{ "op": "replace", "path": "/clientConfig/backoffFactor", "value": {} }}"#,
                client_backoff_factor
            ))
        });
        client_call_timeout.m_foreach(|client_call_timeout| {
            updates.push(format!(
                r#"{{ "op": "replace", "path": "/clientConfig/callTimeout", "value": {} }}"#,
                client_call_timeout
            ))
        });
        client_global_timeout.m_foreach(|client_global_timeout| {
            updates.push(format!(
                r#"{{ "op": "replace", "path": "/clientConfig/globalTimeout", "value": {} }}"#,
                client_global_timeout
            ))
        });
        client_sample_interval.m_foreach(|client_sample_interval| {
            updates.push(format!(
                r#"{{ "op": "replace", "path": "/clientConfig/sampleInterval", "value": {} }}"#,
                client_sample_interval
            ))
        });
        let update_body = format!(r#"[{}]"#, updates.join(","));
        let data =
            http::patch_resource(self, format!("/api/services/{}", id).as_str(), update_body);
        self.output_json(data, json!({}))
    }

    fn count_in_array(&self, data: String) -> String {
        let json: Value = serde_json::from_str(data.as_str()).unwrap();
        let len = json.as_array().unwrap().len();
        format!(r#"{{"count":{}}}"#, len)
    }
}<|MERGE_RESOLUTION|>--- conflicted
+++ resolved
@@ -544,12 +544,8 @@
         throttling_quota.m_foreach(|throttling_quota| {
             fields.push(format!(r#""throttlingQuota":{}"#, throttling_quota))
         });
-<<<<<<< HEAD
-        daily_quota.m_foreach(|daily_quota| fields.push(format!(r#""dailyQuota":{}"#, daily_quota)));
-=======
         daily_quota
             .m_foreach(|daily_quota| fields.push(format!(r#""dailyQuota":{}"#, daily_quota)));
->>>>>>> 9716db0a
         monthly_quota
             .m_foreach(|monthly_quota| fields.push(format!(r#""monthlyQuota":{}"#, monthly_quota)));
         let body = format!(r#"{{{}}}"#, fields.join(","));

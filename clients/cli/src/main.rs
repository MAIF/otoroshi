--- conflicted
+++ resolved
@@ -154,11 +154,7 @@
     }.unwrap();
 
     let app = App::new("otoroshicli")
-<<<<<<< HEAD
-        .version("1.0.2")
-=======
         .version("1.0.3")
->>>>>>> 66a04d45
         .author("Mathieu ANCELIN <mathieu.ancelin@gmail.com>")
         .about(
             r#"   ____  __________  ____  ____  _____ __  ______     ________    ____

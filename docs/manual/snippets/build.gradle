
dependencies {
<<<<<<< HEAD
  compile group: 'fr.maif', name: 'otoroshi_2.12', version: '16.8.0'
  compile group: 'fr.maif', name: 'otoroshi_2.12', version: '16.8.0', classifier 'assets'
=======
  compile group: 'fr.maif', name: 'otoroshi_2.12', version: '16.9.0'
  compile group: 'fr.maif', name: 'otoroshi_2.12', version: '16.9.0', classifier 'assets'
>>>>>>> 88b5f7c0
}<|MERGE_RESOLUTION|>--- conflicted
+++ resolved
@@ -1,10 +1,5 @@
 
 dependencies {
-<<<<<<< HEAD
-  compile group: 'fr.maif', name: 'otoroshi_2.12', version: '16.8.0'
-  compile group: 'fr.maif', name: 'otoroshi_2.12', version: '16.8.0', classifier 'assets'
-=======
   compile group: 'fr.maif', name: 'otoroshi_2.12', version: '16.9.0'
   compile group: 'fr.maif', name: 'otoroshi_2.12', version: '16.9.0', classifier 'assets'
->>>>>>> 88b5f7c0
 }
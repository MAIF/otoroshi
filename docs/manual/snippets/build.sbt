--- conflicted
+++ resolved
@@ -1,7 +1,2 @@
-<<<<<<< HEAD
-libraryDependencies += "fr.maif" %% "otoroshi" % "16.8.0"
-libraryDependencies += "fr.maif" %% "otoroshi" % "16.8.0" classifier "assets"
-=======
 libraryDependencies += "fr.maif" %% "otoroshi" % "16.9.0"
-libraryDependencies += "fr.maif" %% "otoroshi" % "16.9.0" classifier "assets"
->>>>>>> 88b5f7c0
+libraryDependencies += "fr.maif" %% "otoroshi" % "16.9.0" classifier "assets"
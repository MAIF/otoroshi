# Secure an app with Auth0

### Cover by this tutorial
- [Before you start](#before-you-start)
- [Configure an Auth0 client](#configure-an-auth0-client)
- [Create an Auth0 provider module](#create-an-auth0-provider-module)
- [Connect to Otoroshi with Auth0 authentication](#connect-to-otoroshi-with-keycloak-authentication)
- [Testing your configuration](#testing-your-configuration)
- [Secure an app with Auth0 authentication](#secure-an-app-with-keycloak-authentication)

@@@ warning
TODO - schema
@@@

### Download Otoroshi

Let's start by downloading the latest Otoroshi
```sh
curl -L -o otoroshi.jar 'https://github.com/MAIF/otoroshi/releases/download/v1.5.0-dev/otoroshi.jar'
```

By default, Otoroshi starts with domain `oto.tools` that targets `127.0.0.1`

<<<<<<< HEAD
Let's start by downloading the latest Otoroshi
```sh
curl -L -o otoroshi.jar 'https://github.com/MAIF/otoroshi/releases/download/v1.5.0-dev/otoroshi.jar'
```

By default, Otoroshi starts with domain `oto.tools` that targets `127.0.0.1`

=======
>>>>>>> c6d7c881
Run Otoroshi
```sh
java -Dapp.adminPassword=password -Dhttp.port=9999 -Dhttps.port=9998 -jar otoroshi.jar 
```
<<<<<<< HEAD

Log to Otoroshi at http://otoroshi.oto.tools:9999/ with `admin@otoroshi.io/password`

Then create a simple service (@ref[instructions are available here](./secure-with-apikey.md#about-the-downstream-example-service))
=======

### Before you start

Log to Otoroshi at http://otoroshi.oto.tools:9999/ with `admin@otoroshi.io/password`

Then create a simple service (@ref:[instructions are available here](./secure-with-apikey.md#about-the-downstream-example-service))
>>>>>>> c6d7c881

### Configure an Auth0 client

The first step of this tutorial is to setup an Auth0 application with the information of the instance of our Otoroshi.

Navigate to *https://manage.auth0.com/* (create an account if it's not already done). 

Let's create an application when clicking on the `Applications` button on the sidebar. Then click on the `Create application` button on the right top.

1. Choose `Regular Web Applications` as `Application type`
2. Then set for example `otoroshi-client` as `Name`, and confirm the creation
3. Jump to the `Settings` tab
4. Scroll to the `Application URLs` section and add the following url as `Allowed Callback URLs` : `http://otoroshi.oto.tools:9999/backoffice/auth0/callback`
5. Set `https://otoroshi.oto.tools:9999/` as `Allowed Logout URLs`
6. Set `https://otoroshi.oto.tools:9999` as `Allowed Web Origins` 
7. Save changes at the bottom of the page.

Once done, we have a full setup, with a client ID and secret at the top of the page, which authorize our Otoroshi and redirect the user to the callback url when it will connect to Auth0.

### Create an Auth0 provider module

Let's back to Otoroshi to create an authentication module with `OAuth2 / OIDC provider` as `type`.

1. Go ahead, and navigate to http://otoroshi.oto.tools:9999
1. Click on the cog icon on the top right
1. Then `Authentication configs` button
1. And add a new configuration when clicking on the `Add item` button
2. Select the `OAuth provider` in the type selector field
3. Then click on `Get from OIDC config` and paste *https://<tenant-name>.<region>.auth0.com/.well-known/openid-configuration*. Replace the tenant name by the name of your tenant (displayed on the left top of auth0 page), and the region of the tenant (`eu` in my case).

Once done, set the `Client ID` and the `Client secret` from your auth0 application. End the configuration with `http://otoroshi.oto.tools:9999/backoffice/auth0/callback` as `Callback URL`.

At the bottom of the page, disable the `secure` button (because we're using http and this configuration avoid to include cookie in an HTTP Request without secure channel, typically HTTPs).

### Connect to Otoroshi with Auth0 authentication

To secure Otoroshi with your Auth0 configuration, we have to register an Authentication configuration as a BackOffice Auth. configuration.

1. Navigate to the *danger zone* (when clicking on the cog on the top right and selecting Danger zone)
2. Scroll to the *BackOffice auth. settings*
3. Select your last Authentication configuration (created in the previous section)
4. Save the global configuration with the button on the top right

#### Testing your configuration

1. Disconnect from your instance
1. Then click on the *Login using third-party* button (or navigate to *http://otoroshi.oto.tools:9999*)
2. Click on `Login using Third-party` button
3. If all is configured, Otoroshi will redirect you to the auth0 server login page
4. Set your account credentials
5. Good works! You're connected to Otoroshi with an Auth0 module.

### Secure an app with Auth0 authentication

With the previous configuration, you can secure any of Otoroshi services with it. 

The first step is to apply a little change on the previous configuration. 

1. Navigate to *http://otoroshi.oto.tools:9999/bo/dashboard/auth-configs*.
2. Create a new auth module configuration with the same values.
3. Replace the `Callback URL` field to `http://privateapps.oto.tools:9999/privateapps/generic/callback` (we changed this value because the redirection of a logged user by a third-party server is cover by an other route by Otoroshi).
4. Disable the `secure` button (because we're using http and this configuration avoid to include cookie in an HTTP Request without secure channel, typically HTTPs)

> Note : a Otoroshi service is call a private app when it is protected by an authentication module.

We can set the authentication module on the service.

1. Navigate to any created service
2. Scroll to `Authentication` section
3. Enable `Enforce user authentication`
4. Select your Authentication config inside the list
5. Enable `Strict mode`
6. Don't forget to save your configuration.
7. Now you can try to call your defined service and see the Auth0 login page appears.

<|MERGE_RESOLUTION|>--- conflicted
+++ resolved
@@ -21,33 +21,14 @@
 
 By default, Otoroshi starts with domain `oto.tools` that targets `127.0.0.1`
 
-<<<<<<< HEAD
-Let's start by downloading the latest Otoroshi
-```sh
-curl -L -o otoroshi.jar 'https://github.com/MAIF/otoroshi/releases/download/v1.5.0-dev/otoroshi.jar'
-```
-
-By default, Otoroshi starts with domain `oto.tools` that targets `127.0.0.1`
-
-=======
->>>>>>> c6d7c881
 Run Otoroshi
 ```sh
 java -Dapp.adminPassword=password -Dhttp.port=9999 -Dhttps.port=9998 -jar otoroshi.jar 
 ```
-<<<<<<< HEAD
 
 Log to Otoroshi at http://otoroshi.oto.tools:9999/ with `admin@otoroshi.io/password`
 
 Then create a simple service (@ref[instructions are available here](./secure-with-apikey.md#about-the-downstream-example-service))
-=======
-
-### Before you start
-
-Log to Otoroshi at http://otoroshi.oto.tools:9999/ with `admin@otoroshi.io/password`
-
-Then create a simple service (@ref:[instructions are available here](./secure-with-apikey.md#about-the-downstream-example-service))
->>>>>>> c6d7c881
 
 ### Configure an Auth0 client
 

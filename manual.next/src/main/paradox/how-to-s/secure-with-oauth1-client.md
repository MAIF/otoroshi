--- conflicted
+++ resolved
@@ -21,14 +21,6 @@
 
 By default, Otoroshi starts with domain `oto.tools` that targets `127.0.0.1`
 
-<<<<<<< HEAD
-Let's start by downloading the latest Otoroshi
-```sh
-curl -L -o otoroshi.jar 'https://github.com/MAIF/otoroshi/releases/download/v1.5.0-dev/otoroshi.jar'
-```
-
-By default, Otoroshi starts with domain `oto.tools` that targets `127.0.0.1`
-
 Run Otoroshi
 ```sh
 java -Dapp.adminPassword=password -Dhttp.port=9999 -Dhttps.port=9998 -jar otoroshi.jar 
@@ -36,18 +28,6 @@
 Log to Otoroshi at http://otoroshi.oto.tools:9999/ with `admin@otoroshi.io/password`
 
 Then create a simple service (@ref[instructions are available here](./secure-with-apikey.md#about-the-downstream-example-service))
-=======
-Run Otoroshi
-```sh
-java -Dapp.adminPassword=password -Dhttp.port=9999 -Dhttps.port=9998 -jar otoroshi.jar 
-```
-
-### Before you start
-
-Log to Otoroshi at http://otoroshi.oto.tools:9999/ with `admin@otoroshi.io/password`
-
-Then create a simple service (@ref:[instructions are available here](./secure-with-apikey.md#about-the-downstream-example-service))
->>>>>>> c6d7c881
 
 ### Running an simple OAuth 1 server
 

package otoroshi.api

import akka.stream.scaladsl.{Framing, Source}
import akka.util.ByteString
import org.apache.commons.lang3.math.NumberUtils
import org.joda.time.DateTime
import otoroshi.actions.{ApiAction, ApiActionContext}
import otoroshi.auth.AuthModuleConfig
import otoroshi.env.Env
import otoroshi.events.{AdminApiEvent, Alerts, Audit}
import otoroshi.models._
import otoroshi.next.models.{NgRoute, NgRouteComposition, StoredNgBackend}
import otoroshi.script.Script
import otoroshi.security.IdGenerator
import otoroshi.ssl.Cert
import otoroshi.tcp.TcpService
import otoroshi.utils.JsonValidator
import otoroshi.utils.controllers.GenericAlert
import otoroshi.utils.gzip.GzipConfig
import otoroshi.utils.json.{JsonOperationsHelper, JsonPatchHelpers}
import otoroshi.utils.syntax.implicits._
import otoroshi.utils.yaml.Yaml
import play.api.http.HttpEntity
import play.api.libs.json._
import play.api.libs.streams.Accumulator
import play.api.mvc._
import play.core.parsers.FormUrlEncodedParser

import scala.concurrent.duration.DurationInt
import scala.concurrent.{ExecutionContext, Future}
import scala.util.{Failure, Success, Try}

case class TweakedGlobalConfig(config: GlobalConfig) extends EntityLocationSupport {
  override def location: EntityLocation         = EntityLocation.default
  override def internalId: String               = config.internalId
  override def json: JsValue                    = config.json
  override def theName: String                  = config.theName
  override def theDescription: String           = config.theDescription
  override def theTags: Seq[String]             = config.theTags
  override def theMetadata: Map[String, String] = config.theMetadata
}

object TweakedGlobalConfig {
  val fmt = new Format[TweakedGlobalConfig] {
    override def writes(o: TweakedGlobalConfig): JsValue             = o.config.json
    override def reads(json: JsValue): JsResult[TweakedGlobalConfig] =
      GlobalConfig._fmt.reads(json).map(c => TweakedGlobalConfig(c))
  }
}

case class ResourceVersion(
    name: String,
    served: Boolean,
    deprecated: Boolean,
    storage: Boolean,
    schema: Option[JsValue] = None
)                                                   {
  def json: JsValue = Json.obj(
    "name"       -> name,
    "served"     -> served,
    "deprecated" -> deprecated,
    "storage"    -> storage,
    "schema"     -> schema
  )

  def jsonWithSchema(kind: String, clazz: Class[_])(implicit env: Env): JsValue = Json.obj(
    "name"       -> name,
    "served"     -> served,
    "deprecated" -> deprecated,
    "storage"    -> storage,
    "schema"     -> finalSchema(kind, clazz)
  )

  def finalSchema(kind: String, clazz: Class[_])(implicit env: Env): JsValue = {
    schema.getOrElse {
      Try(
        Json.parse(
          org.json4s.jackson.JsonMethods.pretty(fi.oph.scalaschema.SchemaFactory.default.createSchema(clazz).toJson)
        )
      ) match {
        case Failure(e) => {
          env.logger.error(s"failing reflection on '${kind}'", e)
          Json.obj("type" -> "object", "description" -> s"A resource of kind ${kind}")
        }
        case Success(s) => s
      }
    }
  }
}
case class Resource(
    kind: String,
    pluralName: String,
    singularName: String,
    group: String,
    version: ResourceVersion,
    access: ResourceAccessApi[_]
)                                                   {
  def json: JsValue = Json.obj(
    "kind"          -> kind,
    "plural_name"   -> pluralName,
    "singular_name" -> singularName,
    "group"         -> group,
    "version"       -> version.json
  )

  def jsonWithSchema(implicit env: Env): JsValue = Json.obj(
    "kind"          -> kind,
    "plural_name"   -> pluralName,
    "singular_name" -> singularName,
    "group"         -> group,
    "version"       -> version.jsonWithSchema(kind, access.clazz)
  )
}
trait ResourceAccessApi[T <: EntityLocationSupport] {

  def clazz: Class[T]
  def format: Format[T]
  def key(id: String): String
  def extractId(value: T): String
  def extractIdJson(value: JsValue): String
  def idFieldName(): String
  def template(version: String, params: Map[String, String]): JsValue = Json.obj()

  def canRead: Boolean
  def canCreate: Boolean
  def canUpdate: Boolean
  def canDelete: Boolean
  def canBulk: Boolean

  def validateToJson(json: JsValue, singularName: String, f: => Either[String, Option[BackOfficeUser]])(implicit
      env: Env
  ): JsResult[JsValue] = {
    def readEntity(): JsResult[JsValue] = format.reads(json) match {
      case e: JsError             => e
      case JsSuccess(value, path) => JsSuccess(value.json, path)
    }
    f match {
      case Left(err)         => JsError(err)
      case Right(None)       => readEntity()
      case Right(Some(user)) => {
        val envValidators: Seq[JsonValidator]  =
          env.adminEntityValidators.getOrElse("all", Seq.empty[JsonValidator]) ++ env.adminEntityValidators
            .getOrElse(singularName.toLowerCase, Seq.empty[JsonValidator])
        val userValidators: Seq[JsonValidator] =
          user.adminEntityValidators.getOrElse("all", Seq.empty[JsonValidator]) ++ user.adminEntityValidators
            .getOrElse(singularName.toLowerCase, Seq.empty[JsonValidator])
        val validators                         = envValidators ++ userValidators
        val failedValidators                   = validators.filterNot(_.validate(json))
        if (failedValidators.isEmpty) {
          readEntity()
        } else {
          val errors = failedValidators.flatMap(_.error)
          if (errors.isEmpty) {
            JsError("entity validation failed")
          } else {
            JsError(errors.mkString(". "))
          }
        }
      }
    }
  }

  def create(version: String, singularName: String, id: Option[String], body: JsValue)(implicit
      ec: ExecutionContext,
      env: Env
  ): Future[Either[JsValue, JsValue]] = {
    val dev   = if (env.isDev) "_dev" else ""
    val resId = id
      .orElse(Try(extractIdJson(body)).toOption)
      .getOrElse(s"${singularName}${dev}_${IdGenerator.uuid}")
    format.reads(body) match {
      case err @ JsError(_)    => Left[JsValue, JsValue](JsError.toJson(err)).vfuture
      case JsSuccess(value, _) => {
        val idKey     = idFieldName()
        val updateKey = if (id.isDefined) "updated_at" else "created_at"
        val finalBody = format
          .writes(value)
          .asObject
          .deepMerge(
            Json.obj(
              idKey      -> resId,
              "metadata" -> Json.obj(updateKey -> DateTime.now().toString())
            )
          )
        env.datastores.rawDataStore
          .set(key(resId), finalBody.stringify.byteString, None)
          .map { _ =>
            Right(finalBody)
          }
      }
    }
  }

  def findAll(version: String)(implicit ec: ExecutionContext, env: Env): Future[Seq[JsValue]] = {
    env.datastores.rawDataStore
      .allMatching(key("*"))
      .map { rawItems =>
        rawItems
          .map { bytestring =>
            val json = bytestring.utf8String.parseJson
            format.reads(json)
          }
          .collect { case JsSuccess(value, _) =>
            value
          }
          // .filter { entity =>
          //   if (namespace == "any") true
          //   else if (namespace == "all") true
          //   else if (namespace == "*") true
          //   else entity.location.tenant.value == namespace
          // }
          .map { entity =>
            //entity.json
            format.writes(entity)
          }
      }
  }

  def deleteAll(version: String, canWrite: JsValue => Boolean)(implicit
      ec: ExecutionContext,
      env: Env
  ): Future[Unit] = {
    env.datastores.rawDataStore
      .allMatching(key("*"))
      .flatMap { rawItems =>
        val keys = rawItems
          .map { bytestring =>
            val json = bytestring.utf8String.parseJson
            format.reads(json)
          }
          .collect { case JsSuccess(value, _) =>
            value
          }
          // .filter { entity =>
          //   if (namespace == "any") true
          //   else if (namespace == "all") true
          //   else if (namespace == "*") true
          //   else entity.location.tenant.value == namespace
          // }
          .filter(e => canWrite(e.json))
          .map { entity =>
            key(entity.theId)
          }
        env.datastores.rawDataStore.del(keys)
      }
      .map(_ => ())
  }

  def deleteOne(version: String, id: String)(implicit
      ec: ExecutionContext,
      env: Env
  ): Future[Unit] = {
    env.datastores.rawDataStore
      .get(key(id))
      .flatMap {
        case Some(rawItem) =>
          val json = rawItem.utf8String.parseJson
          format.reads(json) match {
            case JsSuccess(entity, _) => {
              //  if namespace == "any" || namespace == "all" || namespace == "*" || entity.location.tenant.value == namespace => {
              val k = key(entity.theId)
              env.datastores.rawDataStore.del(Seq(k)).map(_ => ())
            }
            case _                    => ().vfuture
          }
        case None          => ().vfuture
      }
  }

  def deleteMany(version: String, ids: Seq[String])(implicit
      ec: ExecutionContext,
      env: Env
  ): Future[Unit] = {
    if (ids.nonEmpty) {
      env.datastores.rawDataStore.del(ids.map(id => key(id))).map(_ => ())
    } else {
      ().vfuture
    }
  }

  def findOne(version: String, id: String)(implicit
      ec: ExecutionContext,
      env: Env
  ): Future[Option[JsValue]] = {
    env.datastores.rawDataStore
      .get(key(id))
      .map {
        case None       => None
        case Some(item) =>
          val json = item.utf8String.parseJson
          format.reads(json) match {
            case JsSuccess(entity, _) =>
              //if namespace == "any" || namespace == "all" || namespace == "*" || entity.location.tenant.value == namespace =>
              //entity.json.some
              format.writes(entity).some
            case _                    => None
          }
      }
  }

  def allJson(): Seq[JsValue]                = all().map(v => format.writes(v))   //.map(_.json)
  def oneJson(id: String): Option[JsValue]   = one(id).map(v => format.writes(v)) //.map(_.json)
  def updateJson(values: Seq[JsValue]): Unit = update(
    values.map(v => format.reads(v)).collect { case JsSuccess(v, _) => v }
  )
  def all(): Seq[T]
  def one(id: String): Option[T]
  def update(values: Seq[T]): Unit
}

case class GenericResourceAccessApii[T <: EntityLocationSupport](
    format: Format[T],
    clazz: Class[T],
    keyf: String => String,
    extractIdf: T => String,
    extractIdJsonf: JsValue => String,
    idFieldNamef: () => String,
    tmpl: (String, Map[String, String]) => JsValue = (v, p) => Json.obj(),
    canRead: Boolean = true,
    canCreate: Boolean = true,
    canUpdate: Boolean = true,
    canDelete: Boolean = true,
    canBulk: Boolean = true
) extends ResourceAccessApi[T] {
  override def key(id: String): String                                           = keyf.apply(id)
  override def extractId(value: T): String                                       = value.theId
  override def extractIdJson(value: JsValue): String                             = extractIdJsonf(value)
  override def idFieldName(): String                                             = idFieldNamef()
  override def template(version: String, template: Map[String, String]): JsValue = tmpl(version, template)
  override def all(): Seq[T]                                                     = throw new UnsupportedOperationException()
  override def one(id: String): Option[T]                                        = throw new UnsupportedOperationException()
  override def update(values: Seq[T]): Unit                                      = throw new UnsupportedOperationException()
}

case class GenericResourceAccessApiWithState[T <: EntityLocationSupport](
    format: Format[T],
    clazz: Class[T],
    keyf: String => String,
    extractIdf: T => String,
    extractIdJsonf: JsValue => String,
    idFieldNamef: () => String,
    tmpl: (String, Map[String, String]) => JsValue = (v, p) => Json.obj(),
    canRead: Boolean = true,
    canCreate: Boolean = true,
    canUpdate: Boolean = true,
    canDelete: Boolean = true,
    canBulk: Boolean = true,
    stateAll: () => Seq[T],
    stateOne: (String) => Option[T],
    stateUpdate: (Seq[T]) => Unit
) extends ResourceAccessApi[T] {
  override def key(id: String): String                                           = keyf.apply(id)
  override def extractId(value: T): String                                       = value.theId
  override def extractIdJson(value: JsValue): String                             = extractIdJsonf(value)
  override def idFieldName(): String                                             = idFieldNamef()
  override def template(version: String, template: Map[String, String]): JsValue = tmpl(version, template)
  override def all(): Seq[T]                                                     = stateAll()
  override def one(id: String): Option[T]                                        = stateOne(id)
  override def update(values: Seq[T]): Unit                                      = stateUpdate(values)
}

class OtoroshiResources(env: Env) {
  lazy val resources = Seq(
    ///////
    Resource(
      "Route",
      "routes",
      "route",
      "proxy.otoroshi.io",
      ResourceVersion("v1", true, false, true),
      GenericResourceAccessApiWithState[NgRoute](
        NgRoute.fmt,
        classOf[NgRoute],
        env.datastores.routeDataStore.key,
        env.datastores.routeDataStore.extractId,
        json => json.select("id").asString,
        () => "id",
        (v, p) => env.datastores.routeDataStore.template(env).json,
        stateAll = () => env.proxyState.allRawRoutes(),
        stateOne = id => env.proxyState.rawRoute(id),
        stateUpdate = seq => env.proxyState.updateRawRoutes(seq)
      )
    ),
    Resource(
      "Backend",
      "backends",
      "backend",
      "proxy.otoroshi.io",
      ResourceVersion("v1", true, false, true),
      GenericResourceAccessApiWithState[StoredNgBackend](
        StoredNgBackend.format,
        classOf[StoredNgBackend],
        env.datastores.backendsDataStore.key,
        env.datastores.backendsDataStore.extractId,
        json => json.select("id").asString,
        () => "id",
        (v, p) => env.datastores.backendsDataStore.template(env).json,
        stateAll = () => env.proxyState.allStoredBackends(),
        stateOne = id => env.proxyState.storedBackend(id),
        stateUpdate = seq => env.proxyState.updateBackends(seq)
      )
    ),
    Resource(
      "RouteComposition",
      "route-compositions",
      "route-composition",
      "proxy.otoroshi.io",
      ResourceVersion("v1", true, false, true),
      GenericResourceAccessApiWithState[NgRouteComposition](
        NgRouteComposition.fmt,
        classOf[NgRouteComposition],
        env.datastores.routeCompositionDataStore.key,
        env.datastores.routeCompositionDataStore.extractId,
        json => json.select("id").asString,
        () => "id",
        (v, p) => env.datastores.routeCompositionDataStore.template(env).json,
        stateAll = () => env.proxyState.allRouteCompositions(),
        stateOne = id => env.proxyState.routeComposition(id),
        stateUpdate = seq => env.proxyState.updateNgSRouteCompositions(seq)
      )
    ),
    Resource(
      "ServiceDescriptor",
      "service-descriptors",
      "service-descriptor",
      "proxy.otoroshi.io",
      ResourceVersion("v1", true, false, true),
      GenericResourceAccessApiWithState[ServiceDescriptor](
        ServiceDescriptor._fmt,
        classOf[ServiceDescriptor],
        env.datastores.serviceDescriptorDataStore.key,
        env.datastores.serviceDescriptorDataStore.extractId,
        json => json.select("id").asString,
        () => "id",
        (v, p) => env.datastores.serviceDescriptorDataStore.template(env).json,
        stateAll = () => env.proxyState.allServices(),
        stateOne = id => env.proxyState.service(id),
        stateUpdate = seq => env.proxyState.updateServices(seq)
      )
    ),
    Resource(
      "TcpService",
      "tcp-services",
      "tcp-service",
      "proxy.otoroshi.io",
      ResourceVersion("v1", true, false, true),
      GenericResourceAccessApiWithState[TcpService](
        TcpService.fmt,
        classOf[TcpService],
        env.datastores.tcpServiceDataStore.key,
        env.datastores.tcpServiceDataStore.extractId,
        json => json.select("id").asString,
        () => "id",
        (v, p) => env.datastores.tcpServiceDataStore.template(env).json,
        stateAll = () => env.proxyState.allTcpServices(),
        stateOne = id => env.proxyState.tcpService(id),
        stateUpdate = seq => env.proxyState.updateTcpServices(seq)
      )
    ),
    Resource(
      "ErrorTemplate",
      "error-templates",
      "error-templates",
      "proxy.otoroshi.io",
      ResourceVersion("v1", true, false, true),
      GenericResourceAccessApii[ErrorTemplate](
        ErrorTemplate.fmt,
        classOf[ErrorTemplate],
        env.datastores.errorTemplateDataStore.key,
        env.datastores.errorTemplateDataStore.extractId,
        json => json.select("serviceId").asString,
        () => "serviceId"
      )
    ),
    //////
    Resource(
      "Apikey",
      "apikeys",
      "apikey",
      "apim.otoroshi.io",
      ResourceVersion("v1", true, false, true),
      GenericResourceAccessApiWithState[ApiKey](
        new Format[ApiKey] {
          override def reads(json: JsValue): JsResult[ApiKey] = {
            ApiKey._fmt.reads(json)
          }
          override def writes(o: ApiKey): JsValue = {
            var base = Json.obj("bearer" -> o.toBearer())
            if (o.rotation.enabled && o.rotation.nextSecret.isDefined) {
              base = base ++ Json.obj("rotation" -> Json.obj("bearer" -> o.toNextBearer()))
            }
            ApiKey._fmt.writes(o).asObject.deepMerge(base)
          }
        },
        classOf[ApiKey],
        env.datastores.apiKeyDataStore.key,
        env.datastores.apiKeyDataStore.extractId,
        json => json.select("clientId").asString,
        () => "clientId",
        (v, p) => env.datastores.apiKeyDataStore.template(env).json,
        stateAll = () => env.proxyState.allApikeys(),
        stateOne = id => env.proxyState.apikey(id),
        stateUpdate = seq => env.proxyState.updateApikeys(seq)
      )
    ),
    //////
    Resource(
      "Certificate",
      "certificates",
      "certificate",
      "pki.otoroshi.io",
      ResourceVersion("v1", true, false, true),
      GenericResourceAccessApiWithState[Cert](
        Cert._fmt,
        classOf[Cert],
        env.datastores.certificatesDataStore.key,
        env.datastores.certificatesDataStore.extractId,
        json => json.select("id").asString,
        () => "id",
        (v, p) =>
          env.datastores.certificatesDataStore
            .template(env.otoroshiExecutionContext, env)
            .awaitf(10.seconds)(env.otoroshiExecutionContext)
            .json,
        stateAll = () => env.proxyState.allCertificates(),
        stateOne = id => env.proxyState.certificate(id),
        stateUpdate = seq => env.proxyState.updateCertificates(seq)
      )
    ),
    //////
    Resource(
      "JwtVerifier",
      "jwt-verifiers",
      "jwt-verifier",
      "security.otoroshi.io",
      ResourceVersion("v1", true, false, true),
      GenericResourceAccessApiWithState[GlobalJwtVerifier](
        GlobalJwtVerifier._fmt,
        classOf[GlobalJwtVerifier],
        env.datastores.globalJwtVerifierDataStore.key,
        env.datastores.globalJwtVerifierDataStore.extractId,
        json => json.select("id").asString,
        () => "id",
        (v, p) => env.datastores.globalJwtVerifierDataStore.template(env).json,
        stateAll = () => env.proxyState.allJwtVerifiers(),
        stateOne = id => env.proxyState.jwtVerifier(id),
        stateUpdate = seq => env.proxyState.updateJwtVerifiers(seq)
      )
    ),
    Resource(
      "AuthModule",
      "auth-modules",
      "auth-module",
      "security.otoroshi.io",
      ResourceVersion("v1", true, false, true),
      GenericResourceAccessApiWithState[AuthModuleConfig](
        AuthModuleConfig._fmt(env),
        classOf[AuthModuleConfig],
        env.datastores.authConfigsDataStore.key,
        env.datastores.authConfigsDataStore.extractId,
        json => json.select("id").asString,
        () => "id",
        (v, p) => env.datastores.authConfigsDataStore.template(p.get("type"), env)(env.otoroshiExecutionContext).json,
        stateAll = () => env.proxyState.allAuthModules(),
        stateOne = id => env.proxyState.authModule(id),
        stateUpdate = seq => env.proxyState.updateAuthModules(seq)
      )
    ),
    Resource(
      "AdminSession",
      "admin-sessions",
      "admin-session",
      "security.otoroshi.io",
      ResourceVersion("v1", true, false, true),
      GenericResourceAccessApiWithState[BackOfficeUser](
        BackOfficeUser.fmt,
        classOf[BackOfficeUser],
        env.datastores.backOfficeUserDataStore.key,
        env.datastores.backOfficeUserDataStore.extractId,
        json => json.select("randomId").asString,
        () => "randomId",
        canCreate = false,
        canUpdate = false,
        stateAll = () => env.proxyState.allBackofficeSessions(),
        stateOne = id => env.proxyState.backofficeSession(id),
        stateUpdate = seq => throw new UnsupportedOperationException("...")
      )
    ),
    Resource(
      "SimpleAdminUser",
      "admins", //"simple-admin-users",
      "admins", //"simple-admin-user",
      "security.otoroshi.io",
      ResourceVersion("v1", true, false, true),
      GenericResourceAccessApiWithState[SimpleOtoroshiAdmin](
        SimpleOtoroshiAdmin.fmt,
        classOf[SimpleOtoroshiAdmin],
        env.datastores.simpleAdminDataStore.key,
        env.datastores.simpleAdminDataStore.extractId,
        json => json.select("username").asString,
        () => "username",
        canCreate = true,
        canUpdate = false,
        canDelete = true,
        stateAll = () =>
          env.proxyState.allOtoroshiAdmins().collect { case u: SimpleOtoroshiAdmin =>
            u
          },
        stateOne = id =>
          env.proxyState.otoroshiAdmin(id).collect { case u: SimpleOtoroshiAdmin =>
            u
          },
        stateUpdate = seq => throw new UnsupportedOperationException("...")
      )
    ),
    Resource(
      "AuthModuleUser",
      "auth-module-users",
      "auth-module-user",
      "security.otoroshi.io",
      ResourceVersion("v1", true, false, true),
      GenericResourceAccessApiWithState[PrivateAppsUser](
        PrivateAppsUser.fmt,
        classOf[PrivateAppsUser],
        env.datastores.privateAppsUserDataStore.key,
        env.datastores.privateAppsUserDataStore.extractId,
        json => json.select("randomId").asString,
        () => "randomId",
        canCreate = false,
        canUpdate = false,
        stateAll = () => env.proxyState.allPrivateAppsSessions(),
        stateOne = id => env.proxyState.privateAppsSession(id),
        stateUpdate = seq => throw new UnsupportedOperationException("...")
      )
    ),
    //////
    Resource(
      "ServiceGroup",
      "service-groups",
      "service-group",
      "organize.otoroshi.io",
      ResourceVersion(
        "v1",
        true,
        false,
        true,
        Some(
          Json.obj(
            "type"        -> "object",
            "description" -> "The otoroshi model for a group of services",
            "properties"  -> Json.obj(
              "id"          -> Json.obj(
                "type"        -> "string",
                "description" -> "A unique random string to identify your service"
              ),
              "_loc"        -> Json.obj(
                "$ref"        -> "#/components/schemas/otoroshi.models.EntityLocation",
                "description" -> "Entity location"
              ),
              "name"        -> Json.obj(
                "type"        -> "string",
                "description" -> "The name of your service. Only for debug and human readability purposes"
              ),
              "metadata"    -> Json.obj(
                "type"                 -> "object",
                "additionalProperties" -> Json.obj(
                  "type" -> "string"
                ),
                "description"          -> "Just a bunch of random properties"
              ),
              "description" -> Json.obj(
                "type"        -> "string",
                "description" -> "Entity description"
              ),
              "tags"        -> Json.obj(
                "type"        -> "array",
                "items"       -> Json.obj(
                  "type" -> "string"
                ),
                "description" -> "Entity tags"
              )
            )
          )
        )
      ),
      GenericResourceAccessApiWithState[ServiceGroup](
        ServiceGroup._fmt,
        classOf[ServiceGroup],
        env.datastores.serviceGroupDataStore.key,
        env.datastores.serviceGroupDataStore.extractId,
        json => json.select("id").asString,
        () => "id",
        (v, p) => env.datastores.serviceGroupDataStore.template(env).json,
        stateAll = () => env.proxyState.allServiceGroups(),
        stateOne = id => env.proxyState.serviceGroup(id),
        stateUpdate = seq => env.proxyState.updateServiceGroups(seq)
      )
    ),
    Resource(
      "Organization",
      "organizations",
      "organization",
      "organize.otoroshi.io",
      ResourceVersion("v1", true, false, true),
      GenericResourceAccessApiWithState[Tenant](
        Tenant.format,
        classOf[Tenant],
        env.datastores.tenantDataStore.key,
        env.datastores.tenantDataStore.extractId,
        json => json.select("id").asString,
        () => "id",
        (v, p) => env.datastores.tenantDataStore.template(env).json,
        stateAll = () => env.proxyState.allTenants(),
        stateOne = id => env.proxyState.tenant(id),
        stateUpdate = seq => env.proxyState.updateTenants(seq)
      )
    ),
    Resource(
      "Tenant",
      "tenants",
      "tenant",
      "organize.otoroshi.io",
      ResourceVersion("v1", true, false, true),
      GenericResourceAccessApiWithState[Tenant](
        Tenant.format,
        classOf[Tenant],
        env.datastores.tenantDataStore.key,
        env.datastores.tenantDataStore.extractId,
        json => json.select("id").asString,
        () => "id",
        (v, p) => env.datastores.tenantDataStore.template(env).json,
        stateAll = () => env.proxyState.allTenants(),
        stateOne = id => env.proxyState.tenant(id),
        stateUpdate = seq => env.proxyState.updateTenants(seq)
      )
    ),
    Resource(
      "Team",
      "teams",
      "team",
      "organize.otoroshi.io",
      ResourceVersion("v1", true, false, true),
      GenericResourceAccessApiWithState[Team](
        Team.format,
        classOf[Team],
        env.datastores.teamDataStore.key,
        env.datastores.teamDataStore.extractId,
        json => json.select("id").asString,
        () => "id",
        (v, p) => env.datastores.teamDataStore.template(TenantId.default).json,
        stateAll = () => env.proxyState.allTeams(),
        stateOne = id => env.proxyState.team(id),
        stateUpdate = seq => env.proxyState.updateTeams(seq)
      )
    ),
    //////
    Resource(
      "DataExporter",
      "data-exporters",
      "data-exporter",
      "events.otoroshi.io",
      ResourceVersion("v1", true, false, true),
      GenericResourceAccessApiWithState[DataExporterConfig](
        DataExporterConfig.format,
        classOf[DataExporterConfig],
        env.datastores.dataExporterConfigDataStore.key,
        env.datastores.dataExporterConfigDataStore.extractId,
        json => json.select("id").asString,
        () => "id",
        (v, p) => env.datastores.dataExporterConfigDataStore.template(p.get("type")).json,
        stateAll = () => env.proxyState.allDataExporters(),
        stateOne = id => env.proxyState.dataExporter(id),
        stateUpdate = seq => env.proxyState.updateDataExporters(seq)
      )
    ),
    //////
    Resource(
      "Script",
      "scripts",
      "script",
      "plugins.otoroshi.io",
      ResourceVersion("v1", served = true, deprecated = true, storage = true),
      GenericResourceAccessApiWithState[Script](
        Script._fmt,
        classOf[Script],
        env.datastores.scriptDataStore.key,
        env.datastores.scriptDataStore.extractId,
        json => json.select("id").asString,
        () => "id",
        (v, p) => env.datastores.scriptDataStore.template(env).json,
        stateAll = () => env.proxyState.allScripts(),
        stateOne = id => env.proxyState.script(id),
        stateUpdate = seq => env.proxyState.updateScripts(seq)
      )
    ),
    Resource(
      "WasmPlugin",
      "wasm-plugins",
      "wasm-plugin",
      "plugins.otoroshi.io",
      ResourceVersion("v1", served = true, deprecated = true, storage = true),
      GenericResourceAccessApiWithState[WasmPlugin](
        WasmPlugin.format,
        classOf[WasmPlugin],
        env.datastores.wasmPluginsDataStore.key,
        env.datastores.wasmPluginsDataStore.extractId,
        json => json.select("id").asString,
        () => "id",
        (v, p) => env.datastores.wasmPluginsDataStore.template(env).json,
        stateAll = () => env.proxyState.allWasmPlugins(),
        stateOne = id => env.proxyState.wasmPlugin(id),
        stateUpdate = seq => env.proxyState.updateWasmPlugins(seq)
      )
    ),
    //////
    Resource(
      "GlobalConfig",
      "global-configs",
      "global-config",
      "config.otoroshi.io",
      ResourceVersion("v1", true, false, true),
      GenericResourceAccessApiWithState[TweakedGlobalConfig](
        TweakedGlobalConfig.fmt,
        classOf[TweakedGlobalConfig],
        id => env.datastores.globalConfigDataStore.key(id),
        c => env.datastores.globalConfigDataStore.extractId(c.config),
        json => "global",
        () => "id",
        (v, p) => env.datastores.globalConfigDataStore.template.json,
        canCreate = false,
        canDelete = false,
        canBulk = false,
        stateAll = () => env.proxyState.globalConfig().map(TweakedGlobalConfig.apply).toSeq,
        stateOne = id => env.proxyState.globalConfig().map(TweakedGlobalConfig.apply),
        stateUpdate = seq => throw new UnsupportedOperationException("...")
      )
    ),
    //////
    Resource(
      "Draft",
      "drafts",
      "draft",
      "proxy.otoroshi.io",
      ResourceVersion("v1", true, false, true),
      GenericResourceAccessApiWithState[Draft](
        Draft.format,
        classOf[Draft],
        env.datastores.draftsDataStore.key,
        env.datastores.draftsDataStore.extractId,
        json => json.select("id").asString,
        () => "id",
        (_v, _p) => env.datastores.draftsDataStore.template(env).json,
        stateAll = () => env.proxyState.allDrafts(),
        stateOne = id => env.proxyState.draft(id),
        stateUpdate = seq => env.proxyState.updateDrafts(seq)
      )
    )
  ) ++ env.adminExtensions.resources()
}

class GenericApiController(ApiAction: ApiAction, cc: ControllerComponents)(implicit env: Env)
    extends AbstractController(cc) {

  private val sourceBodyParser = BodyParser("GenericApiController BodyParser") { _ =>
    Accumulator.source[ByteString].map(Right.apply)(env.otoroshiExecutionContext)
  }

  private implicit val ec = env.otoroshiExecutionContext

  private implicit val mat = env.otoroshiMaterializer

  private def filterPrefix: Option[String] = "filter.".some

  private def adminApiEvent(
      ctx: ApiActionContext[_],
      action: String,
      message: String,
      meta: JsValue,
      alert: Option[String]
  )(implicit env: Env): Unit = {
    val event: AdminApiEvent = AdminApiEvent(
      env.snowflakeGenerator.nextIdStr(),
      env.env,
      Some(ctx.apiKey),
      ctx.user,
      action,
      message,
      ctx.from,
      ctx.ua,
      meta
    )
    Audit.send(event)
    alert.foreach { a =>
      Alerts.send(
        GenericAlert(
          env.snowflakeGenerator.nextIdStr(),
          env.env,
          ctx.user.getOrElse(ctx.apiKey.toJson),
          a,
          event,
          ctx.from,
          ctx.ua
        )
      )
    }
  }

  private def notFoundBody: JsValue = Json.obj("error" -> "not_found", "error_description" -> "resource not found")

  private def bodyIn(
      request: Request[Source[ByteString, _]],
      resource: Resource,
      version: String,
      defaultEntity: Option[JsObject] = None
  ): Future[Either[JsValue, JsValue]] = {
    Option(request.body) match {
      case Some(body) if request.contentType.contains("application/yaml")                  => {
        body.runFold(ByteString.empty)(_ ++ _).map { bodyRaw =>
          Yaml.parse(bodyRaw.utf8String) match {
            case None      => Left(Json.obj("error" -> "bad_request", "error_description" -> "error while parsing yaml"))
            case Some(yml) => {
              val isKubeArmored = yml.select("apiVersion").isDefined && yml.select("spec").isDefined
              if (isKubeArmored) {
                val specName     = yml.select("spec").select("name").asOpt[String]
                val metaName     = yml.select("metadata").select("name").asOpt[String]
                val name: String = specName.orElse(metaName).getOrElse("no name")
                val kind         = yml.select("kind").asOpt[String].getOrElse("nokind")
                Right(
                  yml.select("spec").asObject ++ Json.obj(
                    "name" -> name,
                    "kind" -> kind
                  )
                )
              } else {
                Right(yml)
              }
            }
          }
        }
      }
      case Some(body) if request.contentType.contains("application/json")                  => {
        body.runFold(ByteString.empty)(_ ++ _).map { bodyRaw =>
          Right(Json.parse(bodyRaw.utf8String))
        }
      }
      case Some(body) if request.contentType.contains("application/json+oto-patch")        => {
        body.runFold(ByteString.empty)(_ ++ _).map { bodyRaw =>
          val values: Seq[JsObject]            = Json.parse(bodyRaw.utf8String).asOpt[Seq[JsObject]].getOrElse(Seq.empty)
          val default                          =
            defaultEntity.orElse(resource.access.template(version, Map.empty).asOpt[JsObject]).getOrElse(Json.obj())
          val jsonValues: Map[String, JsValue] = values
            .map(obj => (obj.select("path").asString, obj.select("value").asValue))
            .map {
              case (key, JsString(str)) =>
                (
                  key,
                  str match {
                    case str if str == "null"                                     => JsNull
                    case str if str == "true"                                     => JsBoolean(true)
                    case str if str == "false"                                    => JsBoolean(false)
                    case str if str.startsWith("{") && str.endsWith("}")          => Json.parse(str).asObject
                    case str if str.startsWith("[") && str.endsWith("]")          => Json.parse(str).asArray
                    case str if NumberUtils.isCreatable(str) && str.contains(".") => JsNumber(BigDecimal(str))
                    case str if NumberUtils.isCreatable(str)                      => JsNumber(BigDecimal(str))
                    case str                                                      => JsString(str)
                  }
                )
              case (key, value)         => (key, value)
            }
            .toMap
          Right(jsonValues.toSeq.foldLeft(default) {
            case (obj, (key, value)) if key.contains(".") => {
              val pointer = if (key.startsWith("/")) s"${key.replace(".", "/")}" else s"/${key.replace(".", "/")}"
              val parts   = key.split("\\.").toSeq
              val newObj  = JsonOperationsHelper.genericInsertAtPath(obj, parts, Json.obj())
              val ops     =
                if (obj.atPointer(pointer).isDefined)
                  Seq(
                    Json.obj("op" -> "remove", "path" -> pointer),
                    Json.obj("op" -> "add", "path"    -> pointer, "value" -> value)
                  )
                else
                  Seq(
                    Json.obj("op" -> "add", "path" -> pointer, "value" -> value)
                  )
              JsonPatchHelpers.patchJson(JsArray(ops), newObj).asObject
            }
            case (obj, (key, value))                      => obj ++ Json.obj(key -> value)
          })
        }
      }
      case Some(body) if request.contentType.contains("application/x-www-form-urlencoded") => {
        body.runFold(ByteString.empty)(_ ++ _).map { bodyRaw =>
          val values: Map[String, String]      = FormUrlEncodedParser.parse(bodyRaw.utf8String).mapValues(_.last)
          val default                          =
            defaultEntity.orElse(resource.access.template(version, Map.empty).asOpt[JsObject]).getOrElse(Json.obj())
          val jsonValues: Map[String, JsValue] = values.mapValues {
            case str if str == "null"                                     => JsNull
            case str if str == "true"                                     => JsBoolean(true)
            case str if str == "false"                                    => JsBoolean(false)
            case str if str.startsWith("{") && str.endsWith("}")          => Json.parse(str).asObject
            case str if str.startsWith("[") && str.endsWith("]")          => Json.parse(str).asArray
            case str if NumberUtils.isCreatable(str) && str.contains(".") => JsNumber(BigDecimal(str))
            case str if NumberUtils.isCreatable(str)                      => JsNumber(BigDecimal(str))
            case str                                                      => JsString(str)
          }
          Right(jsonValues.toSeq.foldLeft(default) {
            case (obj, (key, value)) if key.contains(".") => {
              val pointer = if (key.startsWith("/")) s"${key.replace(".", "/")}" else s"/${key.replace(".", "/")}"
              val parts   = key.split("\\.").toSeq
              val newObj  = JsonOperationsHelper.genericInsertAtPath(obj, parts, Json.obj())
              val ops     =
                if (obj.atPointer(pointer).isDefined)
                  Seq(
                    Json.obj("op" -> "remove", "path" -> pointer),
                    Json.obj("op" -> "add", "path"    -> pointer, "value" -> value)
                  )
                else
                  Seq(
                    Json.obj("op" -> "add", "path" -> pointer, "value" -> value)
                  )
              JsonPatchHelpers.patchJson(JsArray(ops), newObj).asObject
            }
            case (obj, (key, value))                      => obj ++ Json.obj(key -> value)
          })
        }
      }
      case _                                                                               => Left(Json.obj("error" -> "bad_request", "error_description" -> "bad content type")).vfuture
    }
  }

  private def filterEntity(_entity: JsValue, request: RequestHeader): Option[JsValue] = {
    _entity match {
      case arr @ JsArray(_) => {
        val prefix     = filterPrefix
        val filters    = request.queryString
          .mapValues(_.last)
          .collect {
            case v if prefix.isEmpty                                  => v
            case v if prefix.isDefined && v._1.startsWith(prefix.get) => (v._1.replace(prefix.get, ""), v._2)
          }
          .filterNot(a => a._1 == "page" || a._1 == "pageSize" || a._1 == "fields")
        val filtered   = request
          .getQueryString("filtered")
          .map(
            _.split(",")
              .map(r => {
                val field = r.split(":")
                (field.head, field.last)
              })
              .toSeq
          )
          .getOrElse(Seq.empty[(String, String)])
        val hasFilters = filters.nonEmpty

        val reducedItems  = if (hasFilters) {
          val items: Seq[JsValue] = arr.value.filter { elem =>
            filters.forall {
              case (key, value) if key.startsWith("$") && key.contains(".") => {
                elem.atPath(key).as[JsValue] match {
                  case JsString(v)     => v == value
                  case JsBoolean(v)    => v == value.toBoolean
                  case JsNumber(v)     => v.toDouble == value.toDouble
                  case JsArray(values) => values.contains(JsString(value))
                  case _               => false
                }
              }
              case (key, value) if key.contains(".")                        => {
                elem.at(key).as[JsValue] match {
                  case JsString(v)     => v == value
                  case JsBoolean(v)    => v == value.toBoolean
                  case JsNumber(v)     => v.toDouble == value.toDouble
                  case JsArray(values) => values.contains(JsString(value))
                  case _               => false
                }
              }
              case (key, value) if key.contains("/")                        => {
                elem.atPointer(key).as[JsValue] match {
                  case JsString(v)     => v == value
                  case JsBoolean(v)    => v == value.toBoolean
                  case JsNumber(v)     => v.toDouble == value.toDouble
                  case JsArray(values) => values.contains(JsString(value))
                  case _               => false
                }
              }
              case (key, value)                                             => {
                (elem \ key).as[JsValue] match {
                  case JsString(v)     => v == value
                  case JsBoolean(v)    => v == value.toBoolean
                  case JsNumber(v)     => v.toDouble == value.toDouble
                  case JsArray(values) => values.contains(JsString(value))
                  case _               => false
                }
              }
            }
          }
          items
        } else {
          arr.value
        }

        val filteredItems = if (filtered.nonEmpty) {
          val items: Seq[JsValue] = reducedItems.filter { elem =>
            filtered.forall { case (key, value) =>
              JsonOperationsHelper.getValueAtPath(key.toLowerCase(), elem)._2.asOpt[JsValue] match {
                case Some(v) =>
                  v match {
                    case JsString(v)              => v.toLowerCase().indexOf(value) != -1
                    case JsBoolean(v)             => v == value.toBoolean
                    case JsNumber(v)              => v.toDouble == value.toDouble
                    case JsArray(values)          => values.contains(JsString(value))
                    case JsObject(v) if v.isEmpty =>
                      JsonOperationsHelper.getValueAtPath(key, elem)._2.asOpt[JsValue] match {
                        case Some(v) =>
                          v match {
                            case JsString(v)     => v.toLowerCase().indexOf(value) != -1
                            case JsBoolean(v)    => v == value.toBoolean
                            case JsNumber(v)     => v.toDouble == value.toDouble
                            case JsArray(values) => values.contains(JsString(value))
                            case _               => false
                          }
                        case _       => false
                      }
                    case _                        => false
                  }
                case _       =>
                  false
              }
            }
          }
          items
        } else {
          reducedItems
        }
        JsArray(filteredItems).some
      }
      case _                => _entity.some
    }
  }

  private def sortEntity(_entity: JsValue, request: RequestHeader): Option[JsValue] = {
    _entity match {
      case arr @ JsArray(_) => {
        val sorted    = request
          .getQueryString("sorted")
          .map(
            _.split(",")
              .map(r => {
                val field = r.split(":")
                (field.head, field.last.toBoolean)
              })
              .toSeq
          )
          .getOrElse(Seq.empty[(String, Boolean)])
        val hasSorted = sorted.nonEmpty
        if (hasSorted) {
          JsArray(sorted.foldLeft(arr.value) {
            case (sortedArray, sort) => {
              val out = sortedArray
                .sortBy { r => String.valueOf(JsonOperationsHelper.getValueAtPath(sort._1.toLowerCase(), r)._2)
                }(Ordering[String].reverse)

              if (sort._2) {
                out.reverse
              } else {
                out
              }
            }
          }).some
        } else {
          arr.some
        }
      }
      case _                => _entity.some
    }
  }

  case class PaginatedContent(pages: Int = -1, content: JsValue)

  private def paginateEntity(_entity: JsValue, request: RequestHeader): Option[PaginatedContent] = {
    _entity match {
      case arr @ JsArray(_) => {
        val paginationPage: Int     =
          request.queryString
            .get("page")
            .flatMap(_.headOption)
            .map(_.toInt)
            .getOrElse(1)
        val paginationPageSize: Int =
          request.queryString
            .get("pageSize")
            .flatMap(_.headOption)
            .map(_.toInt)
            .getOrElse(Int.MaxValue)
        val paginationPosition      = (paginationPage - 1) * paginationPageSize

        val content = arr.value.slice(paginationPosition, paginationPosition + paginationPageSize)
        PaginatedContent(
          pages = Math.ceil(arr.value.size.toFloat / paginationPageSize).toInt,
          content = JsArray(content)
        ).some
      }
      case _                => PaginatedContent(
        content = _entity
      ).some
    }
  }

  private def projectedEntity(_entity: PaginatedContent, request: RequestHeader): Option[PaginatedContent] = {
    val fields    = request.getQueryString("fields").map(_.split(",").toSeq).getOrElse(Seq.empty[String])
    val hasFields = fields.nonEmpty
    if (hasFields) {
      val content = _entity.content match {
        case arr @ JsArray(_)  =>
          JsArray(arr.value.map { item =>
            JsonOperationsHelper.filterJson(item.asObject, fields)
          })
        case obj @ JsObject(_) => JsonOperationsHelper.filterJson(obj, fields)
        case _                 => return _entity.some
      }
      _entity.copy(content = content).some
    } else {
      _entity.some
    }
  }

  private def result(
      res: Results.Status,
      _entity: JsValue,
      request: RequestHeader,
      resEntity: Option[Resource],
      addHeaders: Map[String, String] = Map.empty
  ): Future[Result] = {
    val gzipConfig = GzipConfig(
      enabled = true,
      whiteList = Seq("application/json", "application/yaml", "application/yml", "application/yaml+k8s", "application/yml+k8s"),
      blackList = Seq("application/x-ndjson"),
      compressionLevel = 5,
    )
    val entity = if (request.method == "GET") {
      (for {
        filtered  <- filterEntity(_entity, request)
        sorted    <- sortEntity(filtered, request)
        paginated <- paginateEntity(sorted, request)
        projected <- projectedEntity(paginated, request)
      } yield projected).get
    } else {
      PaginatedContent(content = _entity)
    }
    entity.content match {
      case JsArray(seq) if !request.accepts("application/json") && request.accepts("application/x-ndjson") => {
        res
          .sendEntity(
            HttpEntity.Streamed(
              data = Source(seq.toList.map(_.stringify.byteString)),
              contentLength = None,
              contentType = "application/x-ndjson".some
            )
          )
          .withHeaders("X-Pages" -> entity.pages.toString)
          .applyOnIf(addHeaders.nonEmpty) { r =>
            r.withHeaders(addHeaders.toSeq: _*)
          }
          .applyOnIf(resEntity.nonEmpty && resEntity.get.version.deprecated) { r =>
            r.withHeaders("Otoroshi-Api-Deprecated" -> "yes")
          }
          .applyOn(rez => gzipConfig.handleResult(request, rez))
      }
      case _
          if !request.accepts("application/json") && (request
            .accepts("application/yaml") || request.accepts("application/yml")) =>
        res(Yaml.write(entity.content))
          .as("application/yaml")
          .withHeaders("X-Pages" -> entity.pages.toString)
          .applyOnIf(addHeaders.nonEmpty) { r =>
            r.withHeaders(addHeaders.toSeq: _*)
          }
          .applyOnIf(resEntity.nonEmpty && resEntity.get.version.deprecated) { r =>
            r.withHeaders("Otoroshi-Api-Deprecated" -> "yes")
          }
          .applyOn(rez => gzipConfig.handleResult(request, rez))
      case _
          if !request.accepts("application/json") && (request
            .accepts("application/yaml+k8s") || request.accepts("application/yml+k8s")) =>
        res(
          Yaml.write(
            Json.obj(
              "apiVersion" -> "proxy.otoroshi.io/v1",
              "kind"       -> resEntity.get.kind,
              "metadata"   -> Json.obj(
                "name" -> entity.content.select("name").asOpt[String].getOrElse("no name").asInstanceOf[String]
              ),
              "spec"       -> entity.content
            )
          )
        )
          .as("application/yaml")
          .withHeaders("X-Pages" -> entity.pages.toString)
          .applyOnIf(addHeaders.nonEmpty) { r =>
            r.withHeaders(addHeaders.toSeq: _*)
          }
          .applyOnIf(resEntity.nonEmpty && resEntity.get.version.deprecated) { r =>
            r.withHeaders("Otoroshi-Api-Deprecated" -> "yes")
          }
          .applyOn(rez => gzipConfig.handleResult(request, rez))
      case _                                                                                               =>
<<<<<<< HEAD
        res(entity.content)
          .withHeaders("X-Pages" -> entity.pages.toString)
=======
        val envelope = request.getQueryString("envelope").map(_.toLowerCase()).contains("true")
        val prettyQuery = request.getQueryString("pretty").map(_.toLowerCase())
        val pretty = prettyQuery match {
          case Some("true") => true
          case Some("false") => false
          case _ => env.defaultPrettyAdminApi
        }
        val finalEntity = if (envelope) Json.obj("data" -> entity) else entity
        val entityStr = if (pretty) finalEntity.prettify else finalEntity.stringify
        res(entityStr)
          .as("application/json")
>>>>>>> f99c314b
          .applyOnIf(addHeaders.nonEmpty) { r =>
            r.withHeaders(addHeaders.toSeq: _*)
          }
          .applyOnIf(resEntity.nonEmpty && resEntity.get.version.deprecated) { r =>
            r.withHeaders("Otoroshi-Api-Deprecated" -> "yes")
          }
          .applyOn(rez => gzipConfig.handleResult(request, rez))
    }
  }

  private def withResource(
      group: String,
      version: String,
      entity: String,
      request: RequestHeader,
      bulk: Boolean = false
  )(f: Resource => Future[Result]): Future[Result] = {
    env.allResources.resources
      .filter(_.version.served)
      .find(r =>
        (group == "any" || group == "all" || r.group == group) && (version == "any" || version == "all" || r.version.name == version) && r.pluralName == entity
      ) match {
      case None                                               => result(Results.NotFound, notFoundBody, request, None)
      case Some(resource) if !resource.access.canBulk && bulk =>
        result(
          Results.Unauthorized,
          Json.obj("error" -> "unauthorized", "error_description" -> "you cannot do that"),
          request,
          resource.some
        )
      case Some(resource)                                     => {
        val read   = request.method == "GET"
        val create = request.method == "POST"
        val update = request.method == "PUT" || request.method == "PATCH"
        val delete = request.method == "DELETE"
        if (read && !resource.access.canRead) {
          result(
            Results.Unauthorized,
            Json.obj("error" -> "unauthorized", "error_description" -> "you cannot do that"),
            request,
            resource.some
          )
        } else if (create && !resource.access.canCreate) {
          result(
            Results.Unauthorized,
            Json.obj("error" -> "unauthorized", "error_description" -> "you cannot do that"),
            request,
            resource.some
          )
        } else if (update && !resource.access.canUpdate) {
          result(
            Results.Unauthorized,
            Json.obj("error" -> "unauthorized", "error_description" -> "you cannot do that"),
            request,
            resource.some
          )
        } else if (delete && !resource.access.canDelete) {
          result(
            Results.Unauthorized,
            Json.obj("error" -> "unauthorized", "error_description" -> "you cannot do that"),
            request,
            resource.some
          )
        } else {
          f(resource)
        }
      }
    }
  }

  // GET /apis/entities
  def entities() = ApiAction { ctx =>
    if (ctx.request.getQueryString("schema").contains("false")) {
      Ok(
        Json.obj(
          "version"   -> env.otoroshiVersion,
          "resources" -> JsArray(env.allResources.resources.map(_.json))
        )
      )
    } else {
      Ok(
        Json.obj(
          "version"   -> env.otoroshiVersion,
          "resources" -> JsArray(env.allResources.resources.map(_.jsonWithSchema))
        )
      )
    }
  }

  // PATCH /apis/:group/:version/:entity/_bulk
  def bulkPatch(group: String, version: String, entity: String) = ApiAction.async(sourceBodyParser) { ctx =>
    import otoroshi.utils.json.JsonPatchHelpers.patchJson
    ctx.request.headers.get("Content-Type") match {
      case Some("application/x-ndjson") =>
        withResource(group, version, entity, ctx.request, bulk = true) { resource =>
          val grouping = ctx.request.getQueryString("_group").map(_.toInt).filter(_ < 10).getOrElse(1)
          val src      = ctx.request.body
            .via(Framing.delimiter(ByteString("\n"), Int.MaxValue, true))
            .map(bs => Try(Json.parse(bs.utf8String)))
            .collect { case Success(e) => e }
            .mapAsync(1) { e =>
              resource.access
                .findOne(version, resource.access.extractIdJson(e))
                .map(ee => (e.select("patch").asValue, ee))
            }
            .map {
              case (e, None)    => Left((Json.obj("error" -> "entity not found"), e))
              case (_, Some(e)) => Right(("--", e))
            }
            .filter {
              case Left(_)            => true
              case Right((_, entity)) => ctx.canUserWriteJson(entity)
            }
            .mapAsync(grouping) {
              case Left((error, json))        =>
                Json
                  .obj("status" -> 400, "error" -> "bad_entity", "error_description" -> error, "entity" -> json)
                  .stringify
                  .byteString
                  .future
              case Right((patchBody, entity)) => {
                val patchedEntity = patchJson(Json.parse(patchBody), entity)
                resource.access.validateToJson(patchedEntity, resource.singularName, ctx.backOfficeUser) match {
                  case JsError(errs)   =>
                    Json
                      .obj(
                        "status"            -> 400,
                        "error"             -> "bad_request",
                        "error_description" -> JsArray(errs.flatMap(_._2).flatMap(_.messages).map(JsString.apply)),
                        "entity"            -> entity
                      )
                      .stringify
                      .byteString
                      .vfuture
                  case JsSuccess(_, _) =>
                    resource.access
                      .create(
                        version,
                        resource.singularName,
                        resource.access.extractIdJson(patchedEntity).some,
                        patchedEntity
                      )
                      .map {
                        case Left(error)          =>
                          error.stringify.byteString
                        case Right(createdEntity) =>
                          adminApiEvent(
                            ctx,
                            s"BULK_PATCH_${resource.singularName.toUpperCase()}",
                            s"User bulk patched a ${resource.singularName}",
                            createdEntity,
                            s"${resource.singularName}Patched".some
                          )
                          Json
                            .obj(
                              "status"   -> 200,
                              "updated"  -> true,
                              "id"       -> resource.access.extractIdJson(createdEntity),
                              "id_field" -> resource.access.idFieldName()
                            )
                            .stringify
                            .byteString
                      }
                }
              }
            }
          Ok.sendEntity(
            HttpEntity.Streamed.apply(
              data = src.filterNot(_.isEmpty).intersperse(ByteString.empty, ByteString("\n"), ByteString.empty),
              contentLength = None,
              contentType = Some("application/x-ndjson")
            )
          ).future
        }
      case _                            =>
        result(
          Results.BadRequest,
          Json.obj("error" -> "bad_content_type", "error_description" -> "Unsupported content type"),
          ctx.request,
          None
        )
    }
  }

  // POST /apis/:group/:version/:entity/_bulk
  def bulkCreate(group: String, version: String, entity: String) =
    ApiAction.async(sourceBodyParser) { ctx =>
      ctx.request.headers.get("Content-Type") match {
        case Some("application/x-ndjson") =>
          withResource(group, version, entity, ctx.request, bulk = true) { resource =>
            val grouping = ctx.request.getQueryString("_group").map(_.toInt).filter(_ < 10).getOrElse(1)
            val src      = ctx.request.body
              .via(Framing.delimiter(ByteString("\n"), Int.MaxValue, true))
              .map(bs => Try(Json.parse(bs.utf8String)))
              .collect { case Success(e) => e }
              .map(e =>
                resource.access.format.reads(e) match {
                  case JsError(err)    => Left((JsError.toJson(err), e))
                  case JsSuccess(_, _) => Right(("--", e))
                }
              )
              .filter {
                case Left(_)            => true
                case Right((_, entity)) => ctx.canUserWriteJson(entity)
              }
              .mapAsync(grouping) {
                case Left((error, json)) =>
                  Json
                    .obj("status" -> 400, "error" -> "bad_entity", "error_description" -> error, "entity" -> json)
                    .stringify
                    .byteString
                    .future
                case Right((_, _entity)) => {
                  val id     = resource.access.extractIdJson(_entity)
                  val entity = _entity.asObject ++ Json.obj(resource.access.idFieldName() -> id)
                  resource.access.findOne(version, id).flatMap {
                    case Some(_) =>
                      Json
                        .obj(
                          "status"            -> 400,
                          "error"             -> "bad_entity",
                          "error_description" -> "entity already exists",
                          "entity"            -> entity
                        )
                        .stringify
                        .byteString
                        .future
                    case None    => {
                      resource.access.validateToJson(entity, resource.singularName, ctx.backOfficeUser) match {
                        case JsError(errs)   =>
                          Json
                            .obj(
                              "status"            -> 400,
                              "error"             -> "bad_request",
                              "error_description" -> JsArray(
                                errs.flatMap(_._2).flatMap(_.messages).map(JsString.apply)
                              ),
                              "entity"            -> entity
                            )
                            .stringify
                            .byteString
                            .vfuture
                        case JsSuccess(_, _) =>
                          resource.access.create(version, resource.singularName, None, entity).map {
                            case Left(error)          =>
                              error.stringify.byteString
                            case Right(createdEntity) =>
                              adminApiEvent(
                                ctx,
                                s"BULK_CREATE_${resource.singularName.toUpperCase()}",
                                s"User bulk created a ${resource.singularName}",
                                createdEntity,
                                s"${resource.singularName}Created".some
                              )
                              Json
                                .obj(
                                  "status"   -> 201,
                                  "created"  -> true,
                                  "id"       -> resource.access.extractIdJson(createdEntity),
                                  "id_field" -> resource.access.idFieldName()
                                )
                                .stringify
                                .byteString
                          }
                      }
                    }
                  }
                }
              }
            Ok.sendEntity(
              HttpEntity.Streamed.apply(
                data = src.filterNot(_.isEmpty).intersperse(ByteString.empty, ByteString("\n"), ByteString.empty),
                contentLength = None,
                contentType = Some("application/x-ndjson")
              )
            ).future
          }
        case _                            =>
          result(
            Results.BadRequest,
            Json.obj("error" -> "bad_content_type", "error_description" -> "Unsupported content type"),
            ctx.request,
            None
          )
      }
    }

  // PUT /apis/:group/:version/:entity/_bulk
  def bulkUpdate(group: String, version: String, entity: String) =
    ApiAction.async(sourceBodyParser) { ctx =>
      ctx.request.headers.get("Content-Type") match {
        case Some("application/x-ndjson") =>
          withResource(group, version, entity, ctx.request, bulk = true) { resource =>
            val grouping                   = ctx.request.getQueryString("_group").map(_.toInt).filter(_ < 10).getOrElse(1)
            val src: Source[ByteString, _] = ctx.request.body
              .via(Framing.delimiter(ByteString("\n"), Int.MaxValue, true))
              .map(bs => Try(Json.parse(bs.utf8String)))
              .collect { case Success(e) => e }
              .map(e =>
                resource.access.format.reads(e) match {
                  case JsError(err)    => Left((JsError.toJson(err), e))
                  case JsSuccess(_, _) => Right(("--", e))
                }
              )
              .filter {
                case Left(_)            => true
                case Right((_, entity)) => ctx.canUserWriteJson(entity)
              }
              .mapAsync(grouping) {
                case Left((error, json)) =>
                  Json
                    .obj("status" -> 400, "error" -> "bad_entity", "error_description" -> error, "entity" -> json)
                    .stringify
                    .byteString
                    .future
                case Right((_, entity))  => {
                  val id = resource.access.extractIdJson(entity)
                  resource.access.findOne(version, id).flatMap {
                    case None                                                =>
                      Json
                        .obj(
                          "status"            -> 404,
                          "error"             -> "bad_entity",
                          "error_description" -> "entity does not exists",
                          "entity"            -> entity
                        )
                        .stringify
                        .byteString
                        .future
                    case Some(oldEntity) if !ctx.canUserWriteJson(oldEntity) =>
                      Json
                        .obj(
                          "status"            -> 400,
                          "error"             -> "bad_entity",
                          "error_description" -> "you cannot access this resource",
                          "entity"            -> entity
                        )
                        .stringify
                        .byteString
                        .future
                    case Some(oldEntity)                                     => {
                      resource.access.validateToJson(entity, resource.singularName, ctx.backOfficeUser) match {
                        case JsError(errs)   =>
                          Json
                            .obj(
                              "status"            -> 400,
                              "error"             -> "bad_request",
                              "error_description" -> JsArray(
                                errs.flatMap(_._2).flatMap(_.messages).map(JsString.apply)
                              ),
                              "entity"            -> entity
                            )
                            .stringify
                            .byteString
                            .vfuture
                        case JsSuccess(_, _) =>
                          resource.access
                            .create(version, resource.singularName, resource.access.extractIdJson(entity).some, entity)
                            .map {
                              case Left(error)          =>
                                error.stringify.byteString
                              case Right(createdEntity) =>
                                adminApiEvent(
                                  ctx,
                                  s"BULK_UPDATE_${resource.singularName.toUpperCase()}",
                                  s"User bulk updated a ${resource.singularName}",
                                  createdEntity,
                                  s"${resource.singularName}Updated".some
                                )
                                Json
                                  .obj(
                                    "status"   -> 200,
                                    "updated"  -> true,
                                    "id"       -> resource.access.extractIdJson(createdEntity),
                                    "id_field" -> resource.access.idFieldName()
                                  )
                                  .stringify
                                  .byteString
                            }

                      }
                    }
                  }
                }
              }
            Ok.sendEntity(
              HttpEntity.Streamed.apply(
                data = src.filterNot(_.isEmpty).intersperse(ByteString.empty, ByteString("\n"), ByteString.empty),
                contentLength = None,
                contentType = Some("application/x-ndjson")
              )
            ).future
          }
        case _                            =>
          result(
            Results.BadRequest,
            Json.obj("error" -> "bad_content_type", "error_description" -> "Unsupported content type"),
            ctx.request,
            None
          )
      }
    }

  // DELETE /apis/:group/:version/:entity/_bulk
  def bulkDelete(group: String, version: String, entity: String) =
    ApiAction.async(sourceBodyParser) { ctx =>
      ctx.request.headers.get("Content-Type") match {
        case Some("application/x-ndjson") =>
          withResource(group, version, entity, ctx.request, bulk = true) { resource =>
            val grouping = ctx.request.getQueryString("_group").map(_.toInt).filter(_ < 10).getOrElse(1)
            val src      = ctx.request.body
              .via(Framing.delimiter(ByteString("\n"), Int.MaxValue, true))
              .map(bs => Try(Json.parse(bs.utf8String)))
              .collect { case Success(e) => e }
              .mapAsync(1) { e =>
                resource.access.findOne(version, resource.access.extractIdJson(e)).map(ee => (e, ee))
              }
              .map {
                case (e, None)    => Left((Json.obj("error" -> "entity not found"), e))
                case (_, Some(e)) => Right(("--", e))
              }
              .filter {
                case Left(_)            => true
                case Right((_, entity)) => ctx.canUserWriteJson(entity)
              }
              .mapAsync(grouping) {
                case Left((error, json)) =>
                  Json
                    .obj("status" -> 400, "error" -> "bad_entity", "error_description" -> error, "entity" -> json)
                    .stringify
                    .byteString
                    .future
                case Right((_, entity))  => {
                  adminApiEvent(
                    ctx,
                    s"BULK_DELETED_${resource.singularName.toUpperCase()}",
                    s"User bulk deleted a ${resource.singularName}",
                    Json.obj("id" -> resource.access.extractIdJson(entity)),
                    s"${resource.singularName}Deleted".some
                  )
                  resource.access.deleteOne(version, resource.access.extractIdJson(entity)).map { _ =>
                    Json
                      .obj(
                        "status"   -> 200,
                        "deleted"  -> true,
                        "id"       -> resource.access.extractIdJson(entity),
                        "id_field" -> resource.access.idFieldName()
                      )
                      .stringify
                      .byteString
                  }
                }
              }
            Ok.sendEntity(
              HttpEntity.Streamed.apply(
                data = src.filterNot(_.isEmpty).intersperse(ByteString.empty, ByteString("\n"), ByteString.empty),
                contentLength = None,
                contentType = Some("application/x-ndjson")
              )
            ).future
          }
        case _                            =>
          result(
            Results.BadRequest,
            Json.obj("error" -> "bad_content_type", "error_description" -> "Unsupported content type"),
            ctx.request,
            None
          )
      }
    }

  // GET /apis/:group/:version/:entity/_count
  def countAll(group: String, version: String, entity: String) = ApiAction.async { ctx =>
    withResource(group, version, entity, ctx.request) { resource =>
      val fuEntities = if (ctx.request.getQueryString("in_mem").contains("true")) {
        resource.access.allJson().vfuture
      } else {
        resource.access.findAll(version)
      }
      fuEntities.flatMap { entities =>
        adminApiEvent(
          ctx,
          s"COUNT_ALL_${resource.pluralName.toUpperCase()}",
          s"User bulk count all ${resource.pluralName}",
          Json.obj(),
          None
        )
        result(Results.Ok, Json.obj("count" -> entities.count(e => ctx.canUserReadJson(e))), ctx.request, resource.some)
      }
    }
  }

  // GET /apis/:group/:version/:entity
  def findAll(group: String, version: String, entity: String) = ApiAction.async { ctx =>
    withResource(group, version, entity, ctx.request) { resource =>
      val fuEntities = if (ctx.request.getQueryString("in_mem").contains("true")) {
        resource.access.allJson().vfuture
      } else {
        resource.access.findAll(version)
      }
      fuEntities.flatMap { entities =>
        adminApiEvent(
          ctx,
          s"READ_ALL_${resource.pluralName.toUpperCase()}",
          s"User bulk read all ${resource.pluralName}",
          Json.obj(),
          None
        )
        result(Results.Ok, JsArray(entities.filter(e => ctx.canUserReadJson(e))), ctx.request, resource.some)
      }
    }
  }

  // POST /apis/:group/:version/:entity
  def create(group: String, version: String, entity: String) = ApiAction.async(sourceBodyParser) { ctx =>
    withResource(group, version, entity, ctx.request) { resource =>
      bodyIn(ctx.request, resource, version) flatMap {
        case Left(err)                                  => result(Results.BadRequest, err, ctx.request, resource.some)
        case Right(body) if !ctx.canUserWriteJson(body) =>
          result(
            Results.Unauthorized,
            Json.obj("error" -> "unauthorized", "error_description" -> "you cannot access this resource"),
            ctx.request,
            resource.some
          )
        case Right(_body)                               => {
          val dev  = if (env.isDev) "_dev" else ""
          val id   = Try(resource.access.extractIdJson(_body))
            .getOrElse(IdGenerator.lowerCaseToken(16))
          val body = _body.asObject ++ Json.obj(resource.access.idFieldName() -> id)
          resource.access.findOne(version, id).flatMap {
            case Some(oldEntity) =>
              result(
                Results.Unauthorized,
                Json.obj("error" -> "unauthorized", "error_description" -> "resource already exists"),
                ctx.request,
                resource.some
              )
            case None            => {
              resource.access.validateToJson(body, resource.singularName, ctx.backOfficeUser) match {
                case JsError(errs)   =>
                  result(
                    Results.BadRequest,
                    Json.obj(
                      "error"             -> "bad_request",
                      "error_description" -> JsArray(errs.flatMap(_._2).flatMap(_.messages).map(JsString.apply))
                    ),
                    ctx.request,
                    resource.some
                  )
                case JsSuccess(_, _) =>
                  resource.access.create(version, resource.singularName, None, body).flatMap {
                    case Left(err)  => result(Results.InternalServerError, err, ctx.request, resource.some)
                    case Right(res) =>
                      adminApiEvent(
                        ctx,
                        s"CREATE_${resource.singularName.toUpperCase()}",
                        s"User bulk created a ${resource.singularName}",
                        body,
                        s"${resource.singularName}Created".some
                      )
                      result(Results.Created, res, ctx.request, resource.some)
                  }
              }
            }
          }
        }
      }
    }
  }

  // DELETE /apis/:group/:version/:entity
  def deleteAll(group: String, version: String, entity: String) = ApiAction.async { ctx =>
    withResource(group, version, entity, ctx.request) { resource =>
      resource.access.deleteAll(version, e => ctx.canUserWriteJson(e)).map { _ =>
        adminApiEvent(
          ctx,
          s"DELETE_ALL_${resource.pluralName.toUpperCase()}",
          s"User bulk deleted all ${resource.pluralName}",
          Json.obj(),
          s"All${resource.singularName}Deleted".some
        )
        NoContent
      }
    }
  }

  // GET /apis/:group/:version/:entity/:id/_template
  def template(group: String, version: String, entity: String) = ApiAction.async { ctx =>
    withResource(group, version, entity, ctx.request) { resource =>
      val templ = resource.access.template(version, ctx.request.queryString.mapValues(_.last))
      if (templ == Json.obj()) {
        NotFound(Json.obj("error" -> "template not found !")).vfuture
      } else {
        Ok(templ).vfuture
      }
    }
  }

  // GET /apis/:group/:version/:entity/:id/_template
  def schema(group: String, version: String, entity: String) = ApiAction.async { ctx =>
    withResource(group, version, entity, ctx.request) { resource =>
      val schema = resource.version.finalSchema(resource.kind, resource.access.clazz)
      Ok(schema).vfuture
    }
  }

  // GET /apis/:group/:version/:entity/:id
  def findOne(group: String, version: String, entity: String, id: String) = ApiAction.async { ctx =>
    withResource(group, version, entity, ctx.request) { resource =>
      val fuOptEntity = if (ctx.request.getQueryString("in_mem").contains("true")) {
        resource.access.oneJson(id).vfuture
      } else {
        resource.access.findOne(version, id)
      }
      fuOptEntity.flatMap {
        case None                                         => result(Results.NotFound, notFoundBody, ctx.request, resource.some)
        case Some(entity) if !ctx.canUserReadJson(entity) =>
          result(
            Results.Unauthorized,
            Json.obj("error" -> "unauthorized", "error_description" -> "you cannot access this resource"),
            ctx.request,
            resource.some
          )
        case Some(entity)                                 =>
          adminApiEvent(
            ctx,
            s"READ_${resource.singularName.toUpperCase()}",
            s"User bulk read a ${resource.singularName}",
            Json.obj("id" -> id),
            None
          )
          result(Results.Ok, entity, ctx.request, resource.some)
      }
    }
  }

  // DELETE /apis/:group/:version/:entity/:id
  def delete(group: String, version: String, entity: String, id: String) = ApiAction.async { ctx =>
    withResource(group, version, entity, ctx.request) { resource =>
      resource.access.findOne(version, id).flatMap {
        case None                                          => result(Results.NotFound, notFoundBody, ctx.request, resource.some)
        case Some(entity) if !ctx.canUserWriteJson(entity) =>
          result(
            Results.Unauthorized,
            Json.obj("error" -> "unauthorized", "error_description" -> "you cannot access this resource"),
            ctx.request,
            resource.some
          )
        case Some(entity)                                  =>
          adminApiEvent(
            ctx,
            s"DELETE_${resource.singularName.toUpperCase()}",
            s"User bulk deleted a ${resource.singularName}",
            Json.obj("id" -> id),
            s"${resource.singularName}Deleted".some
          )
          resource.access.deleteOne(version, id).flatMap { _ =>
            result(Results.Ok, entity, ctx.request, resource.some)
          }
      }
    }
  }

  // POST /apis/:group/:version/:entity/:id
  def upsert(group: String, version: String, entity: String, id: String) = ApiAction.async(sourceBodyParser) { ctx =>
    withResource(group, version, entity, ctx.request) { resource =>
      bodyIn(ctx.request, resource, version) flatMap {
        case Left(err)     => result(Results.BadRequest, err, ctx.request, resource.some)
        case Right(__body) => {
          val _body = __body.asObject ++ Json.obj(resource.access.idFieldName() -> id)
          //resource.access.findOne(version, id).flatMap {
          //  case None                                                =>
          //    result(
          //      Results.Unauthorized,
          //      Json.obj("error" -> "unauthorized", "error_description" -> "resource does not exists"),
          //      ctx.request,
          //      resource.some
          //    ).vfuture
          //  case Some(oldEntity) if !ctx.canUserWriteJson(oldEntity) =>
          //    result(
          //      Results.Unauthorized,
          //      Json.obj("error" -> "unauthorized", "error_description" -> "you cannot access this resource"),
          //      ctx.request,
          //      resource.some
          //    ).vfuture
          //  case Some(oldEntity)                                     => {
          resource.access.validateToJson(_body, resource.singularName, ctx.backOfficeUser) match {
            case err @ JsError(_)                                =>
              result(Results.BadRequest, JsError.toJson(err), ctx.request, resource.some)
            case JsSuccess(_, _) if !ctx.canUserWriteJson(_body) =>
              result(
                Results.Unauthorized,
                Json.obj("error" -> "unauthorized", "error_description" -> "you cannot access this resource"),
                ctx.request,
                resource.some
              )
            case JsSuccess(body, _)                              => {
              resource.access.findOne(version, id).flatMap {
                case None      =>
                  resource.access.create(version, resource.singularName, None, body).flatMap {
                    case Left(err)  => result(Results.InternalServerError, err, ctx.request, resource.some)
                    case Right(res) =>
                      adminApiEvent(
                        ctx,
                        s"CREATE_${resource.singularName.toUpperCase()}",
                        s"User bulk created a ${resource.singularName}",
                        body,
                        s"${resource.singularName}Created".some
                      )
                      result(Results.Created, res, ctx.request, resource.some)
                  }
                case Some(old) =>
                  val oldEntity  = resource.access.format.reads(old).get
                  val newEntity  = resource.access.format.reads(body).get
                  val hasChanged = oldEntity == newEntity
                  resource.access.create(version, resource.singularName, id.some, body).flatMap {
                    case Left(err)  => result(Results.InternalServerError, err, ctx.request, resource.some)
                    case Right(res) =>
                      adminApiEvent(
                        ctx,
                        s"UPDATE_${resource.singularName.toUpperCase()}",
                        s"User bulk updated a ${resource.singularName}",
                        body,
                        s"${resource.singularName}Updated".some
                      )
                      result(
                        Results.Ok,
                        res,
                        ctx.request,
                        resource.some,
                        Map("Otoroshi-Entity-Updated" -> hasChanged.toString)
                      )
                  }
              }
            }
            //  }
            //}
          }
        }
      }
    }
  }

  // PUT /apis/:group/:version/:entity/:id
  def update(group: String, version: String, entity: String, id: String) = ApiAction.async(sourceBodyParser) { ctx =>
    withResource(group, version, entity, ctx.request) { resource =>
      bodyIn(ctx.request, resource, version) flatMap {
        case Left(err)     => result(Results.BadRequest, err, ctx.request, resource.some)
        case Right(__body) => {
          val _body = __body.asObject ++ Json.obj(resource.access.idFieldName() -> id)
          resource.access.findOne(version, id).flatMap {
            case None                                                =>
              result(
                Results.Unauthorized,
                Json.obj("error" -> "unauthorized", "error_description" -> "resource does not exists"),
                ctx.request,
                resource.some
              )
            case Some(oldEntity) if !ctx.canUserWriteJson(oldEntity) =>
              result(
                Results.Unauthorized,
                Json.obj("error" -> "unauthorized", "error_description" -> "you cannot access this resource"),
                ctx.request,
                resource.some
              )
            case Some(oldEntity)                                     => {
              resource.access.validateToJson(_body, resource.singularName, ctx.backOfficeUser) match {
                case err @ JsError(_)                                =>
                  result(Results.BadRequest, JsError.toJson(err), ctx.request, resource.some)
                case JsSuccess(_, _) if !ctx.canUserWriteJson(_body) =>
                  result(
                    Results.Unauthorized,
                    Json.obj("error" -> "unauthorized", "error_description" -> "you cannot access this resource"),
                    ctx.request,
                    resource.some
                  )
                case JsSuccess(body, _)                              => {
                  resource.access.findOne(version, id).flatMap {
                    case None    => result(Results.NotFound, notFoundBody, ctx.request, resource.some)
                    case Some(_) =>
                      resource.access.create(version, resource.singularName, id.some, body).flatMap {
                        case Left(err)  => result(Results.InternalServerError, err, ctx.request, resource.some)
                        case Right(res) =>
                          adminApiEvent(
                            ctx,
                            s"UPDATE_${resource.singularName.toUpperCase()}",
                            s"User bulk updated a ${resource.singularName}",
                            body,
                            s"${resource.singularName}Updated".some
                          )
                          result(Results.Ok, res, ctx.request, resource.some)
                      }
                  }
                }
              }
            }
          }
        }
      }
    }
  }

  // PATCH /apis/:group/:version/:entity/:id
  def patch(group: String, version: String, entity: String, id: String) = ApiAction.async(sourceBodyParser) { ctx =>
    import otoroshi.utils.json.JsonPatchHelpers.patchJson
    withResource(group, version, entity, ctx.request) { resource =>
      resource.access.findOne(version, id).flatMap {
        case None                                            => result(Results.NotFound, notFoundBody, ctx.request, resource.some)
        case Some(current) if !ctx.canUserWriteJson(current) =>
          result(
            Results.Unauthorized,
            Json.obj("error" -> "unauthorized", "error_description" -> "you cannot access this resource"),
            ctx.request,
            resource.some
          )
        case Some(current)                                   => {
          val isFormDataBody                  = ctx.request.contentType.contains(
            "application/x-www-form-urlencoded"
          ) || ctx.request.contentType.contains("application/json+oto-patch")
          val defaultEntity: Option[JsObject] = if (isFormDataBody) Some(current.asObject) else None
          bodyIn(ctx.request, resource, version, defaultEntity) flatMap {
            case Left(err)   => result(Results.BadRequest, err, ctx.request, resource.some)
            case Right(body) => {
              val _patchedBody = if (isFormDataBody) body else patchJson(body, current)
              val patchedBody  = _patchedBody.asObject ++ Json.obj(resource.access.idFieldName() -> id)
              resource.access.validateToJson(patchedBody, resource.singularName, ctx.backOfficeUser) match {
                case JsError(errs)   =>
                  result(
                    Results.BadRequest,
                    Json.obj(
                      "error"             -> "bad_request",
                      "error_description" -> JsArray(errs.flatMap(_._2).flatMap(_.messages).map(JsString.apply))
                    ),
                    ctx.request,
                    resource.some
                  )
                case JsSuccess(_, _) =>
                  resource.access.create(version, resource.singularName, id.some, patchedBody).flatMap {
                    case Left(err)  => result(Results.InternalServerError, err, ctx.request, resource.some)
                    case Right(res) =>
                      adminApiEvent(
                        ctx,
                        s"PATCHED_${resource.singularName.toUpperCase()}",
                        s"User bulk patched a ${resource.singularName}",
                        body,
                        s"${resource.singularName}Patched".some
                      )
                      result(Results.Ok, res, ctx.request, resource.some)
                  }
              }
            }
          }
        }
      }
    }
  }

  def openapi() = Action { req =>
    val body = otoroshi.api.OpenApi.generate(env, req.getQueryString("version"))
    Ok(body).as("application/json").withHeaders("Access-Control-Allow-Origin" -> "*")
  }
}<|MERGE_RESOLUTION|>--- conflicted
+++ resolved
@@ -1304,10 +1304,6 @@
           }
           .applyOn(rez => gzipConfig.handleResult(request, rez))
       case _                                                                                               =>
-<<<<<<< HEAD
-        res(entity.content)
-          .withHeaders("X-Pages" -> entity.pages.toString)
-=======
         val envelope = request.getQueryString("envelope").map(_.toLowerCase()).contains("true")
         val prettyQuery = request.getQueryString("pretty").map(_.toLowerCase())
         val pretty = prettyQuery match {
@@ -1315,11 +1311,11 @@
           case Some("false") => false
           case _ => env.defaultPrettyAdminApi
         }
-        val finalEntity = if (envelope) Json.obj("data" -> entity) else entity
+        val finalEntity = if (envelope) Json.obj("data" -> entity.content) else entity.content
         val entityStr = if (pretty) finalEntity.prettify else finalEntity.stringify
         res(entityStr)
           .as("application/json")
->>>>>>> f99c314b
+          .withHeaders("X-Pages" -> entity.pages.toString)
           .applyOnIf(addHeaders.nonEmpty) { r =>
             r.withHeaders(addHeaders.toSeq: _*)
           }

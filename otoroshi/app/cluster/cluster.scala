package otoroshi.cluster

import akka.NotUsed
import akka.actor.{ActorSystem, Cancellable}
import akka.http.scaladsl.ClientTransport
import akka.http.scaladsl.model.{ContentTypes, Uri}
import akka.http.scaladsl.model.headers.RawHeader
import akka.http.scaladsl.model.ws.{InvalidUpgradeResponse, ValidUpgrade, WebSocketRequest}
import akka.http.scaladsl.util.FastFuture
import akka.stream.alpakka.s3.headers.CannedAcl
import akka.stream.alpakka.s3.scaladsl.S3
import akka.stream.alpakka.s3._
import akka.stream.scaladsl.{Compression, Flow, Framing, Keep, Sink, Source, SourceQueueWithComplete}
import akka.stream.{Attributes, Materializer, OverflowStrategy, QueueOfferResult}
import akka.util.ByteString
import com.github.blemale.scaffeine.Scaffeine
import com.google.common.io.Files
import com.typesafe.config.ConfigFactory
import org.apache.commons.codec.binary.Hex
import org.joda.time.DateTime
import otoroshi.api.OtoroshiEnvHolder
import otoroshi.auth.AuthConfigsDataStore
import otoroshi.cluster.ClusterLeaderUpdateMessage.GlobalStatusUpdate
import otoroshi.el.GlobalExpressionLanguage
import otoroshi.env.{Env, JavaVersion, OS}
import otoroshi.events.{AlertDataStore, AuditDataStore, HealthCheckDataStore}
import otoroshi.gateway.{InMemoryRequestsDataStore, RequestsDataStore, Retry}
import otoroshi.jobs.updates.Version
import otoroshi.models._
import otoroshi.next.models._
import otoroshi.script.{KvScriptDataStore, ScriptDataStore}
import otoroshi.security.IdGenerator
import otoroshi.ssl._
import otoroshi.storage._
import otoroshi.storage.drivers.inmemory._
import otoroshi.storage.stores._
import otoroshi.tcp.{KvTcpServiceDataStoreDataStore, TcpServiceDataStore}
import otoroshi.utils
import otoroshi.utils.SchedulerHelper
import otoroshi.utils.cache.types.{UnboundedConcurrentHashMap, UnboundedTrieMap}
import otoroshi.utils.http.Implicits._
import otoroshi.utils.http.{ManualResolveTransport, MtlsConfig}
import otoroshi.utils.syntax.implicits._
import play.api.inject.ApplicationLifecycle
import play.api.libs.json._
import play.api.libs.ws.{DefaultWSProxyServer, SourceBody, WSAuthScheme, WSProxyServer}
import play.api.mvc.RequestHeader
import play.api.{Configuration, Environment, Logger}
import redis.RedisClientMasterSlaves
import software.amazon.awssdk.auth.credentials.{AwsBasicCredentials, StaticCredentialsProvider}
import software.amazon.awssdk.regions.Region
import software.amazon.awssdk.regions.providers.AwsRegionProvider

import java.io.File
import java.lang.management.ManagementFactory
import java.net.InetSocketAddress
import java.security.MessageDigest
import java.util.concurrent.TimeUnit
import java.util.concurrent.atomic.{AtomicBoolean, AtomicInteger, AtomicLong, AtomicReference}
import javax.management.{Attribute, ObjectName}
import scala.collection.concurrent.TrieMap
import scala.concurrent.duration.{Duration, DurationInt}
import scala.concurrent.{Await, ExecutionContext, Future}
import scala.math.BigDecimal.RoundingMode
import scala.util.control.NoStackTrace
import scala.util.{Failure, Success, Try}

/**
 * # Test
 *
 * java -Dhttp.port=8080 -Dhttps.port=8443 -Dotoroshi.cluster.mode=leader -Dotoroshi.cluster.autoUpdateState=true -Dapp.adminPassword=password -Dapp.storage=file -Dotoroshi.loggers.otoroshi-cluster=DEBUG -jar otoroshi.jar
 * java -Dhttp.port=9080 -Dhttps.port=9443 -Dotoroshi.cluster.mode=worker  -Dapp.storage=file -Dotoroshi.loggers.otoroshi-cluster=DEBUG -jar otoroshi.jar
 * java -Dhttp.port=9080 -Dotoroshi.cluster.leader.url=http://otoroshi-api.oto.tools:9999 -Dotoroshi.cluster.worker.dbpath=./worker.db -Dhttps.port=9443 -Dotoroshi.cluster.mode=worker  -Dapp.storage=file -Dotoroshi.loggers.otoroshi-cluster=DEBUG -jar otoroshi.jar
 * java -Dhttp.port=9080 -Dotoroshi.cluster.leader.url=http://otoroshi-api.oto.tools:9999 -Dotoroshi.cluster.worker.dbpath=./worker.db -Dhttps.port=9443 -Dotoroshi.cluster.mode=worker -jar otoroshi.jar
 */
object Cluster {

  lazy val logger = Logger("otoroshi-cluster")

  def filteredKey(key: String, env: Env): Boolean = {
    key.startsWith(s"${env.storageRoot}:noclustersync:") ||
    // key.startsWith(s"${env.storageRoot}:cluster:") ||
    key == s"${env.storageRoot}:events:audit" ||
    key == s"${env.storageRoot}:events:alerts" ||
    key.startsWith(s"${env.storageRoot}:users:backoffice") ||
    key.startsWith(s"${env.storageRoot}:admins:") ||
    key.startsWith(s"${env.storageRoot}:u2f:users:") ||
    // key.startsWith(s"${env.storageRoot}:users:") ||
    key.startsWith(s"${env.storageRoot}:webauthn:admins:") ||
    key.startsWith(s"${env.storageRoot}:deschealthcheck:") ||
    key.startsWith(s"${env.storageRoot}:scall:stats:") ||
    key.startsWith(s"${env.storageRoot}:scalldur:stats:") ||
    key.startsWith(s"${env.storageRoot}:scallover:stats:") ||
    // (key.startsWith(s"${env.storageRoot}:data:") && key.endsWith(":stats:in")) ||
    // (key.startsWith(s"${env.storageRoot}:data:") && key.endsWith(":stats:out")) ||
    key.startsWith(s"${env.storageRoot}:desclookup:") ||
    key.startsWith(s"${env.storageRoot}:scall:") ||
    key.startsWith(s"${env.storageRoot}:data:") ||
    key.startsWith(s"${env.storageRoot}:cache:") ||
    key.startsWith(s"${env.storageRoot}:users:alreadyloggedin") ||
    key.startsWith(s"${env.storageRoot}:migrations") ||
    key.startsWith(s"${env.storageRoot}:dev:")
  }
}

trait ClusterMode {
  def name: String
  def clusterActive: Boolean
  def isOff: Boolean
  def isWorker: Boolean
  def isLeader: Boolean
  def json: JsValue = JsString(name)
}

object ClusterMode {
  case object Off    extends ClusterMode {
    def name: String           = "Off"
    def clusterActive: Boolean = false
    def isOff: Boolean         = true
    def isWorker: Boolean      = false
    def isLeader: Boolean      = false
  }
  case object Leader extends ClusterMode {
    def name: String           = "Leader"
    def clusterActive: Boolean = true
    def isOff: Boolean         = false
    def isWorker: Boolean      = false
    def isLeader: Boolean      = true
  }
  case object Worker extends ClusterMode {
    def name: String           = "Worker"
    def clusterActive: Boolean = true
    def isOff: Boolean         = false
    def isWorker: Boolean      = true
    def isLeader: Boolean      = false
  }
  val values: Seq[ClusterMode] =
    Seq(Off, Leader, Worker)
  def apply(name: String): Option[ClusterMode] =
    name match {
      case "Off"    => Some(Off)
      case "Leader" => Some(Leader)
      case "Worker" => Some(Worker)
      case "off"    => Some(Off)
      case "leader" => Some(Leader)
      case "worker" => Some(Worker)
      case _        => None
    }
}

case class WorkerQuotasConfig(timeout: Long = 2000, pushEvery: Long = 2000, retries: Int = 3) {
  def json: JsValue = Json.obj(
    "timeout"    -> timeout,
    "push_every" -> pushEvery,
    "retries"    -> retries
  )
}
case class WorkerStateConfig(timeout: Long = 2000, pollEvery: Long = 10000, retries: Int = 3) {
  def json: JsValue = Json.obj(
    "timeout"    -> timeout,
    "poll_every" -> pollEvery,
    "retries"    -> retries
  )
}
case class WorkerConfig(
    name: String = s"otoroshi-worker-${IdGenerator.token(16)}",
    retries: Int = 3,
    timeout: Long = 2000,
    dataStaleAfter: Long = 10 * 60 * 1000L,
    dbPath: Option[String] = None,
    state: WorkerStateConfig = WorkerStateConfig(),
    quotas: WorkerQuotasConfig = WorkerQuotasConfig(),
    tenants: Seq[TenantId] = Seq.empty,
    swapStrategy: SwapStrategy = SwapStrategy.Replace,
    useWs: Boolean = false,
    //initialCacert: Option[String] = None
)                                                                                             {
  def json: JsValue = Json.obj(
    "name"             -> name,
    "retries"          -> retries,
    "timeout"          -> timeout,
    "data_stale_after" -> dataStaleAfter,
    "db_path"          -> dbPath,
    "state"            -> state.json,
    "quotas"           -> quotas.json,
    "tenants"          -> tenants.map(_.value),
    "swap_strategy"    -> swapStrategy.name,
    "use_ws"           -> useWs,
  )
}

case class LeaderConfig(
    name: String = s"otoroshi-leader-${IdGenerator.token(16)}",
    urls: Seq[String] = Seq.empty,
    host: String = "otoroshi-api.oto.tools",
    clientId: String = "admin-api-apikey-id",
    clientSecret: String = "admin-api-apikey-secret",
    groupingBy: Int = 50,
    cacheStateFor: Long = 4000,
    stateDumpPath: Option[String] = None
) {
  def json: JsValue = Json.obj(
    "name"          -> name,
    "urls"          -> urls,
    "host"          -> host,
    "clientId"      -> clientId,
    "clientSecret"  -> clientSecret,
    "groupingBy"    -> groupingBy,
    "cacheStateFor" -> cacheStateFor,
    "stateDumpPath" -> stateDumpPath
  )
}

case class InstanceLocation(
    provider: String,
    zone: String,
    region: String,
    datacenter: String,
    rack: String
) {
  def desc: String  =
    s"provider: '${provider}', region: '${region}', zone: '${zone}', datacenter: '${datacenter}', rack: '${rack}''"
  def json: JsValue = Json.obj(
    "provider"   -> provider,
    "zone"       -> zone,
    "region"     -> region,
    "datacenter" -> datacenter,
    "rack"       -> rack
  )
}

case class InstanceExposition(
    urls: Seq[String],
    hostname: String,
    ipAddress: Option[String],
    clientId: Option[String],
    clientSecret: Option[String],
    tls: Option[MtlsConfig]
) {
  def json: JsValue = Json
    .obj(
      "urls"     -> urls,
      "hostname" -> hostname
    )
    .applyOnWithOpt(clientId) { case (obj, cid) =>
      obj ++ Json.obj("clientId" -> cid)
    }
    .applyOnWithOpt(clientSecret) { case (obj, cid) =>
      obj ++ Json.obj("clientSecret" -> cid)
    }
    .applyOnWithOpt(ipAddress) { case (obj, cid) =>
      obj ++ Json.obj("ipAddress" -> cid)
    }
    .applyOnWithOpt(tls) { case (obj, cid) =>
      obj ++ Json.obj("tls" -> cid.json)
    }
}

case class RelayRouting(
    enabled: Boolean,
    leaderOnly: Boolean,
    location: InstanceLocation,
    exposition: InstanceExposition
) {
  def json: JsValue = Json.obj(
    "enabled"    -> enabled,
    "leaderOnly" -> leaderOnly,
    "location"   -> location.json,
    "exposition" -> exposition.json
  )
}

object RelayRouting {
  val logger                                    = Logger("otoroshi-relay-routing")
  val default                                   = RelayRouting(
    enabled = false,
    leaderOnly = false,
    location = InstanceLocation(
      provider = "local",
      zone = "local",
      region = "local",
      datacenter = "local",
      rack = "local"
    ),
    exposition = InstanceExposition(
      urls = Seq.empty,
      hostname = "otoroshi-api.oto.tools",
      clientId = None,
      clientSecret = None,
      ipAddress = None,
      tls = None
    )
  )
  def parse(json: String): Option[RelayRouting] = Try {
    val value = Json.parse(json)
    RelayRouting(
      enabled = value.select("enabled").asOpt[Boolean].getOrElse(false),
      leaderOnly = value.select("leaderOnly").asOpt[Boolean].getOrElse(false),
      location = InstanceLocation(
        provider = value.select("location").select("provider").asOpt[String].getOrElse("local"),
        zone = value.select("location").select("zone").asOpt[String].getOrElse("local"),
        region = value.select("location").select("region").asOpt[String].getOrElse("local"),
        datacenter = value.select("location").select("datacenter").asOpt[String].getOrElse("local"),
        rack = value.select("location").select("rack").asOpt[String].getOrElse("local")
      ),
      exposition = InstanceExposition(
        urls = value.select("exposition").select("urls").asOpt[Seq[String]].getOrElse(default.exposition.urls),
        hostname = value.select("exposition").select("hostname").asOpt[String].getOrElse(default.exposition.hostname),
        clientId = value.select("exposition").select("clientId").asOpt[String].filter(_.nonEmpty),
        clientSecret = value.select("exposition").select("clientSecret").asOpt[String].filter(_.nonEmpty),
        ipAddress = value.select("exposition").select("ipAddress").asOpt[String].filter(_.nonEmpty),
        tls = value.select("exposition").select("tls").asOpt[JsValue].flatMap(v => MtlsConfig.format.reads(v).asOpt)
      )
    )
  } match {
    case Failure(e)     => None
    case Success(value) => value.some
  }
}

case class ClusterConfig(
    mode: ClusterMode = ClusterMode.Off,
    compression: Int = -1,
    proxy: Option[WSProxyServer],
    mtlsConfig: MtlsConfig,
    streamed: Boolean,
    relay: RelayRouting,
    retryDelay: Long,
    retryFactor: Long,
    backup: ClusterBackup, // = ClusterBackup(),
    leader: LeaderConfig = LeaderConfig(),
    worker: WorkerConfig = WorkerConfig()
) {
  def id: String                                      = ClusterConfig.clusterNodeId
  def name: String                                    = if (mode.isOff) "standalone" else (if (mode.isLeader) leader.name else worker.name)
  def gzip(): Flow[ByteString, ByteString, NotUsed]   =
    if (compression == -1) Flow.apply[ByteString] else Compression.gzip(compression)
  def gunzip(): Flow[ByteString, ByteString, NotUsed] =
    if (compression == -1) Flow.apply[ByteString] else Compression.gunzip()
  def json: JsValue                                   = Json.obj(
    "mode"         -> mode.json,
    "compression"  -> compression,
    "proxy"        -> proxy.map(_.json).getOrElse(JsNull).asValue,
    "tls_config"   -> NgTlsConfig.fromLegacy(mtlsConfig).json,
    "streamed"     -> streamed,
    "relay"        -> relay.json,
    "retry_delay"  -> retryDelay,
    "retry_factor" -> retryFactor,
    "leader"       -> leader.json,
    "worker"       -> worker.json
  )
}

object ClusterConfig {
  lazy val clusterNodeId = s"node_${IdGenerator.uuid}"
  def fromRoot(rootConfig: Configuration, env: Env): ClusterConfig = {
    apply(
      rootConfig.getOptionalWithFileSupport[Configuration]("otoroshi.cluster").getOrElse(Configuration.empty),
      rootConfig,
      env
    )
  }
  def apply(configuration: Configuration, rootConfig: Configuration, env: Env): ClusterConfig = {
    // Cluster.logger.debug(configuration.underlying.root().render(ConfigRenderOptions.concise()))
    ClusterConfig(
      mode =
        configuration.getOptionalWithFileSupport[String]("mode").flatMap(ClusterMode.apply).getOrElse(ClusterMode.Off),
      compression = configuration.getOptionalWithFileSupport[Int]("compression").getOrElse(-1),
      retryDelay = configuration.getOptionalWithFileSupport[Long]("retryDelay").getOrElse(300L),
      retryFactor = configuration.getOptionalWithFileSupport[Long]("retryFactor").getOrElse(2L),
      streamed = configuration.getOptionalWithFileSupport[Boolean]("streamed").getOrElse(true),
      relay = RelayRouting(
        enabled = configuration.getOptionalWithFileSupport[Boolean]("relay.enabled").getOrElse(false),
        leaderOnly = configuration.getOptionalWithFileSupport[Boolean]("relay.leaderOnly").getOrElse(false),
        location = InstanceLocation(
          provider = configuration
            .getOptionalWithFileSupport[String]("relay.location.provider")
            .orElse(rootConfig.getOptionalWithFileSupport[String]("otoroshi.instance.provider"))
            .orElse(rootConfig.getOptionalWithFileSupport[String]("app.instance.provider"))
            .getOrElse("local"),
          zone = configuration
            .getOptionalWithFileSupport[String]("relay.location.zone")
            .orElse(rootConfig.getOptionalWithFileSupport[String]("otoroshi.instance.zone"))
            .orElse(rootConfig.getOptionalWithFileSupport[String]("app.instance.zone"))
            .getOrElse("local"),
          region = configuration
            .getOptionalWithFileSupport[String]("relay.location.region")
            .orElse(rootConfig.getOptionalWithFileSupport[String]("otoroshi.instance.region"))
            .orElse(rootConfig.getOptionalWithFileSupport[String]("app.instance.region"))
            .getOrElse("local"),
          datacenter = configuration
            .getOptionalWithFileSupport[String]("relay.location.datacenter")
            .orElse(rootConfig.getOptionalWithFileSupport[String]("otoroshi.instance.dc"))
            .orElse(rootConfig.getOptionalWithFileSupport[String]("app.instance.dc"))
            .getOrElse("local"),
          rack = configuration
            .getOptionalWithFileSupport[String]("relay.location.rack")
            .orElse(rootConfig.getOptionalWithFileSupport[String]("otoroshi.instance.rack"))
            .orElse(rootConfig.getOptionalWithFileSupport[String]("app.instance.rack"))
            .getOrElse("local")
        ),
        exposition = InstanceExposition(
          urls = configuration.getOptionalWithFileSupport[String]("relay.exposition.url").map(v => Seq(v)).orElse {
            configuration
              .getOptionalWithFileSupport[String]("relay.exposition.urlsStr")
              .map(v => v.split(",").toSeq.map(_.trim))
              .orElse(
                configuration.getOptionalWithFileSupport[Seq[String]]("relay.exposition.urls")
              )
              .filter(_.nonEmpty)
          } getOrElse (Seq.empty),
          hostname = configuration
            .getOptionalWithFileSupport[String]("relay.exposition.hostname")
            .getOrElse("otoroshi-api.oto.tools"),
          clientId = configuration.getOptionalWithFileSupport[String]("relay.exposition.clientId"),
          clientSecret = configuration.getOptionalWithFileSupport[String]("relay.exposition.clientSecret"),
          ipAddress = configuration.getOptionalWithFileSupport[String]("relay.exposition.ipAddress"),
          tls = {
            val enabled =
              configuration
                .getOptionalWithFileSupport[Boolean]("relay.exposition.tls.mtls")
                .orElse(configuration.getOptionalWithFileSupport[Boolean]("relay.exposition.tls.enabled"))
                .getOrElse(false)
            if (enabled) {
              val loose        =
                configuration.getOptionalWithFileSupport[Boolean]("relay.exposition.tls.loose").getOrElse(false)
              val trustAll     =
                configuration.getOptionalWithFileSupport[Boolean]("relay.exposition.tls.trustAll").getOrElse(false)
              val certs        =
                configuration.getOptionalWithFileSupport[Seq[String]]("relay.exposition.tls.certs").getOrElse(Seq.empty)
              val trustedCerts = configuration
                .getOptionalWithFileSupport[Seq[String]]("relay.exposition.tls.trustedCerts")
                .getOrElse(Seq.empty)
              MtlsConfig(
                certs = certs,
                trustedCerts = trustedCerts,
                mtls = enabled,
                loose = loose,
                trustAll = trustAll
              ).some
            } else {
              None
            }
          }
        )
      ),
      // autoUpdateState = configuration.getOptionalWithFileSupport[Boolean]("autoUpdateState").getOrElse(true),
      mtlsConfig = MtlsConfig(
        certs = configuration.getOptionalWithFileSupport[Seq[String]]("mtls.certs").getOrElse(Seq.empty),
        trustedCerts = configuration.getOptionalWithFileSupport[Seq[String]]("mtls.trustedCerts").getOrElse(Seq.empty),
        loose = configuration.getOptionalWithFileSupport[Boolean]("mtls.loose").getOrElse(false),
        trustAll = configuration.getOptionalWithFileSupport[Boolean]("mtls.trustAll").getOrElse(false),
        mtls = configuration.getOptionalWithFileSupport[Boolean]("mtls.enabled").getOrElse(false)
      ),
      proxy = configuration
        .getOptionalWithFileSupport[Boolean]("proxy.enabled")
        .filter(identity)
        .map { _ =>
          DefaultWSProxyServer(
            host = configuration.getOptionalWithFileSupport[String]("proxy.host").getOrElse("localhost"),
            port = configuration.getOptionalWithFileSupport[Int]("proxy.port").getOrElse(1055),
            principal = configuration.getOptionalWithFileSupport[String]("proxy.principal"),
            password = configuration.getOptionalWithFileSupport[String]("proxy.password"),
            ntlmDomain = configuration.getOptionalWithFileSupport[String]("proxy.ntlmDomain"),
            encoding = configuration.getOptionalWithFileSupport[String]("proxy.encoding"),
            nonProxyHosts = None
          )
        },
      backup = ClusterBackup(
        enabled = configuration.getOptionalWithFileSupport[Boolean]("backup.enabled").getOrElse(false),
        kind = configuration
          .getOptionalWithFileSupport[String]("backup.kind")
          .flatMap(ClusterBackupKind.apply)
          .getOrElse(ClusterBackupKind.S3),
        s3 = for {
          bucket   <- configuration.getOptionalWithFileSupport[String]("backup.s3.bucket")
          endpoint <- configuration.getOptionalWithFileSupport[String]("backup.s3.endpoint")
          access   <- configuration.getOptionalWithFileSupport[String]("backup.s3.access")
          secret   <- configuration.getOptionalWithFileSupport[String]("backup.s3.secret")
        } yield {
          S3Configuration(
            bucket = bucket,
            endpoint = endpoint,
            region = configuration.getOptionalWithFileSupport[String]("backup.s3.region").getOrElse("eu-west-1"),
            access = access,
            secret = secret,
            key = configuration.getOptionalWithFileSupport[String]("backup.s3.key").getOrElse("otoroshi/cluster_state"),
            chunkSize = configuration.getOptionalWithFileSupport[Int]("backup.s3.chunkSize").getOrElse(1024 * 1024 * 8),
            v4auth = configuration.getOptionalWithFileSupport[Boolean]("backup.s3.v4auth").getOrElse(true),
            writeEvery = 1.second,
            acl = configuration
              .getOptionalWithFileSupport[String]("backup.s3.acl")
              .map {
                case "AuthenticatedRead"      => CannedAcl.AuthenticatedRead
                case "AwsExecRead"            => CannedAcl.AwsExecRead
                case "BucketOwnerFullControl" => CannedAcl.BucketOwnerFullControl
                case "BucketOwnerRead"        => CannedAcl.BucketOwnerRead
                case "Private"                => CannedAcl.Private
                case "PublicRead"             => CannedAcl.PublicRead
                case "PublicReadWrite"        => CannedAcl.PublicReadWrite
                case _                        => CannedAcl.Private
              }
              .getOrElse(CannedAcl.Private)
          )
        },
        instanceCanWrite =
          configuration.getOptionalWithFileSupport[Boolean]("backup.instance.can-write").getOrElse(false),
        instanceCanRead = configuration.getOptionalWithFileSupport[Boolean]("backup.instance.can-read").getOrElse(false)
      ),
      leader = LeaderConfig(
        name = configuration
          .getOptionalWithFileSupport[String]("leader.name")
          .orElse(Option(System.getenv("INSTANCE_NUMBER")).map(i => s"otoroshi-leader-$i"))
          .getOrElse(s"otoroshi-leader-${IdGenerator.token(16)}")
          .applyOn(str => GlobalExpressionLanguage.applyOutsideContext(str, env)),
        urls = configuration
          .getOptionalWithFileSupport[String]("leader.url")
          .map(s => Seq(s))
          .orElse(
            configuration
              .getOptionalWithFileSupport[String]("leader.urlsStr")
              .map(_.split(",").toSeq.map(_.trim))
          )
          .orElse(
            configuration
              .getOptionalWithFileSupport[Seq[String]]("leader.urls")
              .map(_.toSeq)
          )
          .getOrElse(Seq("http://otoroshi-api.oto.tools:8080")),
        host = configuration.getOptionalWithFileSupport[String]("leader.host").getOrElse("otoroshi-api.oto.tools"),
        clientId = configuration.getOptionalWithFileSupport[String]("leader.clientId").getOrElse("admin-api-apikey-id"),
        clientSecret =
          configuration.getOptionalWithFileSupport[String]("leader.clientSecret").getOrElse("admin-api-apikey-secret"),
        groupingBy = configuration.getOptionalWithFileSupport[Int]("leader.groupingBy").getOrElse(50),
        cacheStateFor = configuration.getOptionalWithFileSupport[Long]("leader.cacheStateFor").getOrElse(4000L),
        stateDumpPath = configuration.getOptionalWithFileSupport[String]("leader.stateDumpPath")
      ),
      worker = WorkerConfig(
        name = configuration
          .getOptionalWithFileSupport[String]("worker.name")
          .orElse(Option(System.getenv("INSTANCE_NUMBER")).map(i => s"otoroshi-worker-$i"))
          .getOrElse(s"otoroshi-worker-${IdGenerator.token(16)}")
          .applyOnWithOpt(Option(System.getenv("INSTANCE_NUMBER"))) {
            case (str, instanceNumber) => str.replace("${env.INSTANCE_NUMBER}", instanceNumber)
          },
        retries = configuration.getOptionalWithFileSupport[Int]("worker.retries").getOrElse(3),
        timeout = configuration.getOptionalWithFileSupport[Long]("worker.timeout").getOrElse(2000),
        dataStaleAfter =
          configuration.getOptionalWithFileSupport[Long]("worker.dataStaleAfter").getOrElse(10 * 60 * 1000L),
        dbPath = configuration.getOptionalWithFileSupport[String]("worker.dbpath"),
        state = WorkerStateConfig(
          timeout = configuration.getOptionalWithFileSupport[Long]("worker.state.timeout").getOrElse(2000),
          retries = configuration.getOptionalWithFileSupport[Int]("worker.state.retries").getOrElse(3),
          pollEvery = configuration.getOptionalWithFileSupport[Long]("worker.state.pollEvery").getOrElse(10000L)
        ),
        quotas = WorkerQuotasConfig(
          timeout = configuration.getOptionalWithFileSupport[Long]("worker.quotas.timeout").getOrElse(2000),
          retries = configuration.getOptionalWithFileSupport[Int]("worker.quotas.retries").getOrElse(3),
          pushEvery = configuration.getOptionalWithFileSupport[Long]("worker.quotas.pushEvery").getOrElse(2000L)
        ),
        tenants = configuration
          .getOptionalWithFileSupport[Seq[String]]("worker.tenants")
          .orElse(
            configuration.getOptionalWithFileSupport[String]("worker.tenantsStr").map(_.split(",").toSeq.map(_.trim))
          )
          .map(_.map(TenantId.apply))
          .getOrElse(Seq.empty),
        swapStrategy = configuration.getOptionalWithFileSupport[String]("worker.swapStrategy") match {
          case Some("Merge") => SwapStrategy.Merge
          case _             => SwapStrategy.Replace
        },
        useWs = configuration.getOptionalWithFileSupport[Boolean]("worker.useWs").getOrElse(false),
      )
    )
  }
}

sealed trait ClusterBackupKind {
  def name: String
}
object ClusterBackupKind       {
  case object S3 extends ClusterBackupKind { def name: String = "S3" }
  def apply(str: String): Option[ClusterBackupKind] = str.toLowerCase() match {
    case "s3" => S3.some
    case _    => None
  }
}

case class ClusterBackup(
    enabled: Boolean = false,
    kind: ClusterBackupKind = ClusterBackupKind.S3,
    s3: Option[S3Configuration] = None,
    instanceCanWrite: Boolean = false,
    instanceCanRead: Boolean = false
) {

  def tryToWriteBackup(payload: () => ByteString)(implicit ec: ExecutionContext, mat: Materializer): Future[Unit] = {
    if (enabled && instanceCanWrite) {
      kind match {
        case ClusterBackupKind.S3 =>
          s3 match {
            case None       =>
              Cluster.logger.error("try to write cluster state on S3 but no config. found !")
              ().vfuture
            case Some(conf) => writeToS3(payload(), conf).map(_ => ())
          }
      }
    } else {
      ().vfuture
    }
  }

  def tryToReadBackup()(implicit ec: ExecutionContext, mat: Materializer): Future[Either[String, ByteString]] = {
    if (enabled && instanceCanRead) {
      kind match {
        case ClusterBackupKind.S3 =>
          s3 match {
            case None       =>
              Cluster.logger.error("try to read cluster state on S3 but no config. found !")
              Left("try to read cluster state on S3 but no config. found !").vfuture
            case Some(conf) =>
              readFromS3(conf).map {
                case None        => Left("cluster_state not found")
                case Some(state) => Right(state)
              }
          }
      }
    } else {
      Left("Cannot read from backup").vfuture
    }
  }

  private def url(conf: S3Configuration): String =
    s"${conf.endpoint}/${conf.key}?v4=${conf.v4auth}&region=${conf.region}&acl=${conf.acl.value}&bucket=${conf.bucket}"

  private def s3ClientSettingsAttrs(conf: S3Configuration): Attributes = {
    val awsCredentials = StaticCredentialsProvider.create(
      AwsBasicCredentials.create(conf.access, conf.secret)
    )
    val settings       = S3Settings(
      bufferType = MemoryBufferType,
      credentialsProvider = awsCredentials,
      s3RegionProvider = new AwsRegionProvider {
        override def getRegion: Region = Region.of(conf.region)
      },
      listBucketApiVersion = ApiVersion.ListBucketVersion2
    ).withEndpointUrl(conf.endpoint)
    S3Attributes.settings(settings)
  }

  private def writeToS3(payload: ByteString, conf: S3Configuration)(implicit
      ec: ExecutionContext,
      mat: Materializer
  ): Future[MultipartUploadResult] = {
    val ctype = ContentTypes.`application/octet-stream`
    val meta  = MetaHeaders(Map("content-type" -> ctype.value))
    val sink  = S3
      .multipartUpload(
        bucket = conf.bucket,
        key = conf.key,
        contentType = ctype,
        metaHeaders = meta,
        cannedAcl = conf.acl,
        chunkingParallelism = 1
      )
      .withAttributes(s3ClientSettingsAttrs(conf))
    if (Cluster.logger.isDebugEnabled) Cluster.logger.debug(s"writing state to ${url(conf)}")
    Source
      .single(payload)
      .toMat(sink)(Keep.right)
      .run()
  }

  private def readFromS3(
      conf: S3Configuration
  )(implicit ec: ExecutionContext, mat: Materializer): Future[Option[ByteString]] = {
    val none: Option[(Source[ByteString, NotUsed], ObjectMetadata)] = None
    S3.download(conf.bucket, conf.key)
      .withAttributes(s3ClientSettingsAttrs(conf))
      .runFold(none)((_, opt) => opt)
      .flatMap {
        case None                 =>
          Cluster.logger.error(s"resource '${url(conf)}' does not exist")
          None.vfuture
        case Some((source, meta)) => source.runFold(ByteString.empty)(_ ++ _).map(v => v.some)
      }
  }
}

case class StatsView(
    rate: Double,
    duration: Double,
    overhead: Double,
    dataInRate: Double,
    dataOutRate: Double,
    concurrentHandledRequests: Long
)

case class MemberView(
    id: String,
    name: String,
    version: String,
    javaVersion: JavaVersion,
    os: OS,
    location: String,
    httpPort: Int,
    httpsPort: Int,
    internalHttpPort: Int,
    internalHttpsPort: Int,
    lastSeen: DateTime,
    timeout: Duration,
    memberType: ClusterMode,
    relay: RelayRouting,
    tunnels: Seq[String],
    stats: JsObject = Json.obj()
) {
  def json: JsValue   = asJson
  def asJson: JsValue =
    Json.obj(
      "id"                -> id,
      "name"              -> name,
      "version"           -> version,
      "javaVersion"       -> javaVersion.json,
      "os"                -> os.json,
      "location"          -> location,
      "httpPort"          -> httpPort,
      "httpsPort"         -> httpsPort,
      "internalHttpPort"  -> internalHttpPort,
      "internalHttpsPort" -> internalHttpsPort,
      "lastSeen"          -> lastSeen.getMillis,
      "timeout"           -> timeout.toMillis,
      "type"              -> memberType.name,
      "stats"             -> stats,
      "relay"             -> relay.json,
      "tunnels"           -> tunnels
    )
  def statsView: StatsView = {
    StatsView(
      rate = (stats \ "rate").asOpt[Double].getOrElse(0.0),
      duration = (stats \ "duration").asOpt[Double].getOrElse(0.0),
      overhead = (stats \ "overhead").asOpt[Double].getOrElse(0.0),
      dataInRate = (stats \ "dataInRate").asOpt[Double].getOrElse(0.0),
      dataOutRate = (stats \ "dataOutRate").asOpt[Double].getOrElse(0.0),
      concurrentHandledRequests = (stats \ "concurrentHandledRequests").asOpt[Long].getOrElse(0L)
    )
  }

  def health: String = {
    val value = System.currentTimeMillis() - lastSeen.getMillis
    if (value < (timeout.toMillis / 2)) {
      "green"
    } else if (value < (3 * (timeout.toMillis / 4))) {
      "orange"
    } else {
      "red"
    }
  }
}

object MemberView {
  def fromRequest(request: RequestHeader, stats: JsObject = Json.obj())(implicit env: Env): MemberView = {
    MemberView(
      id = request.headers
        .get(ClusterAgent.OtoroshiWorkerIdHeader)
        .getOrElse(s"tmpnode_${IdGenerator.uuid}"),
      name = request.headers
        .get(ClusterAgent.OtoroshiWorkerNameHeader)
        .get,
      os = request.headers
        .get(ClusterAgent.OtoroshiWorkerOsHeader)
        .map(OS.fromString)
        .getOrElse(OS.default),
      version = request.headers
        .get(ClusterAgent.OtoroshiWorkerVersionHeader)
        .getOrElse("undefined"),
      javaVersion = request.headers
        .get(ClusterAgent.OtoroshiWorkerJavaVersionHeader)
        .map(JavaVersion.fromString)
        .getOrElse(JavaVersion.default),
      memberType = ClusterMode.Worker,
      location =
        request.headers.get(ClusterAgent.OtoroshiWorkerLocationHeader).getOrElse("--"),
      httpPort = request.headers
        .get(ClusterAgent.OtoroshiWorkerHttpPortHeader)
        .map(_.toInt)
        .getOrElse(env.exposedHttpPortInt),
      httpsPort = request.headers
        .get(ClusterAgent.OtoroshiWorkerHttpsPortHeader)
        .map(_.toInt)
        .getOrElse(env.exposedHttpsPortInt),
      internalHttpPort = request.headers
        .get(ClusterAgent.OtoroshiWorkerInternalHttpPortHeader)
        .map(_.toInt)
        .getOrElse(env.httpPort),
      internalHttpsPort = request.headers
        .get(ClusterAgent.OtoroshiWorkerInternalHttpsPortHeader)
        .map(_.toInt)
        .getOrElse(env.httpsPort),
      lastSeen = DateTime.now(),
      timeout = Duration(
        env.clusterConfig.worker.retries * env.clusterConfig.worker.state.pollEvery,
        TimeUnit.MILLISECONDS
      ),
      stats = stats,
      tunnels = Seq.empty,
      relay = request.headers
        .get(ClusterAgent.OtoroshiWorkerRelayRoutingHeader)
        .flatMap(RelayRouting.parse)
        .getOrElse(RelayRouting.default)
    )
  }
  def fromJsonSafe(value: JsValue)(implicit env: Env): JsResult[MemberView] =
    Try {
      JsSuccess(
        MemberView(
          id = (value \ "id").as[String],
          os = OS.fromJson(value.select("os").asOpt[JsValue]),
          name = (value \ "name").as[String],
          version = (value \ "version").asOpt[String].getOrElse("undefined"),
          javaVersion = JavaVersion.fromJson(value.select("javaVersion").asOpt[JsValue]),
          location = (value \ "location").as[String],
          lastSeen = new DateTime((value \ "lastSeen").as[Long]),
          timeout = Duration((value \ "timeout").as[Long], TimeUnit.MILLISECONDS),
          memberType = (value \ "type")
            .asOpt[String]
            .map(n => ClusterMode(n).getOrElse(ClusterMode.Off))
            .getOrElse(ClusterMode.Off),
          stats = (value \ "stats").asOpt[JsObject].getOrElse(Json.obj()),
          tunnels = (value \ "tunnels").asOpt[Seq[String]].map(_.distinct).getOrElse(Seq.empty),
          httpsPort = (value \ "httpsPort").asOpt[Int].getOrElse(env.exposedHttpsPortInt),
          httpPort = (value \ "httpPort").asOpt[Int].getOrElse(env.exposedHttpPortInt),
          internalHttpsPort = (value \ "internalHttpsPort").asOpt[Int].getOrElse(env.httpsPort),
          internalHttpPort = (value \ "internalHttpPort").asOpt[Int].getOrElse(env.httpPort),
          relay = RelayRouting(
            enabled = true,
            leaderOnly = false,
            location = InstanceLocation(
              provider = value.select("relay").select("location").select("provider").asOpt[String].getOrElse("local"),
              zone = value.select("relay").select("location").select("zone").asOpt[String].getOrElse("local"),
              region = value.select("relay").select("location").select("region").asOpt[String].getOrElse("local"),
              datacenter =
                value.select("relay").select("location").select("datacenter").asOpt[String].getOrElse("local"),
              rack = value.select("relay").select("location").select("rack").asOpt[String].getOrElse("local")
            ),
            exposition = InstanceExposition(
              urls = value
                .select("relay")
                .select("exposition")
                .select("urls")
                .asOpt[Seq[String]]
                .getOrElse(Seq(s"${env.rootScheme}${env.adminApiExposedHost}")),
              hostname = value
                .select("relay")
                .select("exposition")
                .select("hostname")
                .asOpt[String]
                .getOrElse(env.adminApiExposedHost),
              clientId = value.select("relay").select("exposition").select("clientId").asOpt[String].filter(_.nonEmpty),
              clientSecret =
                value.select("relay").select("exposition").select("clientSecret").asOpt[String].filter(_.nonEmpty),
              ipAddress =
                value.select("relay").select("exposition").select("ipAddress").asOpt[String].filter(_.nonEmpty),
              tls = value
                .select("relay")
                .select("exposition")
                .select("tls")
                .asOpt[JsValue]
                .flatMap(v => MtlsConfig.format.reads(v).asOpt)
            )
          )
        )
      )
    } recover { case e =>
      JsError(e.getMessage)
    } get
}

trait ClusterStateDataStore {
  def registerMember(member: MemberView)(implicit ec: ExecutionContext, env: Env): Future[Unit]
  def getMembers()(implicit ec: ExecutionContext, env: Env): Future[Seq[MemberView]]
  def clearMembers()(implicit ec: ExecutionContext, env: Env): Future[Long]
  def updateDataIn(in: Long)(implicit ec: ExecutionContext, env: Env): Future[Unit]
  def updateDataOut(out: Long)(implicit ec: ExecutionContext, env: Env): Future[Unit]
  def dataInAndOut()(implicit ec: ExecutionContext, env: Env): Future[(Long, Long)]
}

class KvClusterStateDataStore(redisLike: RedisLike, env: Env) extends ClusterStateDataStore {

  override def clearMembers()(implicit ec: ExecutionContext, env: Env): Future[Long] = {
    redisLike
      .keys(s"${env.storageRoot}:cluster:members:*")
      .flatMap(keys =>
        if (keys.isEmpty) FastFuture.successful(0L)
        else redisLike.del(keys: _*)
      )
  }

  override def registerMember(member: MemberView)(implicit ec: ExecutionContext, env: Env): Future[Unit] = {
    val key = s"${env.storageRoot}:cluster:members:${member.name}"
    redisLike.get(key).flatMap {
      case Some(m) => {
        MemberView.fromJsonSafe(Json.parse(m.utf8String)) match {
          case JsSuccess(v, _) =>
            val stats     = if (member.stats.as[JsObject].value.isEmpty) v.stats else member.stats
            val newMember = member.copy(stats = stats)
            redisLike
              .set(key, Json.stringify(newMember.asJson), pxMilliseconds = Some(member.timeout.toMillis))
              .map(_ => ())
          case _               =>
            redisLike
              .set(key, Json.stringify(member.asJson), pxMilliseconds = Some(member.timeout.toMillis))
              .map(_ => ())
        }
      }
      case None    =>
        redisLike.set(key, Json.stringify(member.asJson), pxMilliseconds = Some(member.timeout.toMillis)).map(_ => ())
    }
  }

  override def getMembers()(implicit ec: ExecutionContext, env: Env): Future[Seq[MemberView]] = {
    // if (env.clusterConfig.mode == ClusterMode.Leader) {
    redisLike
      .keys(s"${env.storageRoot}:cluster:members:*")
      .flatMap(keys =>
        if (keys.isEmpty) FastFuture.successful(Seq.empty[Option[ByteString]])
        else redisLike.mget(keys: _*)
      )
      .map(seq =>
        seq.filter(_.isDefined).map(_.get).map(v => MemberView.fromJsonSafe(Json.parse(v.utf8String))).collect {
          case JsSuccess(i, _) => i
        }
      )
    // } else {
    //   FastFuture.successful(Seq.empty)
    // }
  }

  override def updateDataIn(in: Long)(implicit ec: ExecutionContext, env: Env): Future[Unit] = {
    for {
      _ <- redisLike.lpushLong(s"${env.storageRoot}:cluster:leader:${env.clusterConfig.leader.name}:data:in", in)
      _ <- redisLike.ltrim(s"${env.storageRoot}:cluster:leader:${env.clusterConfig.leader.name}:data:in", 0, 100)
      _ <- redisLike.pexpire(
             s"${env.storageRoot}:cluster:leader:${env.clusterConfig.leader.name}:data:in",
             env.clusterConfig.worker.timeout * env.clusterConfig.worker.retries
           )
    } yield ()
  }

  override def updateDataOut(out: Long)(implicit ec: ExecutionContext, env: Env): Future[Unit] = {
    for {
      _ <- redisLike.lpushLong(s"${env.storageRoot}:cluster:leader:${env.clusterConfig.leader.name}:data:out", out)
      _ <- redisLike.ltrim(s"${env.storageRoot}:cluster:leader:${env.clusterConfig.leader.name}:data:out", 0, 100)
      _ <- redisLike.pexpire(
             s"${env.storageRoot}:cluster:leader:${env.clusterConfig.leader.name}:data:out",
             env.clusterConfig.worker.timeout * env.clusterConfig.worker.retries
           )
    } yield ()
  }

  override def dataInAndOut()(implicit ec: ExecutionContext, env: Env): Future[(Long, Long)] = {
    for {
      keysIn  <- redisLike.keys(s"${env.storageRoot}:cluster:leader:*:data:in")
      keysOut <- redisLike.keys(s"${env.storageRoot}:cluster:leader:*:data:out")
      in      <- Future
                   .sequence(
                     keysIn.map(key =>
                       redisLike.lrange(key, 0, 100).map { values =>
                         if (values.isEmpty) 0L
                         else {
                           val items    = values.map { v =>
                             v.utf8String.toLong
                           }
                           val total    = items.fold(0L)(_ + _)
                           val itemSize = if (items.isEmpty) 1 else items.size
                           (total / itemSize).toLong
                         }
                       }
                     )
                   )
                   .map(a => a.fold(0L)(_ + _) / (if (a.isEmpty) 1 else a.size))

      out <- Future
               .sequence(
                 keysOut.map(key =>
                   redisLike.lrange(key, 0, 100).map { values =>
                     if (values.isEmpty) 0L
                     else {
                       val items    = values.map { v =>
                         v.utf8String.toLong
                       }
                       val total    = items.fold(0L)(_ + _)
                       val itemSize = if (items.isEmpty) 1 else items.size
                       (total / itemSize).toLong
                     }
                   }
                 )
               )
               .map(a => a.fold(0L)(_ + _) / (if (a.isEmpty) 1 else a.size))
    } yield (in, out)
  }
}

class RedisClusterStateDataStore(redisLike: RedisClientMasterSlaves, env: Env) extends ClusterStateDataStore {

  override def clearMembers()(implicit ec: ExecutionContext, env: Env): Future[Long] = {
    redisLike
      .keys(s"${env.storageRoot}:cluster:members:*")
      .flatMap(keys =>
        if (keys.isEmpty) FastFuture.successful(0L)
        else redisLike.del(keys: _*)
      )
  }

  override def registerMember(member: MemberView)(implicit ec: ExecutionContext, env: Env): Future[Unit] = {
    val key = s"${env.storageRoot}:cluster:members:${member.name}"
    redisLike.get(key).flatMap {
      case Some(m) => {
        MemberView.fromJsonSafe(Json.parse(m.utf8String)) match {
          case JsSuccess(v, _) =>
            val stats     = if (member.stats.as[JsObject].value.isEmpty) v.stats else member.stats
            val newMember = member.copy(stats = stats)
            redisLike
              .set(key, Json.stringify(newMember.asJson), pxMilliseconds = Some(member.timeout.toMillis))
              .map(_ => ())
          case _               =>
            redisLike
              .set(key, Json.stringify(member.asJson), pxMilliseconds = Some(member.timeout.toMillis))
              .map(_ => ())
        }
      }
      case None    =>
        redisLike.set(key, Json.stringify(member.asJson), pxMilliseconds = Some(member.timeout.toMillis)).map(_ => ())
    }
  }

  override def getMembers()(implicit ec: ExecutionContext, env: Env): Future[Seq[MemberView]] = {
    // if (env.clusterConfig.mode == ClusterMode.Leader) {
    redisLike
      .keys(s"${env.storageRoot}:cluster:members:*")
      .flatMap(keys =>
        if (keys.isEmpty) FastFuture.successful(Seq.empty[Option[ByteString]])
        else redisLike.mget(keys: _*)
      )
      .map(seq =>
        seq.filter(_.isDefined).map(_.get).map(v => MemberView.fromJsonSafe(Json.parse(v.utf8String))).collect {
          case JsSuccess(i, _) => i
        }
      )
    // } else {
    //   FastFuture.successful(Seq.empty)
    // }
  }

  override def updateDataIn(in: Long)(implicit ec: ExecutionContext, env: Env): Future[Unit] = {
    for {
      _ <- redisLike.lpush(s"${env.storageRoot}:cluster:leader:${env.clusterConfig.leader.name}:data:in", in)
      _ <- redisLike.ltrim(s"${env.storageRoot}:cluster:leader:${env.clusterConfig.leader.name}:data:in", 0, 100)
      _ <- redisLike.pexpire(
             s"${env.storageRoot}:cluster:leader:${env.clusterConfig.leader.name}:data:in",
             env.clusterConfig.worker.timeout * env.clusterConfig.worker.retries
           )
    } yield ()
  }

  override def updateDataOut(out: Long)(implicit ec: ExecutionContext, env: Env): Future[Unit] = {
    for {
      _ <- redisLike.lpush(s"${env.storageRoot}:cluster:leader:${env.clusterConfig.leader.name}:data:out", out)
      _ <- redisLike.ltrim(s"${env.storageRoot}:cluster:leader:${env.clusterConfig.leader.name}:data:out", 0, 100)
      _ <- redisLike.pexpire(
             s"${env.storageRoot}:cluster:leader:${env.clusterConfig.leader.name}:data:out",
             env.clusterConfig.worker.timeout * env.clusterConfig.worker.retries
           )
    } yield ()
  }

  override def dataInAndOut()(implicit ec: ExecutionContext, env: Env): Future[(Long, Long)] = {
    for {
      keysIn  <- redisLike.keys(s"${env.storageRoot}:cluster:leader:*:data:in")
      keysOut <- redisLike.keys(s"${env.storageRoot}:cluster:leader:*:data:out")
      in      <- Future
                   .sequence(
                     keysIn.map(key =>
                       redisLike.lrange(key, 0, 100).map { values =>
                         if (values.isEmpty) 0L
                         else {
                           val items    = values.map { v =>
                             v.utf8String.toLong
                           }
                           val itemSize = if (items.isEmpty) 1 else items.size
                           val total    = items.fold(0L)(_ + _)
                           (total / itemSize).toLong
                         }
                       }
                     )
                   )
                   .map(a => a.fold(0L)(_ + _) / (if (a.isEmpty) 1 else a.size))

      out <- Future
               .sequence(
                 keysOut.map(key =>
                   redisLike.lrange(key, 0, 100).map { values =>
                     if (values.isEmpty) 0L
                     else {
                       val items    = values.map { v =>
                         v.utf8String.toLong
                       }
                       val itemSize = if (items.isEmpty) 1 else items.size
                       val total    = items.fold(0L)(_ + _)
                       (total / itemSize).toLong
                     }
                   }
                 )
               )
               .map(a => a.fold(0L)(_ + _) / (if (a.isEmpty) 1 else a.size))
    } yield (in, out)
  }
}

object ClusterAgent {

  val OtoroshiWorkerIdHeader                = "Otoroshi-Worker-Id"
  val OtoroshiWorkerNameHeader              = "Otoroshi-Worker-Name"
  val OtoroshiWorkerVersionHeader           = "Otoroshi-Worker-Version"
  val OtoroshiWorkerJavaVersionHeader       = "Otoroshi-Worker-Java-Version"
  val OtoroshiWorkerOsHeader                = "Otoroshi-Worker-Os"
  val OtoroshiWorkerLocationHeader          = "Otoroshi-Worker-Location"
  val OtoroshiWorkerHttpPortHeader          = "Otoroshi-Worker-Http-Port"
  val OtoroshiWorkerHttpsPortHeader         = "Otoroshi-Worker-Https-Port"
  val OtoroshiWorkerInternalHttpPortHeader  = "Otoroshi-Worker-Internal-Http-Port"
  val OtoroshiWorkerInternalHttpsPortHeader = "Otoroshi-Worker-Internal-Https-Port"
  val OtoroshiWorkerRelayRoutingHeader      = "Otoroshi-Worker-Relay-Routing"

  def apply(config: ClusterConfig, env: Env) = new ClusterAgent(config, env)

  private def clusterGetApikey(env: Env, id: String)(implicit
      executionContext: ExecutionContext,
      mat: Materializer
  ): Future[Option[JsValue]] = {
    val cfg         = env.clusterConfig
    val otoroshiUrl = cfg.leader.urls.head
    env.MtlsWs
      .url(otoroshiUrl + s"/api/apikeys/$id", cfg.mtlsConfig)
      .withHttpHeaders(
        "Host" -> cfg.leader.host
      )
      .withAuth(cfg.leader.clientId, cfg.leader.clientSecret, WSAuthScheme.BASIC)
      .withRequestTimeout(Duration(cfg.worker.timeout, TimeUnit.MILLISECONDS))
      .withMaybeProxyServer(cfg.proxy)
      .get()
      .map {
        case r if r.status == 200 => r.json.some
        case r                    =>
          r.ignore()
          None
      }
  }

  def clusterSaveApikey(env: Env, apikey: ApiKey)(implicit
      executionContext: ExecutionContext,
      mat: Materializer
  ): Future[Unit] = {
    val cfg         = env.clusterConfig
    val otoroshiUrl = cfg.leader.urls.head
    clusterGetApikey(env, apikey.clientId)
      .flatMap {
        case None    => {
          val request = env.MtlsWs
            .url(otoroshiUrl + s"/api/apikeys", cfg.mtlsConfig)
            .withHttpHeaders(
              "Host" -> cfg.leader.host
            )
            .withAuth(cfg.leader.clientId, cfg.leader.clientSecret, WSAuthScheme.BASIC)
            .withRequestTimeout(Duration(cfg.worker.timeout, TimeUnit.MILLISECONDS))
            .withMaybeProxyServer(cfg.proxy)
          request
            .post(apikey.toJson)
            .map(_.ignore())
            .andThen { case Failure(_) =>
              request.ignore()
            }
        }
        case Some(_) => {
          val request = env.MtlsWs
            .url(otoroshiUrl + s"/api/apikeys/${apikey.clientId}", cfg.mtlsConfig)
            .withHttpHeaders(
              "Host" -> cfg.leader.host
            )
            .withAuth(cfg.leader.clientId, cfg.leader.clientSecret, WSAuthScheme.BASIC)
            .withRequestTimeout(Duration(cfg.worker.timeout, TimeUnit.MILLISECONDS))
            .withMaybeProxyServer(cfg.proxy)
          request
            .put(apikey.toJson)
            .map(_.ignore())
            .andThen { case Failure(_) =>
              request.ignore()
            }
        }
      }
      .map(_ => ())
  }
}

object CpuInfo {

  private val mbs      = ManagementFactory.getPlatformMBeanServer
  private val osMXBean = ManagementFactory.getOperatingSystemMXBean

  def cpuLoad(): Double = {
    val name  = ObjectName.getInstance("java.lang:type=OperatingSystem")
    val list  = mbs.getAttributes(name, Array("ProcessCpuLoad"))
    if (list.isEmpty) return 0.0
    val att   = list.get(0).asInstanceOf[Attribute]
    val value = att.getValue.asInstanceOf[Double]
    if (value == -1.0) return 0.0
    (value * 1000) / 10.0
  }

  def loadAverage(): Double = {
    osMXBean.getSystemLoadAverage
  }
}

object ClusterLeaderAgent {
  def apply(config: ClusterConfig, env: Env) = new ClusterLeaderAgent(config, env)
  def getIpAddress(): String = {
    import java.net._
    val all   = "0.0.0.0"
    val local = "127.0.0.1"
    val res1  = Try {
      val socket = new Socket()
      socket.connect(new InetSocketAddress("www.otoroshi.io", 443))
      val ip     = socket.getLocalAddress.getHostAddress
      socket.close()
      ip
    } match {
      case Failure(_)     => all
      case Success(value) => value
    }
    val res2  = Try {
      val socket = new DatagramSocket()
      socket.connect(InetAddress.getByName("8.8.8.8"), 10002);
      val ip     = socket.getLocalAddress.getHostAddress
      socket.close()
      ip
    } match {
      case Failure(_)     => all
      case Success(value) => value
    }
    val res3  = InetAddress.getLocalHost.getHostAddress
    val res   = if (res1 != all && res1 != local) {
      res1
    } else if (res2 != all && res2 != local) {
      res2
    } else {
      res3
    }
    res
    // val enumeration = NetworkInterface.getNetworkInterfaces.asScala.toSeq
    // enumeration.foreach(_.getDisplayName)
    // val ipAddresses = enumeration.flatMap(p => p.getInetAddresses.asScala.toSeq)
    // val address = ipAddresses.find { address =>
    //   val host = address.getHostAddress
    //   host.contains(".") && !address.isLoopbackAddress
    // }.getOrElse(InetAddress.getLocalHost)
    // address.getHostAddress
  }
}

class ClusterLeaderAgent(config: ClusterConfig, env: Env) {
  import scala.concurrent.duration._

  implicit lazy val ec    = env.otoroshiExecutionContext
  implicit lazy val mat   = env.otoroshiMaterializer
  implicit lazy val sched = env.otoroshiScheduler
  implicit lazy val _env  = env

  private val membershipRef   = new AtomicReference[Cancellable]()
  private val stateUpdaterRef = new AtomicReference[Cancellable]()

  private val caching     = new AtomicBoolean(false)
  private val cachedAt    = new AtomicLong(0L)
  private val cacheCount  = new AtomicLong(0L)
  private val cacheDigest = new AtomicReference[String]("--")
  private val cachedRef   = new AtomicReference[ByteString](ByteString.empty)

  private lazy val hostAddress: String = {
    env.configuration
      .getOptionalWithFileSupport[String]("otoroshi.cluster.selfAddress")
      .getOrElse(ClusterLeaderAgent.getIpAddress())
  }

  def renewMemberShip(): Unit = {
    GlobalStatusUpdate.build().flatMap { stats =>
      env.datastores.clusterStateDataStore.registerMember(
        MemberView(
          id = ClusterConfig.clusterNodeId,
          version = env.otoroshiVersion,
          javaVersion = env.theJavaVersion,
          os = env.os,
          name = env.clusterConfig.leader.name,
          memberType = ClusterMode.Leader,
          location = hostAddress,
          httpPort = env.exposedHttpPortInt,
          httpsPort = env.exposedHttpsPortInt,
          internalHttpPort = env.httpPort,
          internalHttpsPort = env.httpsPort,
          lastSeen = DateTime.now(),
          timeout = 120.seconds,
          stats = stats.json.asObject,
          relay = env.clusterConfig.relay,
          tunnels = env.tunnelManager.currentTunnels.toSeq
        )
      )
    }
  }

  def start(): Unit = {
    if (config.mode == ClusterMode.Leader) {
      if (Cluster.logger.isDebugEnabled)
        Cluster.logger.debug(s"[${env.clusterConfig.mode.name}] Starting cluster leader agent")
      membershipRef.set(
        env.otoroshiScheduler.scheduleAtFixedRate(2.second, 5.seconds)(
          SchedulerHelper.runnable(
            try {
              renewMemberShip()
            } catch {
              case e: Throwable =>
                Cluster.logger.error(s"Error while renewing leader membership of ${env.clusterConfig.leader.name}", e)
            }
          )
        )
      )
      // if (env.clusterConfig.autoUpdateState) {
      if (Cluster.logger.isDebugEnabled)
        Cluster.logger.debug(s"[${env.clusterConfig.mode.name}] Starting cluster state auto update")
      stateUpdaterRef.set(
        env.otoroshiScheduler.scheduleAtFixedRate(1.second, env.clusterConfig.leader.cacheStateFor.millis)(
          utils.SchedulerHelper.runnable(
            try {
              cacheState()
            } catch {
              case e: Throwable =>
                caching.compareAndSet(true, false)
                Cluster.logger
                  .error(s"Error while renewing leader state cache of ${env.clusterConfig.leader.name}", e)
            }
          )
        )
      )
      // }
    }
  }
  def stop(): Unit = {
    if (config.mode == ClusterMode.Leader) {
      Option(membershipRef.get()).foreach(_.cancel())
      Option(stateUpdaterRef.get()).foreach(_.cancel())
    }
  }

  def cachedState     = cachedRef.get()
  def cachedTimestamp = cachedAt.get()
  def cachedCount     = cacheCount.get()
  def cachedDigest    = cacheDigest.get()

  private def cacheState(): Future[Unit] = {
    if (caching.compareAndSet(false, true)) {
      env.metrics.withTimerAsync("otoroshi.core.cluster.cache-state") {
        // TODO: handle in proxy state ?
        val start   = System.currentTimeMillis()
        // var stateCache = ByteString.empty
        val counter = new AtomicLong(0L)
        val digest  = MessageDigest.getInstance("SHA-256")
        env.datastores
          .rawExport(env.clusterConfig.leader.groupingBy)
          .map { item =>
            ByteString(Json.stringify(item) + "\n")
          }
          .alsoTo(Sink.foreach { item =>
            digest.update(item.asByteBuffer)
            counter.incrementAndGet()
          })
          .via(env.clusterConfig.gzip())
          // .alsoTo(Sink.fold(ByteString.empty)(_ ++ _))
          // .alsoTo(Sink.foreach(bs => stateCache = stateCache ++ bs))
          // .alsoTo(Sink.onComplete {
          //   case Success(_) =>
          //     cachedRef.set(stateCache)
          //     cachedAt.set(System.currentTimeMillis())
          //     caching.compareAndSet(true, false)
          //     env.datastores.clusterStateDataStore.updateDataOut(stateCache.size)
          //     env.clusterConfig.leader.stateDumpPath
          //       .foreach(path => Future(Files.write(stateCache.toArray, new File(path))))
          //     Cluster.logger.debug(
          //       s"[${env.clusterConfig.mode.name}] Auto-cache updated in ${System.currentTimeMillis() - start} ms."
          //     )
          //   case Failure(e) =>
          //     Cluster.logger.error(s"[${env.clusterConfig.mode.name}] Stream error while exporting raw state", e)
          // })
          //.runWith(Sink.ignore)
          .runWith(Sink.fold(ByteString.empty)(_ ++ _))
          .applyOnIf(env.vaults.leaderFetchOnly) { fu =>
            fu.flatMap { stateCache =>
              env.vaults.fillSecretsAsync("cluster-state", stateCache.utf8String).map { filledStateCacheStr =>
                val bs = filledStateCacheStr.byteString
                digest.reset()
                digest.update(bs.asByteBuffer)
                bs
              }
            }
          }
          .andThen {
            case Success(stateCache) => {
              caching.compareAndSet(true, false)
              cachedRef.set(stateCache)
              cachedAt.set(System.currentTimeMillis())
              cacheCount.set(counter.get())
              cacheDigest.set(Hex.encodeHexString(digest.digest()))
              env.datastores.clusterStateDataStore.updateDataOut(stateCache.size)
              // write state to file if enabled
              env.clusterConfig.leader.stateDumpPath
                .foreach(path => Future(Files.write(stateCache.toArray, new File(path))))
              // write backup from leader if enabled
              env.clusterConfig.backup.tryToWriteBackup(() => stateCache)
              if (Cluster.logger.isDebugEnabled)
                Cluster.logger.debug(
                  s"[${env.clusterConfig.mode.name}] Auto-cache updated in ${System.currentTimeMillis() - start} ms."
                )
            }
            case Failure(err)        =>
              caching.compareAndSet(true, false)
              Cluster.logger.error(s"[${env.clusterConfig.mode.name}] Stream error while exporting raw state", err)
          }
          .map(_ => ())
      }
    } else {
      ().vfuture
    }
  }
}

class ClusterAgent(config: ClusterConfig, env: Env) {

  import scala.concurrent.duration._

  implicit lazy val ec    = env.otoroshiExecutionContext
  implicit lazy val mat   = env.otoroshiMaterializer
  implicit lazy val sched = env.otoroshiScheduler

  private val _modern = env.configuration.betterGetOptional[Boolean]("otoroshi.cluster.worker.modern").getOrElse(false)

  private val lastPoll                      = new AtomicReference[DateTime](DateTime.parse("1970-01-01T00:00:00.000"))
  private val pollRef                       = new AtomicReference[Cancellable]()
  private val pushRef                       = new AtomicReference[Cancellable]()
  private val counter                       = new AtomicInteger(0)
  private val isPollingState                = new AtomicBoolean(false)
  private val isPushingQuotas               = new AtomicBoolean(false)
  private val firstSuccessfulStateFetchDone = new AtomicBoolean(false)

  private lazy val hostAddress: String = {
    env.configuration
      .getOptionalWithFileSupport[String]("otoroshi.cluster.selfAddress")
      .getOrElse(ClusterLeaderAgent.getIpAddress())
  }

  /////////////
  // private val apiIncrementsRef      =
  //   new AtomicReference[TrieMap[String, AtomicLong]](new UnboundedTrieMap[String, AtomicLong]())
  // private val servicesIncrementsRef = new AtomicReference[TrieMap[String, (AtomicLong, AtomicLong, AtomicLong)]](
  //   new UnboundedTrieMap[String, (AtomicLong, AtomicLong, AtomicLong)]()
  // )
  private val quotaIncrs = new AtomicReference[TrieMap[String, ClusterLeaderUpdateMessage]](new UnboundedTrieMap[String, ClusterLeaderUpdateMessage]())

  private val workerSessionsCache   = Scaffeine()
    .maximumSize(1000L)
    .expireAfterWrite(env.clusterConfig.worker.state.pollEvery.millis * 3)
    .build[String, PrivateAppsUser]()
  private[cluster] val counters     = new UnboundedTrieMap[String, AtomicLong]()
  /////////////

  private def putQuotaIfAbsent[A <: ClusterLeaderUpdateMessage](key: String, f: => A): Unit = {
    if (!quotaIncrs.get().contains(key)) {
      quotaIncrs.get().putIfAbsent(key, f)
    }
  }

  private def getQuotaIncr[A <: ClusterLeaderUpdateMessage](key: String): Option[A] = {
    quotaIncrs.get().get(key).map(_.asInstanceOf[A])
  }

  def lastSync: DateTime = lastPoll.get()

  private def otoroshiUrl: String = {
    val count = counter.incrementAndGet() % (if (config.leader.urls.nonEmpty) config.leader.urls.size else 1)
    config.leader.urls.zipWithIndex.find(t => t._2 == count).map(_._1).getOrElse(config.leader.urls.head)
  }

  def cannotServeRequests(): Boolean = {
    !firstSuccessfulStateFetchDone.get()
  }

  def isLoginTokenValid(token: String): Future[Boolean] = {
    if (env.clusterConfig.mode.isWorker) {
      Retry
        .retry(
          times = config.worker.retries,
          delay = config.retryDelay,
          factor = config.retryFactor,
          ctx = "leader-login-token-valid"
        ) { tryCount =>
          if (Cluster.logger.isDebugEnabled)
            Cluster.logger.debug(s"Checking if login token $token is valid with a leader")
          env.MtlsWs
            .url(otoroshiUrl + s"/api/cluster/login-tokens/$token", config.mtlsConfig)
            .withHttpHeaders(
              "Host"                                             -> config.leader.host,
              ClusterAgent.OtoroshiWorkerIdHeader                -> ClusterConfig.clusterNodeId,
              ClusterAgent.OtoroshiWorkerOsHeader                -> env.os.jsonStr,
              ClusterAgent.OtoroshiWorkerVersionHeader           -> env.otoroshiVersion,
              ClusterAgent.OtoroshiWorkerJavaVersionHeader       -> env.theJavaVersion.jsonStr,
              ClusterAgent.OtoroshiWorkerNameHeader              -> config.worker.name,
              ClusterAgent.OtoroshiWorkerLocationHeader          -> s"$hostAddress",
              ClusterAgent.OtoroshiWorkerHttpPortHeader          -> env.exposedHttpPortInt.toString,
              ClusterAgent.OtoroshiWorkerHttpsPortHeader         -> env.exposedHttpsPortInt.toString,
              ClusterAgent.OtoroshiWorkerInternalHttpPortHeader  -> env.httpPort.toString,
              ClusterAgent.OtoroshiWorkerInternalHttpsPortHeader -> env.httpsPort.toString
            )
            .withAuth(config.leader.clientId, config.leader.clientSecret, WSAuthScheme.BASIC)
            .withRequestTimeout(Duration(config.worker.timeout, TimeUnit.MILLISECONDS))
            .withMaybeProxyServer(config.proxy)
            .get()
            .filter { resp =>
              if (resp.status == 200 && Cluster.logger.isDebugEnabled)
                Cluster.logger.debug(s"Login token $token is valid")
              resp.ignore() // ignoreIf(resp.status != 200)
              resp.status == 200
            }
            .map(_ => true)
        }
        .recover { case e =>
          if (Cluster.logger.isDebugEnabled)
            Cluster.logger.debug(
              s"[${env.clusterConfig.mode.name}] Error while checking login token with Otoroshi leader cluster"
            )
          false
        }
    } else {
      FastFuture.successful(false)
    }
  }

  def getUserToken(token: String): Future[Option[JsValue]] = {
    if (env.clusterConfig.mode.isWorker) {
      Retry
        .retry(
          times = config.worker.retries,
          delay = config.retryDelay,
          factor = config.retryFactor,
          ctx = "leader-user-token-get"
        ) { tryCount =>
          if (Cluster.logger.isDebugEnabled)
            Cluster.logger.debug(s"Checking if user token $token is valid with a leader")
          env.MtlsWs
            .url(otoroshiUrl + s"/api/cluster/user-tokens/$token", config.mtlsConfig)
            .withHttpHeaders(
              "Host"                                             -> config.leader.host,
              ClusterAgent.OtoroshiWorkerIdHeader                -> ClusterConfig.clusterNodeId,
              ClusterAgent.OtoroshiWorkerVersionHeader           -> env.otoroshiVersion,
              ClusterAgent.OtoroshiWorkerJavaVersionHeader       -> env.theJavaVersion.jsonStr,
              ClusterAgent.OtoroshiWorkerOsHeader                -> env.os.jsonStr,
              ClusterAgent.OtoroshiWorkerNameHeader              -> config.worker.name,
              ClusterAgent.OtoroshiWorkerLocationHeader          -> s"$hostAddress",
              ClusterAgent.OtoroshiWorkerHttpPortHeader          -> env.exposedHttpPortInt.toString,
              ClusterAgent.OtoroshiWorkerHttpsPortHeader         -> env.exposedHttpsPortInt.toString,
              ClusterAgent.OtoroshiWorkerInternalHttpPortHeader  -> env.httpPort.toString,
              ClusterAgent.OtoroshiWorkerInternalHttpsPortHeader -> env.httpsPort.toString
            )
            .withAuth(config.leader.clientId, config.leader.clientSecret, WSAuthScheme.BASIC)
            .withRequestTimeout(Duration(config.worker.timeout, TimeUnit.MILLISECONDS))
            .withMaybeProxyServer(config.proxy)
            .get()
            .filter { resp =>
              if (resp.status == 200 && Cluster.logger.isDebugEnabled)
                Cluster.logger.debug(s"User token $token is valid")
              resp.ignoreIf(resp.status != 200)
              resp.status == 200
            }
            .map(resp => Some(Json.parse(resp.body)))
        }
        .recover { case e =>
          if (Cluster.logger.isDebugEnabled)
            Cluster.logger.debug(
              s"[${env.clusterConfig.mode.name}] Error while checking user token with Otoroshi leader cluster"
            )
          None
        }
    } else {
      FastFuture.successful(None)
    }
  }

  def createLoginToken(token: String): Future[Option[String]] = {
    if (env.clusterConfig.mode.isWorker) {
      if (Cluster.logger.isDebugEnabled) Cluster.logger.debug(s"Creating login token for $token on the leader")
      Retry
        .retry(
          times = config.worker.retries,
          delay = config.retryDelay,
          factor = config.retryFactor,
          ctx = "leader-create-login-token"
        ) { tryCount =>
          val request = env.MtlsWs
            .url(otoroshiUrl + s"/api/cluster/login-tokens/$token", config.mtlsConfig)
            .withHttpHeaders(
              "Host"                                             -> config.leader.host,
              "Content-Type"                                     -> "application/json",
              ClusterAgent.OtoroshiWorkerIdHeader                -> ClusterConfig.clusterNodeId,
              ClusterAgent.OtoroshiWorkerVersionHeader           -> env.otoroshiVersion,
              ClusterAgent.OtoroshiWorkerJavaVersionHeader       -> env.theJavaVersion.jsonStr,
              ClusterAgent.OtoroshiWorkerOsHeader                -> env.os.jsonStr,
              ClusterAgent.OtoroshiWorkerNameHeader              -> config.worker.name,
              ClusterAgent.OtoroshiWorkerLocationHeader          -> s"$hostAddress",
              ClusterAgent.OtoroshiWorkerHttpPortHeader          -> env.exposedHttpPortInt.toString,
              ClusterAgent.OtoroshiWorkerHttpsPortHeader         -> env.exposedHttpsPortInt.toString,
              ClusterAgent.OtoroshiWorkerInternalHttpPortHeader  -> env.httpPort.toString,
              ClusterAgent.OtoroshiWorkerInternalHttpsPortHeader -> env.httpsPort.toString
            )
            .withAuth(config.leader.clientId, config.leader.clientSecret, WSAuthScheme.BASIC)
            .withRequestTimeout(Duration(config.worker.timeout, TimeUnit.MILLISECONDS))
            .withMaybeProxyServer(config.proxy)
          request
            .post(Json.obj())
            .andThen { case Failure(_) =>
              request.ignore()
            }
            .filter { resp =>
              if (Cluster.logger.isDebugEnabled)
                Cluster.logger.debug(s"login token for ${token} created on the leader ${resp.status}")
              resp.ignore() // ignoreIf(resp.status != 201)
              resp.status == 201
            }
            .map(_ => Some(token))
        }
    } else {
      FastFuture.successful(None)
    }
  }

  def setUserToken(token: String, user: JsValue): Future[Option[Unit]] = {
    if (env.clusterConfig.mode.isWorker) {
      if (Cluster.logger.isDebugEnabled)
        Cluster.logger.debug(s"Creating user token for ${token} on the leader: ${Json.prettyPrint(user)}")
      Retry
        .retry(
          times = config.worker.retries,
          delay = config.retryDelay,
          factor = config.retryFactor,
          ctx = "leader-create-user-token"
        ) { tryCount =>
          val request = env.MtlsWs
            .url(otoroshiUrl + s"/api/cluster/user-tokens", config.mtlsConfig)
            .withHttpHeaders(
              "Host"                                             -> config.leader.host,
              "Content-Type"                                     -> "application/json",
              ClusterAgent.OtoroshiWorkerIdHeader                -> ClusterConfig.clusterNodeId,
              ClusterAgent.OtoroshiWorkerVersionHeader           -> env.otoroshiVersion,
              ClusterAgent.OtoroshiWorkerJavaVersionHeader       -> env.theJavaVersion.jsonStr,
              ClusterAgent.OtoroshiWorkerOsHeader                -> env.os.jsonStr,
              ClusterAgent.OtoroshiWorkerNameHeader              -> config.worker.name,
              ClusterAgent.OtoroshiWorkerLocationHeader          -> s"$hostAddress",
              ClusterAgent.OtoroshiWorkerHttpPortHeader          -> env.exposedHttpPortInt.toString,
              ClusterAgent.OtoroshiWorkerHttpsPortHeader         -> env.exposedHttpsPortInt.toString,
              ClusterAgent.OtoroshiWorkerInternalHttpPortHeader  -> env.httpPort.toString,
              ClusterAgent.OtoroshiWorkerInternalHttpsPortHeader -> env.httpsPort.toString
            )
            .withAuth(config.leader.clientId, config.leader.clientSecret, WSAuthScheme.BASIC)
            .withRequestTimeout(Duration(config.worker.timeout, TimeUnit.MILLISECONDS))
            .withMaybeProxyServer(config.proxy)
          request
            .post(user)
            .andThen { case Failure(_) =>
              request.ignore()
            }
            .filter { resp =>
              if (Cluster.logger.isDebugEnabled)
                Cluster.logger.debug(s"User token for ${token} created on the leader ${resp.status}")
              resp.ignore() // ignoreIf(resp.status != 201)
              resp.status == 201
            }
            .map(_ => Some(()))
        }
    } else {
      FastFuture.successful(None)
    }
  }

  def isSessionValid(id: String, reqOpt: Option[RequestHeader]): Future[Option[PrivateAppsUser]] = {
    if (env.clusterConfig.mode.isWorker) {
      Retry
        .retry(
          times = config.worker.retries,
          delay = config.retryDelay,
          factor = config.retryFactor,
          ctx = "leader-session-valid"
        ) { tryCount =>
          if (Cluster.logger.isDebugEnabled) Cluster.logger.debug(s"Checking if session $id is valid with a leader")
          env.MtlsWs
            .url(otoroshiUrl + s"/api/cluster/sessions/$id", config.mtlsConfig)
            .withHttpHeaders(
              "Host"                                             -> config.leader.host,
              ClusterAgent.OtoroshiWorkerIdHeader                -> ClusterConfig.clusterNodeId,
              ClusterAgent.OtoroshiWorkerVersionHeader           -> env.otoroshiVersion,
              ClusterAgent.OtoroshiWorkerJavaVersionHeader       -> env.theJavaVersion.jsonStr,
              ClusterAgent.OtoroshiWorkerOsHeader                -> env.os.jsonStr,
              ClusterAgent.OtoroshiWorkerNameHeader              -> config.worker.name,
              ClusterAgent.OtoroshiWorkerLocationHeader          -> s"$hostAddress",
              ClusterAgent.OtoroshiWorkerHttpPortHeader          -> env.exposedHttpPortInt.toString,
              ClusterAgent.OtoroshiWorkerHttpsPortHeader         -> env.exposedHttpsPortInt.toString,
              ClusterAgent.OtoroshiWorkerInternalHttpPortHeader  -> env.httpPort.toString,
              ClusterAgent.OtoroshiWorkerInternalHttpsPortHeader -> env.httpsPort.toString
            )
            .withAuth(config.leader.clientId, config.leader.clientSecret, WSAuthScheme.BASIC)
            .withRequestTimeout(Duration(config.worker.timeout, TimeUnit.MILLISECONDS))
            .withMaybeProxyServer(config.proxy)
            .get()
            .andThen { case Failure(failure) =>
              Cluster.logger.error(s"${env.clusterConfig.mode.name}] Failed to check session on leader", failure)
            }
            .filter { resp =>
              if (resp.status == 200 && Cluster.logger.isDebugEnabled) Cluster.logger.debug(s"Session $id is valid")
              resp.ignoreIf(resp.status != 200)
              resp.status == 200
            }
            .map(resp => PrivateAppsUser.fmt.reads(Json.parse(resp.body)).asOpt)
        }
        .recover { case e =>
          if (Cluster.logger.isDebugEnabled)
            Cluster.logger.debug(
              s"[${env.clusterConfig.mode.name}] Error while checking session with Otoroshi leader cluster"
            )
          workerSessionsCache.getIfPresent(id) match {
            case None        => {
              if (Cluster.logger.isDebugEnabled)
                Cluster.logger.debug(
                  s"[${env.clusterConfig.mode.name}] no local session found after leader call failed"
                )
              PrivateAppsUser.fromCookie(id, reqOpt)(env) match {
                case None        =>
                  if (Cluster.logger.isDebugEnabled)
                    Cluster.logger.debug(
                      s"[${env.clusterConfig.mode.name}] no cookie session found after leader call failed"
                    )
                  None
                case Some(local) =>
                  Cluster.logger.warn(
                    s"[${env.clusterConfig.mode.name}] using cookie created session as leader call failed !"
                  )
                  local.some
              }
            }
            case Some(local) => {
              Cluster.logger.warn(
                s"[${env.clusterConfig.mode.name}] Using locally created session as leader call failed !"
              )
              local.some
            }
          }
        }
    } else {
      FastFuture.successful(None)
    }
  }

  def createSession(user: PrivateAppsUser): Future[Option[PrivateAppsUser]] = {
    if (env.clusterConfig.mode.isWorker) {
      if (Cluster.logger.isDebugEnabled)
        Cluster.logger.debug(s"Creating session for ${user.email} on the leader: ${Json.prettyPrint(user.json)}")
      workerSessionsCache.put(user.randomId, user)
      Retry
        .retry(
          times = config.worker.retries,
          delay = config.retryDelay,
          factor = config.retryFactor,
          ctx = "leader-create-session"
        ) { tryCount =>
          val request = env.MtlsWs
            .url(otoroshiUrl + s"/api/cluster/sessions", config.mtlsConfig)
            .withHttpHeaders(
              "Host"                                             -> config.leader.host,
              "Content-Type"                                     -> "application/json",
              ClusterAgent.OtoroshiWorkerIdHeader                -> ClusterConfig.clusterNodeId,
              ClusterAgent.OtoroshiWorkerVersionHeader           -> env.otoroshiVersion,
              ClusterAgent.OtoroshiWorkerJavaVersionHeader       -> env.theJavaVersion.jsonStr,
              ClusterAgent.OtoroshiWorkerOsHeader                -> env.os.jsonStr,
              ClusterAgent.OtoroshiWorkerNameHeader              -> config.worker.name,
              ClusterAgent.OtoroshiWorkerLocationHeader          -> s"$hostAddress",
              ClusterAgent.OtoroshiWorkerHttpPortHeader          -> env.exposedHttpPortInt.toString,
              ClusterAgent.OtoroshiWorkerHttpsPortHeader         -> env.exposedHttpsPortInt.toString,
              ClusterAgent.OtoroshiWorkerInternalHttpPortHeader  -> env.httpPort.toString,
              ClusterAgent.OtoroshiWorkerInternalHttpsPortHeader -> env.httpsPort.toString
            )
            .withAuth(config.leader.clientId, config.leader.clientSecret, WSAuthScheme.BASIC)
            .withRequestTimeout(Duration(config.worker.timeout, TimeUnit.MILLISECONDS))
            .withMaybeProxyServer(config.proxy)
          request
            .post(user.toJson)
            .andThen { case Failure(failure) =>
              request.ignore()
              Cluster.logger.error(s"${env.clusterConfig.mode.name}] Failed to create session on leader", failure)
            }
            .filter { resp =>
              if (Cluster.logger.isDebugEnabled)
                Cluster.logger.debug(s"Session for ${user.name} created on the leader ${resp.status}")
              resp.ignoreIf(resp.status != 201)
              resp.status == 201
            }
            .map(resp => PrivateAppsUser.fmt.reads(Json.parse(resp.body)).asOpt)
        }
    } else {
      FastFuture.successful(None)
    }
  }

  def incrementCounter(counter: String, increment: Long): Unit = {
    if (Cluster.logger.isTraceEnabled)
      Cluster.logger.trace(s"[${env.clusterConfig.mode.name}] Increment counter ${counter} of ${increment}")
    if (!counters.contains(counter)) {
      counters.putIfAbsent(counter, new AtomicLong(0L))
    }
    counters.get(counter).foreach(_.addAndGet(increment))
  }

  def incrementApi(id: String, increment: Long): Unit = {
    if (env.clusterConfig.mode == ClusterMode.Worker) {
      val key = s"apikey:$id"
      if (Cluster.logger.isTraceEnabled) Cluster.logger.trace(s"[${env.clusterConfig.mode.name}] Increment API $id")
      if (!quotaIncrs.get().contains(key)) {
        quotaIncrs.get().putIfAbsent(key, ClusterLeaderUpdateMessage.ApikeyCallIncr(id))
      }
      getQuotaIncr[ClusterLeaderUpdateMessage.ApikeyCallIncr](key).foreach(_.increment(increment))
    }
  }

  def incrementService(id: String, calls: Long, dataIn: Long, dataOut: Long, overhead: Long, duration: Long, backendDuration: Long, headersIn: Long, headersOut: Long): Unit = {
    if (env.clusterConfig.mode == ClusterMode.Worker) {
      if (Cluster.logger.isTraceEnabled) Cluster.logger.trace(s"[${env.clusterConfig.mode.name}] Increment Service $id")
      val key = s"routes:$id"
      val gkey = s"routes:global"
      putQuotaIfAbsent(gkey, ClusterLeaderUpdateMessage.RouteCallIncr("global"))
      getQuotaIncr[ClusterLeaderUpdateMessage.RouteCallIncr](gkey).foreach { quota =>
        quota.increment(
          calls,
          dataIn,
          dataOut,
          overhead,
          duration,
          backendDuration,
          headersIn,
          headersOut,
        )
      }
      putQuotaIfAbsent(key, ClusterLeaderUpdateMessage.RouteCallIncr(id))
      getQuotaIncr[ClusterLeaderUpdateMessage.RouteCallIncr](key).foreach { quota =>
        quota.increment(
          calls,
          dataIn,
          dataOut,
          overhead,
          duration,
          backendDuration,
          headersIn,
          headersOut,
        )
      }
    }
  }

  def loadStateFromBackup(): Future[Boolean] = {
    if (env.clusterConfig.backup.instanceCanRead) {
      env.clusterConfig.backup.tryToReadBackup()(env.otoroshiExecutionContext, env.otoroshiMaterializer).flatMap {
        case Left(err)      =>
          Cluster.logger.error(s"unable to load cluster state from backup: ${err}")
          false.vfuture
        case Right(payload) => {
          val store       = new UnboundedConcurrentHashMap[String, Any]()
          val expirations = new UnboundedConcurrentHashMap[String, Long]()
          payload
            .chunks(32 * 1024)
            .via(Framing.delimiter(ByteString("\n"), 32 * 1024 * 1024, true))
            .map(bs => Try(Json.parse(bs.utf8String)))
            .collect { case Success(item) => item }
            .runWith(Sink.foreach { item =>
              val key   = (item \ "k").as[String]
              val value = (item \ "v").as[JsValue]
              val what  = (item \ "w").as[String]
              val ttl   = (item \ "t").asOpt[Long].getOrElse(-1L)
              fromJson(what, value, _modern).foreach(v => store.put(key, v))
              if (ttl > -1L) {
                expirations.put(key, ttl)
              }
            })
            .map { _ =>
              firstSuccessfulStateFetchDone.compareAndSet(false, true)
              env.datastores.asInstanceOf[SwappableInMemoryDataStores].swap(Memory(store, expirations))
              true
            }
        }
      }
    } else {
      false.vfuture
    }
  }

  private def fromJson(what: String, value: JsValue, modern: Boolean): Option[Any] = {

    import collection.JavaConverters._

    what match {
      case "counter"        => Some(ByteString(value.as[Long].toString))
      case "string"         => Some(ByteString(value.as[String]))
      case "set" if modern  => {
        val list = scala.collection.mutable.HashSet.empty[ByteString]
        list.++=(value.as[JsArray].value.map(a => ByteString(a.as[String])))
        Some(list)
      }
      case "list" if modern => {
        val list = scala.collection.mutable.MutableList.empty[ByteString]
        list.++=(value.as[JsArray].value.map(a => ByteString(a.as[String])))
        Some(list)
      }
      case "hash" if modern => {
        val map = new UnboundedTrieMap[String, ByteString]()
        map.++=(value.as[JsObject].value.map(t => (t._1, ByteString(t._2.as[String]))))
        Some(map)
      }
      case "set"            => {
        val list = new java.util.concurrent.CopyOnWriteArraySet[ByteString]
        list.addAll(value.as[JsArray].value.map(a => ByteString(a.as[String])).asJava)
        Some(list)
      }
      case "list"           => {
        val list = new java.util.concurrent.CopyOnWriteArrayList[ByteString]
        list.addAll(value.as[JsArray].value.map(a => ByteString(a.as[String])).asJava)
        Some(list)
      }
      case "hash"           => {
        val map = new UnboundedConcurrentHashMap[String, ByteString]
        map.putAll(value.as[JsObject].value.map(t => (t._1, ByteString(t._2.as[String]))).asJava)
        Some(map)
      }
      case _                => None
    }
  }

  private def pollState(): Unit = {
    try {
      if (isPollingState.compareAndSet(false, true)) {
        if (Cluster.logger.isDebugEnabled)
          Cluster.logger.debug(
            s"[${env.clusterConfig.mode.name}] Fetching state from Otoroshi leader cluster (${DateTime.now()})"
          )
        val start = System.currentTimeMillis()
        Retry
          .retry(
            times = if (cannotServeRequests()) 10 else config.worker.state.retries,
            delay = config.retryDelay,
            factor = config.retryFactor,
            ctx = "leader-fetch-state"
          ) { tryCount =>
            val request  = env.MtlsWs
              .url(otoroshiUrl + s"/api/cluster/state?budget=${config.worker.state.timeout}", config.mtlsConfig)
              .withHttpHeaders(
                "Host"                                             -> config.leader.host,
                "Accept"                                           -> "application/x-ndjson",
                // "Accept-Encoding" -> "gzip",
                ClusterAgent.OtoroshiWorkerIdHeader                -> ClusterConfig.clusterNodeId,
                ClusterAgent.OtoroshiWorkerVersionHeader           -> env.otoroshiVersion,
                ClusterAgent.OtoroshiWorkerJavaVersionHeader       -> env.theJavaVersion.jsonStr,
                ClusterAgent.OtoroshiWorkerOsHeader                -> env.os.jsonStr,
                ClusterAgent.OtoroshiWorkerNameHeader              -> config.worker.name,
                ClusterAgent.OtoroshiWorkerLocationHeader          -> s"$hostAddress",
                ClusterAgent.OtoroshiWorkerHttpPortHeader          -> env.exposedHttpPortInt.toString,
                ClusterAgent.OtoroshiWorkerHttpsPortHeader         -> env.exposedHttpsPortInt.toString,
                ClusterAgent.OtoroshiWorkerInternalHttpPortHeader  -> env.httpPort.toString,
                ClusterAgent.OtoroshiWorkerInternalHttpsPortHeader -> env.httpsPort.toString,
                ClusterAgent.OtoroshiWorkerRelayRoutingHeader      -> env.clusterConfig.relay.json.stringify
              )
              .withAuth(config.leader.clientId, config.leader.clientSecret, WSAuthScheme.BASIC)
              .withRequestTimeout(Duration(config.worker.state.timeout, TimeUnit.MILLISECONDS))
              .withMaybeProxyServer(config.proxy)
              .withMethod("GET")
            val response = if (env.clusterConfig.streamed) {
              request.stream()
            } else {
              request.execute()
            }
            response
              .filter { resp =>
                resp.ignoreIf(resp.status != 200)
                resp.status == 200
              }
              .filterWithCause("State is too old !") { resp =>
                val responseFrom = resp.header("X-Data-From").map(_.toLong)
                val from         = new DateTime(responseFrom.getOrElse(0))
                val predicate    = from.isAfter(DateTime.now().minusMillis(env.clusterConfig.worker.dataStaleAfter.toInt))
                if (!predicate) {
                  val nodeName = resp.header("Otoroshi-Leader-Node-Name").getOrElse("--")
                  Cluster.logger.warn(
                    s"State data coming from '$nodeName' is too old (${from.toString()}). Maybe the leader node '$nodeName' has an issue and needs to be restarted. Failing state fetch !"
                  )
                  resp.ignore()
                }
                predicate
              }
              .flatMap { resp =>
                if (Cluster.logger.isDebugEnabled)
                  Cluster.logger.debug(
                    s"[${env.clusterConfig.mode.name}] Fetching state from Otoroshi leader cluster done ! (${DateTime.now()})"
                  )
                val store          = new UnboundedConcurrentHashMap[String, Any]()
                val expirations    = new UnboundedConcurrentHashMap[String, Long]()
                val responseFrom   = resp.header("X-Data-From").map(_.toLong)
                val responseDigest = resp.header("X-Data-Digest")
                val responseCount  = resp.header("X-Data-Count")
                val fromVersion    =
                  resp.header("Otoroshi-Leader-Node-Version").map(Version.apply).getOrElse(Version("0.0.0"))
                val counter        = new AtomicLong(0L)
                val digest         = MessageDigest.getInstance("SHA-256")
                val from           = new DateTime(responseFrom.getOrElse(0))
                val fullBody       = new AtomicReference[ByteString](ByteString.empty)

                val responseBody =
                  if (env.clusterConfig.streamed) resp.bodyAsSource else Source.single(resp.bodyAsBytes)
                responseBody
                  .via(env.clusterConfig.gunzip())
                  .via(Framing.delimiter(ByteString("\n"), 32 * 1024 * 1024, true))
                  .alsoTo(Sink.foreach { item =>
                    if (env.clusterConfig.backup.instanceCanWrite) {
                      fullBody.updateAndGet(bs => bs ++ item ++ ByteString("\n"))
                    }
                    digest.update((item ++ ByteString("\n")).asByteBuffer)
                    counter.incrementAndGet()
                  })
                  .map(bs => Try(Json.parse(bs.utf8String)))
                  .collect { case Success(item) => item }
                  .runWith(Sink.foreach { item =>
                    val key   = (item \ "k").as[String]
                    val value = (item \ "v").as[JsValue]
                    val what  = (item \ "w").as[String]
                    val ttl   = (item \ "t").asOpt[Long].getOrElse(-1L)
                    fromJson(what, value, _modern).foreach(v => store.put(key, v))
                    if (ttl > -1L) {
                      expirations.put(key, ttl)
                    }
                  })
                  .flatMap { _ =>
                    val cliDigest = Hex.encodeHexString(digest.digest())
                    if (Cluster.logger.isDebugEnabled)
                      Cluster.logger.debug(
                        s"[${env.clusterConfig.mode.name}] Consumed state in ${System
                          .currentTimeMillis() - start} ms at try $tryCount. (${DateTime.now()})"
                      )
                    val valid     = (for {
                      count <- responseCount
                      dig   <- responseDigest
                    } yield {
                      val v = (count.toLong == counter.get()) && (dig == cliDigest)
                      if (!v) {
                        Cluster.logger.warn(
                          s"[${env.clusterConfig.mode.name}] state polling validation failed (${tryCount}): expected count: ${count} / ${counter
                            .get()} : ${count.toLong == counter.get()}, expected hash: ${dig} / ${cliDigest} : ${dig == cliDigest}, trying again !"
                        )
                      }
                      v
                    }).getOrElse(true)
                    if (valid) {
                      lastPoll.set(DateTime.now())
                      if (!store.isEmpty) {
                        // write backup from leader if enabled
                        env.clusterConfig.backup.tryToWriteBackup { () =>
                          val state = fullBody.get()
                          fullBody.set(null)
                          state
                        }
                        firstSuccessfulStateFetchDone.compareAndSet(false, true)
                        if (Cluster.logger.isDebugEnabled)
                          Cluster.logger.debug(s"[${env.clusterConfig.mode.name}] start swap (${DateTime.now()})")
                        env.datastores.asInstanceOf[SwappableInMemoryDataStores].swap(Memory(store, expirations))
                        if (Cluster.logger.isDebugEnabled)
                          Cluster.logger.debug(s"[${env.clusterConfig.mode.name}] stop swap (${DateTime.now()})")
                        if (fromVersion.isBefore(env.otoroshiVersionSem)) {
                          // TODO: run other migrations ?
                          if (fromVersion.isBefore(Version("1.4.999"))) {
                            if (Cluster.logger.isDebugEnabled)
                              Cluster.logger.debug(s"[${env.clusterConfig.mode.name}] running exporters migration !")
                            DataExporterConfigMigrationJob
                              .extractExporters(env)
                              .flatMap(c => DataExporterConfigMigrationJob.saveExporters(c, env))
                          }
                        }
                      }
                      FastFuture.successful(())
                    } else {
                      FastFuture.failed(
                        PollStateValidationError(
                          responseCount.map(_.toLong).getOrElse(0L),
                          counter.get(),
                          responseDigest.getOrElse("--"),
                          cliDigest
                        )
                      )
                    }
                  }
              }
          }
          .recover { case e =>
            Cluster.logger.error(
              s"[${env.clusterConfig.mode.name}] Error while trying to fetch state from Otoroshi leader cluster",
              e
            )
          }
          .andThen { case _ =>
            isPollingState.compareAndSet(true, false)
          }
      } else {
        if (Cluster.logger.isDebugEnabled)
          Cluster.logger.debug(
            s"[${env.clusterConfig.mode.name}] Still fetching state from Otoroshi leader cluster, retying later ..."
          )
      }
    } catch {
      case e: Throwable =>
        isPollingState.compareAndSet(true, false)
        Cluster.logger.error(s"Error while polling state from leader", e)
    }
  }

  private def pushQuotas(): Unit = {
    try {
      implicit val _env = env
      if (isPushingQuotas.compareAndSet(false, true)) {
        val oldQuotasIncr = quotaIncrs.getAndSet(new UnboundedTrieMap[String, ClusterLeaderUpdateMessage]())
        val start          = System.currentTimeMillis()
        Retry
          .retry(
            times = if (cannotServeRequests()) 10 else config.worker.quotas.retries,
            delay = config.retryDelay,
            factor = config.retryFactor,
            ctx = "leader-push-quotas"
          ) { tryCount =>
            if (Cluster.logger.isTraceEnabled)
              Cluster.logger.trace(
                s"[${env.clusterConfig.mode.name}] Pushing api quotas updates to Otoroshi leader cluster"
              )

            GlobalStatusUpdate.build().map(v => (v.json.stringify + "\n").byteString).flatMap { stats =>
              /// push other data here !
              val quotaIncrSource = Source(oldQuotasIncr.toList.map(v => (v._2.json.stringify + "\n").byteString))
              val globalSource      = Source.single(stats)
              // val body              = apiIncrSource.concat(serviceIncrSource).concat(globalSource).via(env.clusterConfig.gzip())
              val body              = quotaIncrSource.concat(globalSource).via(env.clusterConfig.gzip())
              val wsBody            = SourceBody(body)
              val request           = env.MtlsWs
                .url(otoroshiUrl + s"/api/cluster/quotas?budget=${config.worker.quotas.timeout}", config.mtlsConfig)
                .withHttpHeaders(
                  "Host"                                             -> config.leader.host,
                  "Content-Type"                                     -> "application/x-ndjson",
                  // "Content-Encoding" -> "gzip",
                  ClusterAgent.OtoroshiWorkerIdHeader                -> ClusterConfig.clusterNodeId,
                  ClusterAgent.OtoroshiWorkerVersionHeader           -> env.otoroshiVersion,
                  ClusterAgent.OtoroshiWorkerJavaVersionHeader       -> env.theJavaVersion.jsonStr,
                  ClusterAgent.OtoroshiWorkerOsHeader                -> env.os.jsonStr,
                  ClusterAgent.OtoroshiWorkerNameHeader              -> config.worker.name,
                  ClusterAgent.OtoroshiWorkerLocationHeader          -> s"$hostAddress",
                  ClusterAgent.OtoroshiWorkerHttpPortHeader          -> env.exposedHttpPortInt.toString,
                  ClusterAgent.OtoroshiWorkerHttpsPortHeader         -> env.exposedHttpsPortInt.toString,
                  ClusterAgent.OtoroshiWorkerInternalHttpPortHeader  -> env.httpPort.toString,
                  ClusterAgent.OtoroshiWorkerInternalHttpsPortHeader -> env.httpsPort.toString,
                  ClusterAgent.OtoroshiWorkerRelayRoutingHeader      -> env.clusterConfig.relay.json.stringify
                )
                .withAuth(config.leader.clientId, config.leader.clientSecret, WSAuthScheme.BASIC)
                .withRequestTimeout(Duration(config.worker.quotas.timeout, TimeUnit.MILLISECONDS))
                .withMaybeProxyServer(config.proxy)
                .withMethod("PUT")
                .withBody(wsBody)
              request
                .stream()
                .andThen { case Failure(_) =>
                  request.ignore()
                }
                .filter { resp =>
                  resp.ignore()
                  resp.status == 200
                }
                .andThen {
                  case Success(_) =>
                    if (Cluster.logger.isDebugEnabled)
                      Cluster.logger.debug(
                        s"[${env.clusterConfig.mode.name}] Pushed quotas in ${System.currentTimeMillis() - start} ms at try $tryCount."
                      )
                  case Failure(e) => e.printStackTrace()
                }
            }
          }
          .recover { case e =>
            e.printStackTrace()
            oldQuotasIncr.foreach {
              case (key, incr: ClusterLeaderUpdateMessage.ApikeyCallIncr) => quotaIncrs.get().getOrElseUpdate(key, ClusterLeaderUpdateMessage.ApikeyCallIncr(incr.clientId)).asInstanceOf[ClusterLeaderUpdateMessage.ApikeyCallIncr].increment(incr.calls.get())
              case (key, incr: ClusterLeaderUpdateMessage.RouteCallIncr) => quotaIncrs.get().getOrElseUpdate(key, ClusterLeaderUpdateMessage.RouteCallIncr(incr.routeId)).asInstanceOf[ClusterLeaderUpdateMessage.RouteCallIncr].increment(
                incr.calls.get(),
                incr.dataIn.get(),
                incr.dataOut.get(),
                incr.overhead.get(),
                incr.duration.get(),
                incr.backendDuration.get(),
                incr.headersIn.get(),
                incr.headersOut.get(),
              )
              case _ => ()
            }
            Cluster.logger.error(
              s"[${env.clusterConfig.mode.name}] Error while trying to push api quotas updates to Otoroshi leader cluster",
              e
            )
          }
          .andThen { case _ =>
            isPushingQuotas.compareAndSet(true, false)
          }
        //} else {
        //  isPushingQuotas.compareAndSet(true, false)
        //}
      } else {
        if (Cluster.logger.isDebugEnabled)
          Cluster.logger.debug(
            s"[${env.clusterConfig.mode.name}] Still pushing api quotas updates to Otoroshi leader cluster, retying later ..."
          )
      }
    } catch {
      case e: Throwable =>
        isPushingQuotas.compareAndSet(true, false)
        Cluster.logger.error(s"Error while pushing quotas to leader", e)
    }
  }

  def warnAboutHttpLeaderUrls(): Unit = {
    if (env.clusterConfig.mode == ClusterMode.Worker) {
      config.leader.urls.filter(_.toLowerCase.contains("http://")) foreach { case url =>
        Cluster.logger.warn(s"A leader url uses unsecure transport ($url), you should use https instead")
      }
    }
    if (env.clusterConfig.relay.enabled) {
      Cluster.logger.warn("relay routing is enabled !")
      Cluster.logger.warn("be aware that this feature is EXPERIMENTAL and might not work as expected.")
      Cluster.logger.info(s"instance location: ${env.clusterConfig.relay.location.desc}")
    }
  }

  def startF(): Future[Unit] = FastFuture.successful(start())

  private def callLeaderAkka(currentAttempt: Int): Unit = {

    var attempt: Int = currentAttempt

    val logger = Cluster.logger

    def debug(msg: String): Unit = {
      if (env.isDev) {
        logger.info(s"[CLUSTER-WS] $msg")
      } else {
        if (logger.isDebugEnabled) logger.debug(msg)
      }
    }

    debug(s"callLeaderAkka: ${attempt}")
    val alreadyReLaunched = new AtomicBoolean(false)
    val pushCancelSource = new AtomicReference[Cancellable]()
    val queueRef = new AtomicReference[SourceQueueWithComplete[akka.http.scaladsl.model.ws.Message]]()
    val pushSource: Source[akka.http.scaladsl.model.ws.Message, SourceQueueWithComplete[akka.http.scaladsl.model.ws.Message]] =
      Source.queue[akka.http.scaladsl.model.ws.Message](1024 * 10, OverflowStrategy.dropHead).mapMaterializedValue { q =>
        queueRef.set(q)
        q
      }
    val source: Source[akka.http.scaladsl.model.ws.Message, _] = pushSource

    def handleOfferFailure(key: String, msg: ClusterLeaderUpdateMessage): PartialFunction[Try[QueueOfferResult], Unit] = {
      new PartialFunction[Try[QueueOfferResult], Unit] {
        def isDefinedAt(x: Try[QueueOfferResult]): Boolean = x.isFailure
        def apply(x: Try[QueueOfferResult]): Unit = {
          x match {
            case Success(_) => ()
            case Failure(e) => {
              logger.error("ws update offer failure", e)
              putQuotaIfAbsent(key, msg)
            }
          }
        }
      }
    }

    def onClusterState(elem: String, streamed: Boolean, compressed: Boolean): Unit = {
      val startTime = System.currentTimeMillis()
      ClusterLeaderStateMessage.format.reads(elem.parseJson) match {
        case JsError(e) => logger.error(s"ClusterLeaderStateMessage deserialization error: $e")
        case JsSuccess(csm, _) => {

          debug(s"got new state of ${elem.byteString.size / 1024} Kb ${if (streamed) "streamed" else "strict"} and ${if (compressed) "compressed" else "uncompressed"}")

          val store = new UnboundedConcurrentHashMap[String, Any]()
          val expirations = new UnboundedConcurrentHashMap[String, Long]()
          val responseFrom = csm.dataFrom
          val responseDigest = csm.dataDigest
          val responseCount = csm.dataCount
          val fromVersion = Version(csm.nodeVersion)
          val counter = new AtomicLong(0L)
          val digest = MessageDigest.getInstance("SHA-256")
          val from = new DateTime(responseFrom)
          val fullBody = new AtomicReference[ByteString](ByteString.empty)

          csm.state
            .chunks(64 * 1024)
            .via(env.clusterConfig.gunzip())
            .via(Framing.delimiter(ByteString("\n"), 32 * 1024 * 1024, true))
            .alsoTo(Sink.foreach { item =>
              if (env.clusterConfig.backup.instanceCanWrite) {
                fullBody.updateAndGet(bs => bs ++ item ++ ByteString("\n"))
              }
              digest.update((item ++ ByteString("\n")).asByteBuffer)
              counter.incrementAndGet()
            })
            .map(bs => Try(Json.parse(bs.utf8String)))
            .collect { case Success(item) => item }
            .runWith(Sink.foreach { item =>
              val key = (item \ "k").as[String]
              val value = (item \ "v").as[JsValue]
              val what = (item \ "w").as[String]
              val ttl = (item \ "t").asOpt[Long].getOrElse(-1L)
              fromJson(what, value, _modern).foreach(v => store.put(key, v))
              if (ttl > -1L) {
                expirations.put(key, ttl)
              }
            })
            .flatMap { _ =>
              val tryCount = 1
              val cliDigest = Hex.encodeHexString(digest.digest())
              if (Cluster.logger.isDebugEnabled)
                Cluster.logger.debug(
                  s"[${env.clusterConfig.mode.name}] Consumed state in ${
                    System
                      .currentTimeMillis() - startTime
                  } ms at try $tryCount. (${DateTime.now()})"
                )

              val valid = (responseCount == counter.get()) && (responseDigest == cliDigest)
              if (!valid) {
                Cluster.logger.warn(
                  s"[${env.clusterConfig.mode.name}] state polling validation failed (${tryCount}): expected count: ${responseCount} / ${counter.get()} : ${responseCount.toLong == counter.get()}, expected hash: ${responseDigest} / ${cliDigest} : ${responseDigest == cliDigest}, trying again !"
                )
              }

              if (valid) {
                lastPoll.set(DateTime.now())
                if (!store.isEmpty) {
                  // write backup from leader if enabled
                  env.clusterConfig.backup.tryToWriteBackup { () =>
                    val state = fullBody.get()
                    fullBody.set(null)
                    state
                  }
                  firstSuccessfulStateFetchDone.compareAndSet(false, true)
                  if (Cluster.logger.isDebugEnabled)
                    Cluster.logger.debug(s"[${env.clusterConfig.mode.name}] start swap (${DateTime.now()})")
                  env.datastores.asInstanceOf[SwappableInMemoryDataStores].swap(Memory(store, expirations))
                  if (Cluster.logger.isDebugEnabled)
                    Cluster.logger.debug(s"[${env.clusterConfig.mode.name}] stop swap (${DateTime.now()})")
                  if (fromVersion.isBefore(env.otoroshiVersionSem)) {
                    // TODO: run other migrations ?
                    if (fromVersion.isBefore(Version("1.4.999"))) {
                      if (Cluster.logger.isDebugEnabled)
                        Cluster.logger.debug(s"[${env.clusterConfig.mode.name}] running exporters migration !")
                      DataExporterConfigMigrationJob
                        .extractExporters(env)
                        .flatMap(c => DataExporterConfigMigrationJob.saveExporters(c, env))
                    }
                  }
                }
                FastFuture.successful(())
              } else {
                FastFuture.failed(
                  PollStateValidationError(
                    responseCount,
                    counter.get(),
                    responseDigest,
                    cliDigest
                  )
                )
              }
            }
        }
      }
    }

    def reLaunchWs(): Unit = {
      if (alreadyReLaunched.compareAndSet(false, true)) {
        Option(pushCancelSource.get()).foreach(_.cancel())
        env.otoroshiScheduler.scheduleOnce((config.retryDelay * (attempt * config.retryFactor)).millis.debugPrintln) {
          callLeaderAkka(attempt + 1)
        }
      }
    }

    def onUpgradeSuccessful(): Unit = {
      pushCancelSource.set(env.otoroshiScheduler.scheduleWithFixedDelay(1.second, config.worker.quotas.pushEvery.millis) { () =>
        /// push other data here !
        debug("push quotas")
        val member = MemberView(
          id = ClusterConfig.clusterNodeId,
          name = config.worker.name,
          version = env.otoroshiVersion,
          javaVersion = env.theJavaVersion,
          os = env.os,
          location = s"$hostAddress",
          httpPort = env.exposedHttpPortInt,
          httpsPort = env.exposedHttpsPortInt,
          internalHttpPort = env.httpPort,
          internalHttpsPort = env.httpsPort,
          lastSeen = DateTime.now(),
          timeout = Duration(
            env.clusterConfig.worker.retries * env.clusterConfig.worker.state.pollEvery,
            TimeUnit.MILLISECONDS
          ),
          memberType = ClusterMode.Worker,
          relay = env.clusterConfig.relay,
          tunnels = env.tunnelManager.currentTunnels.toSeq,
          stats = Json.obj(),
        )
        GlobalStatusUpdate.build()(env, env.otoroshiExecutionContext).map { stats =>
          val oldQuotasIncr = quotaIncrs.getAndSet(new UnboundedTrieMap[String, ClusterLeaderUpdateMessage]())
          queueRef.get().offer(akka.http.scaladsl.model.ws.TextMessage.Strict(ClusterMessageFromWorker(member, stats.json).json.prettify))
            .andThen(handleOfferFailure("routes:global", stats))
          oldQuotasIncr.foreach {
            case (key, incr) =>
              queueRef.get().offer(akka.http.scaladsl.model.ws.TextMessage.Strict(ClusterMessageFromWorker(member, incr.json).json.prettify))
                .andThen(handleOfferFailure(key, incr))
          }
        }
      }(env.otoroshiExecutionContext))
    }

    val url: String = config.leader.urls.apply(attempt % config.leader.urls.size)
    val secured = url.startsWith("https")
    val uri = Uri(url).copy(scheme = if (secured) "wss" else "ws", path = Uri.Path("/api/cluster/state/ws"))
    val port = uri.authority.port
    val ipAddress = if (uri.authority.host.isIPv4() || uri.authority.host.isIPv6()) uri.authority.host.toString().some else None
    debug("connecting to cluster ws")
    val (fu, _) = env.Ws.ws(
      request = WebSocketRequest.fromTargetUri(uri).copy(
        extraHeaders = List(
          RawHeader("Host", config.leader.host),
          RawHeader("Authorization", s"Basic ${s"${config.leader.clientId}:${config.leader.clientSecret}".base64}"),
          RawHeader(env.Headers.OtoroshiClientId, config.leader.clientId),
          RawHeader(env.Headers.OtoroshiClientSecret, config.leader.clientSecret)
        )
      ),
      targetOpt = None,
      mtlsConfigOpt = config.mtlsConfig.some.filter(_.mtls),
      customizer = m => {
        (ipAddress, config.proxy) match {
          case (_, Some(proxySettings)) => {
            val proxyAddress = InetSocketAddress.createUnresolved(proxySettings.host, proxySettings.port)
            val transport = (proxySettings.principal, proxySettings.password) match {
              case (Some(principal), Some(password)) =>
                ClientTransport.httpsProxy(
                  proxyAddress,
                  akka.http.scaladsl.model.headers.BasicHttpCredentials(principal, password)
                )
              case _ => ClientTransport.httpsProxy(proxyAddress)
            }
            m.withTransport(transport)
          }
          case (Some(addr), _) =>
            m.withTransport(ManualResolveTransport.resolveTo(InetSocketAddress.createUnresolved(addr, port)))
          case _ => m
        }
      },
      clientFlow = Flow
        .fromSinkAndSource(
          Sink.foreach[akka.http.scaladsl.model.ws.Message] {
            case akka.http.scaladsl.model.ws.TextMessage.Strict(data) => onClusterState(data, false, false)
            case akka.http.scaladsl.model.ws.TextMessage.Streamed(source) => source.runFold("")(_ + _).map(data => onClusterState(data, true, false))
            case akka.http.scaladsl.model.ws.BinaryMessage.Strict(data) =>
              debug(s"uncompressing strict at level ${env.clusterConfig.compression}")
              data.chunks(1024 * 32).via(config.gunzip()).runFold(ByteString.empty)(_ ++ _).map(data => onClusterState(data.utf8String, false, true))
            case akka.http.scaladsl.model.ws.BinaryMessage.Streamed(source) =>
              debug(s"uncompressing streamed at level ${env.clusterConfig.compression}")
              source.runFold(ByteString.empty)(_ ++ _).map(data => onClusterState(data.utf8String, true, true))
          },
          source
        )
        .alsoTo(Sink.onComplete {
          case Success(_) => reLaunchWs()
          case Failure(e) =>
            logger.error("cluster ws error, retrying", e)
            reLaunchWs()
        })
    )
    fu.andThen {
      case Success(ValidUpgrade(response, chosenSubprotocol)) =>
        if (logger.isDebugEnabled) logger.debug(s"cluster ws upgrade successful and valid: ${response} - ${chosenSubprotocol}")
        attempt = 1
        onUpgradeSuccessful()
      case Success(InvalidUpgradeResponse(response, cause)) =>
        if (logger.isDebugEnabled) logger.error(s"cluster ws upgrade successful but invalid: ${response} - ${cause}")
        reLaunchWs()
      case Failure(ex) =>
        logger.error(s"cluster ws upgrade failure", ex)
        reLaunchWs()
    }
  }

  def start(): Unit = {
    if (config.mode == ClusterMode.Worker) {
      if (Cluster.logger.isDebugEnabled)
        Cluster.logger.debug(s"[${env.clusterConfig.mode.name}] Starting cluster agent")
      if (config.worker.useWs) {
        // Cluster.logger.warn("USING CLUSTER API THROUGH WEBSOCKET: THIS IS NOT READY YET !!!!")
        callLeaderAkka(1)
      } else {
        pollRef.set(
          env.otoroshiScheduler.scheduleAtFixedRate(1.second, config.worker.state.pollEvery.millis)(
            utils.SchedulerHelper.runnable(
              pollState()
            )
          )
        )
        pushRef.set(
          env.otoroshiScheduler.scheduleAtFixedRate(1.second, config.worker.quotas.pushEvery.millis)(
            utils.SchedulerHelper.runnable(
              pushQuotas()
            )
          )
        )
      }
    }
  }

  def stop(): Unit = {
    if (config.mode == ClusterMode.Worker) {
      Option(pollRef.get()).foreach(_.cancel())
      Option(pushRef.get()).foreach(_.cancel())
    }
  }
}

case class PollStateValidationError(expectedCount: Long, count: Long, expectedHash: String, hash: String)
    extends RuntimeException(s"PollStateValidationError($expectedCount, $count, $expectedHash, $hash)")
    with NoStackTrace

class SwappableInMemoryDataStores(
    configuration: Configuration,
    environment: Environment,
    lifecycle: ApplicationLifecycle,
    env: Env
) extends DataStores {

  import akka.stream.Materializer

  import scala.concurrent.duration._
  import scala.util.hashing.MurmurHash3

  lazy val redisStatsItems: Int  = configuration.betterGet[Option[Int]]("app.inmemory.windowSize").getOrElse(99)
  lazy val experimental: Boolean =
    configuration.betterGet[Option[Boolean]]("app.inmemory.experimental").getOrElse(false)
  lazy val actorSystem           =
    ActorSystem(
      "otoroshi-swapinmemory-system",
      configuration
        .getOptionalWithFileSupport[Configuration]("app.actorsystems.datastore")
        .map(_.underlying)
        .getOrElse(ConfigFactory.empty)
    )
  private val materializer       = Materializer(actorSystem)
  val _optimized                 = configuration.betterGetOptional[Boolean]("app.inmemory.optimized").getOrElse(false)
  val _modern                    = configuration.betterGetOptional[Boolean]("otoroshi.cluster.worker.modern").getOrElse(false)
  lazy val swredis               = if (_modern) {
    new ModernSwappableInMemoryRedis(_optimized, env, actorSystem)
  } else {
    new SwappableInMemoryRedis(_optimized, env, actorSystem)
  }

  def redis(): otoroshi.storage.RedisLike = swredis

  override def before(
      configuration: Configuration,
      environment: Environment,
      lifecycle: ApplicationLifecycle
  ): Future[Unit] = {
    import collection.JavaConverters._
    Cluster.logger.info("Now using Swappable InMemory DataStores")
    dbPathOpt.foreach { dbPath =>
      val file = new File(dbPath)
      if (!file.exists()) {
        Cluster.logger.info(s"Creating ClusterDb file and directory ('$dbPath')")
        file.getParentFile.mkdirs()
        file.createNewFile()
      }
      readStateFromDisk(java.nio.file.Files.readAllLines(file.toPath).asScala.toSeq)
      cancelRef.set(
        actorSystem.scheduler.scheduleAtFixedRate(1.second, 5.seconds)(
          utils.SchedulerHelper.runnable(
            // AWAIT: valid
            Await.result(writeStateToDisk(dbPath)(actorSystem.dispatcher, materializer), 10.seconds)
          )
        )(actorSystem.dispatcher)
      )
    }
    redis.start()
    _serviceDescriptorDataStore.startCleanup(env)
    _certificateDataStore.startSync()
    FastFuture.successful(())
  }

  override def after(
      configuration: Configuration,
      environment: Environment,
      lifecycle: ApplicationLifecycle
  ): Future[Unit] = {
    _serviceDescriptorDataStore.stopCleanup()
    _certificateDataStore.stopSync()
    redis.stop()
    cancelRef.get().cancel()
    dbPathOpt.foreach { dbPath =>
      // AWAIT: valid
      Await.result(writeStateToDisk(dbPath)(actorSystem.dispatcher, materializer), 10.seconds)
    }
    actorSystem.terminate()
    FastFuture.successful(())
  }

  def swap(memory: Memory): Unit = {
    swredis.swap(memory, env.clusterConfig.worker.swapStrategy)
  }

  private val cancelRef                 = new AtomicReference[Cancellable]()
  private val lastHash                  = new AtomicReference[Int](0)
  private val dbPathOpt: Option[String] = env.clusterConfig.worker.dbPath

  private def readStateFromDisk(source: Seq[String]): Unit = {
    if (Cluster.logger.isDebugEnabled) Cluster.logger.debug("Reading state from disk ...")
    val store       = new UnboundedConcurrentHashMap[String, Any]()
    val expirations = new UnboundedConcurrentHashMap[String, Long]()
    source.foreach { raw =>
      val item  = Json.parse(raw)
      val key   = (item \ "k").as[String]
      val value = (item \ "v").as[JsValue]
      val what  = (item \ "w").as[String]
      val ttl   = (item \ "t").asOpt[Long].getOrElse(-1L)
      fromJson(what, value, _modern).foreach(v => store.put(key, v))
      if (ttl > -1L) {
        expirations.put(key, ttl)
      }
    }
    swredis.swap(Memory(store, expirations), env.clusterConfig.worker.swapStrategy)
  }

  private def fromJson(what: String, value: JsValue, modern: Boolean): Option[Any] = {

    import collection.JavaConverters._

    what match {
      case "counter"        => Some(ByteString(value.as[Long].toString))
      case "string"         => Some(ByteString(value.as[String]))
      case "set" if modern  => {
        val list = scala.collection.mutable.HashSet.empty[ByteString]
        list.++=(value.as[JsArray].value.map(a => ByteString(a.as[String])))
        Some(list)
      }
      case "list" if modern => {
        val list = scala.collection.mutable.MutableList.empty[ByteString]
        list.++=(value.as[JsArray].value.map(a => ByteString(a.as[String])))
        Some(list)
      }
      case "hash" if modern => {
        val map = new UnboundedTrieMap[String, ByteString]()
        map.++=(value.as[JsObject].value.map(t => (t._1, ByteString(t._2.as[String]))))
        Some(map)
      }
      case "set"            => {
        val list = new java.util.concurrent.CopyOnWriteArraySet[ByteString]
        list.addAll(value.as[JsArray].value.map(a => ByteString(a.as[String])).asJava)
        Some(list)
      }
      case "list"           => {
        val list = new java.util.concurrent.CopyOnWriteArrayList[ByteString]
        list.addAll(value.as[JsArray].value.map(a => ByteString(a.as[String])).asJava)
        Some(list)
      }
      case "hash"           => {
        val map = new UnboundedConcurrentHashMap[String, ByteString]
        map.putAll(value.as[JsObject].value.map(t => (t._1, ByteString(t._2.as[String]))).asJava)
        Some(map)
      }
      case _                => None
    }
  }

  private def writeStateToDisk(dbPath: String)(implicit ec: ExecutionContext, mat: Materializer): Future[Unit] = {
    val file = new File(dbPath)
    completeExport(100)(ec, mat, env)
      .map { item =>
        Json.stringify(item) + "\n"
      }
      .runFold("")(_ + _)
      .map { content =>
        val hash = MurmurHash3.stringHash(content)
        if (hash != lastHash.get()) {
          if (Cluster.logger.isDebugEnabled) Cluster.logger.debug("Writing state to disk ...")
          java.nio.file.Files.write(file.toPath, content.getBytes(com.google.common.base.Charsets.UTF_8))
          lastHash.set(hash)
        }
      }
  }

  private lazy val _privateAppsUserDataStore   = new KvPrivateAppsUserDataStore(redis, env)
  private lazy val _backOfficeUserDataStore    = new KvBackOfficeUserDataStore(redis, env)
  private lazy val _serviceGroupDataStore      = new KvServiceGroupDataStore(redis, env)
  private lazy val _globalConfigDataStore      = new KvGlobalConfigDataStore(redis, env)
  private lazy val _apiKeyDataStore            = new KvApiKeyDataStore(redis, env)
  private lazy val _serviceDescriptorDataStore = new KvServiceDescriptorDataStore(redis, redisStatsItems, env)
  private lazy val _simpleAdminDataStore       = new KvSimpleAdminDataStore(redis, env)
  private lazy val _alertDataStore             = new KvAlertDataStore(redis)
  private lazy val _auditDataStore             = new KvAuditDataStore(redis)
  private lazy val _healthCheckDataStore       = new KvHealthCheckDataStore(redis, env)
  private lazy val _errorTemplateDataStore     = new KvErrorTemplateDataStore(redis, env)
  private lazy val _requestsDataStore          = new InMemoryRequestsDataStore()
  private lazy val _canaryDataStore            = new KvCanaryDataStore(redis, env)
  private lazy val _chaosDataStore             = new KvChaosDataStore(redis, env)
  private lazy val _jwtVerifDataStore          = new KvGlobalJwtVerifierDataStore(redis, env)
  private lazy val _authConfigsDataStore       = new KvAuthConfigsDataStore(redis, env)
  private lazy val _certificateDataStore       = new KvCertificateDataStore(redis, env)

  private lazy val _clusterStateDataStore                   = new KvClusterStateDataStore(redis, env)
  override def clusterStateDataStore: ClusterStateDataStore = _clusterStateDataStore

  private lazy val _clientCertificateValidationDataStore                                  = new KvClientCertificateValidationDataStore(redis, env)
  override def clientCertificateValidationDataStore: ClientCertificateValidationDataStore =
    _clientCertificateValidationDataStore

  private lazy val _scriptDataStore             = new KvScriptDataStore(redis, env)
  override def scriptDataStore: ScriptDataStore = _scriptDataStore

  private lazy val _tcpServiceDataStore                 = new KvTcpServiceDataStoreDataStore(redis, env)
  override def tcpServiceDataStore: TcpServiceDataStore = _tcpServiceDataStore

  private lazy val _rawDataStore          = new KvRawDataStore(redis)
  override def rawDataStore: RawDataStore = _rawDataStore

  private lazy val _webAuthnAdminDataStore                    = new KvWebAuthnAdminDataStore()
  override def webAuthnAdminDataStore: WebAuthnAdminDataStore = _webAuthnAdminDataStore

  private lazy val _webAuthnRegistrationsDataStore                            = new WebAuthnRegistrationsDataStore()
  override def webAuthnRegistrationsDataStore: WebAuthnRegistrationsDataStore = _webAuthnRegistrationsDataStore

  private lazy val _tenantDataStore             = new TenantDataStore(redis, env)
  override def tenantDataStore: TenantDataStore = _tenantDataStore

  private lazy val _teamDataStore           = new TeamDataStore(redis, env)
  override def teamDataStore: TeamDataStore = _teamDataStore

  private lazy val _dataExporterConfigDataStore                         = new DataExporterConfigDataStore(redis, env)
  override def dataExporterConfigDataStore: DataExporterConfigDataStore = _dataExporterConfigDataStore

  private lazy val _routeDataStore              = new KvNgRouteDataStore(redis, env)
  override def routeDataStore: NgRouteDataStore = _routeDataStore

  private lazy val _routesCompositionDataStore                        = new KvNgRouteCompositionDataStore(redis, env)
  override def routeCompositionDataStore: NgRouteCompositionDataStore = _routesCompositionDataStore

  private lazy val _backendsDataStore                      = new KvStoredNgBackendDataStore(redis, env)
  override def backendsDataStore: StoredNgBackendDataStore = _backendsDataStore

  private lazy val _wasmPluginDataStore                  = new KvWasmPluginDataStore(redis, env)
  override def wasmPluginsDataStore: WasmPluginDataStore = _wasmPluginDataStore

  override def privateAppsUserDataStore: PrivateAppsUserDataStore               = _privateAppsUserDataStore
  override def backOfficeUserDataStore: BackOfficeUserDataStore                 = _backOfficeUserDataStore
  override def serviceGroupDataStore: ServiceGroupDataStore                     = _serviceGroupDataStore
  override def globalConfigDataStore: GlobalConfigDataStore                     = _globalConfigDataStore
  override def apiKeyDataStore: ApiKeyDataStore                                 = _apiKeyDataStore
  override def serviceDescriptorDataStore: ServiceDescriptorDataStore           = _serviceDescriptorDataStore
  override def simpleAdminDataStore: SimpleAdminDataStore                       = _simpleAdminDataStore
  override def alertDataStore: AlertDataStore                                   = _alertDataStore
  override def auditDataStore: AuditDataStore                                   = _auditDataStore
  override def healthCheckDataStore: HealthCheckDataStore                       = _healthCheckDataStore
  override def errorTemplateDataStore: ErrorTemplateDataStore                   = _errorTemplateDataStore
  override def requestsDataStore: RequestsDataStore                             = _requestsDataStore
  override def canaryDataStore: CanaryDataStore                                 = _canaryDataStore
  override def chaosDataStore: ChaosDataStore                                   = _chaosDataStore
  override def globalJwtVerifierDataStore: GlobalJwtVerifierDataStore           = _jwtVerifDataStore
  override def authConfigsDataStore: AuthConfigsDataStore                       = _authConfigsDataStore
  override def certificatesDataStore: CertificateDataStore                      = _certificateDataStore
  override def health()(implicit ec: ExecutionContext): Future[DataStoreHealth] = FastFuture.successful(Healthy)
  override def rawExport(
      group: Int
  )(implicit ec: ExecutionContext, mat: Materializer, env: Env): Source[JsValue, NotUsed] = {
    Source
      .future(
        redis.keys(s"${env.storageRoot}:*")
      )
      .mapConcat(_.toList)
      .grouped(group)
      .mapAsync(1) {
        case keys if keys.isEmpty => FastFuture.successful(Seq.empty[JsValue])
        case keys                 => {
          Future.sequence(
            keys
              .filterNot { key =>
                key == s"${env.storageRoot}:cluster:" ||
                key == s"${env.storageRoot}:events:audit" ||
                key == s"${env.storageRoot}:events:alerts" ||
                key.startsWith(s"${env.storageRoot}:users:backoffice") ||
                key.startsWith(s"${env.storageRoot}:admins:") ||
                key.startsWith(s"${env.storageRoot}:u2f:users:") ||
                // key.startsWith(s"${env.storageRoot}:users:") ||
                key.startsWith(s"${env.storageRoot}:webauthn:admins:") ||
                key.startsWith(s"${env.storageRoot}:deschealthcheck:") ||
                key.startsWith(s"${env.storageRoot}:scall:stats:") ||
                key.startsWith(s"${env.storageRoot}:scalldur:stats:") ||
                key.startsWith(s"${env.storageRoot}:scallover:stats:") ||
                (key.startsWith(s"${env.storageRoot}:data:") && key.endsWith(":stats:in")) ||
                (key.startsWith(s"${env.storageRoot}:data:") && key.endsWith(":stats:out"))
              }
              .map { key =>
                redis.rawGet(key).flatMap {
                  case None        => FastFuture.successful(JsNull)
                  case Some(value) => {
                    toJson(value) match {
                      case (_, JsNull)       => FastFuture.successful(JsNull)
                      case (what, jsonValue) =>
                        redis.pttl(key).map { ttl =>
                          Json.obj(
                            "k" -> key,
                            "v" -> jsonValue,
                            "t" -> (if (ttl == -1) -1 else (System.currentTimeMillis() + ttl)),
                            "w" -> what
                          )
                        }
                    }
                  }
                }
              }
          )
        }
      }
      .map(_.filterNot(_ == JsNull))
      .mapConcat(_.toList)
  }

  override def fullNdJsonExport(group: Int, groupWorkers: Int, keyWorkers: Int): Future[Source[JsValue, _]] = {

    implicit val ev  = env
    implicit val ecc = env.otoroshiExecutionContext
    implicit val mat = env.otoroshiMaterializer

    FastFuture.successful(
      Source
        .future(redis.keys(s"${env.storageRoot}:*"))
        .mapConcat(_.toList)
        .grouped(10)
        .mapAsync(1) {
          case keys if keys.isEmpty => FastFuture.successful(Seq.empty[JsValue])
          case keys                 => {
            Source(keys.toList)
              .mapAsync(1) { key =>
                redis.rawGet(key).flatMap {
                  case None        => FastFuture.successful(JsNull)
                  case Some(value) => {
                    toJson(value) match {
                      case (_, JsNull)       => FastFuture.successful(JsNull)
                      case (what, jsonValue) =>
                        redis.pttl(key).map { ttl =>
                          Json.obj(
                            "k" -> key,
                            "v" -> jsonValue,
                            "t" -> (if (ttl == -1) -1 else (System.currentTimeMillis() + ttl)),
                            "w" -> what
                          )
                        }
                    }
                  }
                }
              }
              .runWith(Sink.seq)
              .map(_.filterNot(_ == JsNull))
          }
        }
        .mapConcat(_.toList)
    )
  }

  override def fullNdJsonImport(exportSource: Source[JsValue, _]): Future[Unit] = {

    implicit val ev  = env
    implicit val ecc = env.otoroshiExecutionContext
    implicit val mat = env.otoroshiMaterializer

    redis
      .keys(s"${env.storageRoot}:*")
      .flatMap(keys => if (keys.nonEmpty) redis.del(keys: _*) else FastFuture.successful(0L))
      .flatMap { _ =>
        exportSource
          .mapAsync(1) { json =>
            val key   = (json \ "k").as[String]
            val value = (json \ "v").as[JsValue]
            val pttl  = (json \ "t").as[Long]
            val what  = (json \ "what").as[String]
            (what match {
              case "counter" => redis.set(key, value.as[String])
              case "string"  => redis.set(key, value.as[String])
              case "hash"    =>
                Source(value.as[JsObject].value.toList)
                  .mapAsync(1)(v => redis.hset(key, v._1, Json.stringify(v._2)))
                  .runWith(Sink.ignore)
              case "list"    => redis.lpush(key, value.as[JsArray].value.map(Json.stringify): _*)
              case "set"     => redis.sadd(key, value.as[JsArray].value.map(Json.stringify): _*)
              case _         => FastFuture.successful(0L)
            }).flatMap { _ =>
              if (pttl > -1L) {
                redis.pexpire(key, pttl)
              } else {
                FastFuture.successful(true)
              }
            }
          }
          .runWith(Sink.ignore)
          .map(_ => ())
      }
  }

  def completeExport(
      group: Int
  )(implicit ec: ExecutionContext, mat: Materializer, env: Env): Source[JsValue, NotUsed] = {
    Source
      .future(
        redis.keys(s"${env.storageRoot}:*")
      )
      .mapConcat(_.toList)
      .grouped(group)
      .mapAsync(1) {
        case keys if keys.isEmpty => FastFuture.successful(Seq.empty[JsValue])
        case keys                 => {
          Future.sequence(
            keys
              .map { key =>
                redis.rawGet(key).flatMap {
                  case None        => FastFuture.successful(JsNull)
                  case Some(value) => {
                    toJson(value) match {
                      case (_, JsNull)       => FastFuture.successful(JsNull)
                      case (what, jsonValue) =>
                        redis.pttl(key).map { ttl =>
                          Json.obj(
                            "k" -> key,
                            "v" -> jsonValue,
                            "t" -> (if (ttl == -1) -1 else (System.currentTimeMillis() + ttl)),
                            "w" -> what
                          )
                        }
                    }
                  }
                }
              }
          )
        }
      }
      .map(_.filterNot(_ == JsNull))
      .mapConcat(_.toList)
  }

  private def toJson(value: Any): (String, JsValue) = {

    import collection.JavaConverters._

    value match {
      case str: String                                                     => ("string", JsString(str))
      case str: ByteString                                                 => ("string", JsString(str.utf8String))
      case lng: Long                                                       => ("string", JsString(lng.toString))
      case map: java.util.concurrent.ConcurrentHashMap[String, ByteString] =>
        ("hash", JsObject(map.asScala.toSeq.map(t => (t._1, JsString(t._2.utf8String)))))
      case map: TrieMap[String, ByteString]                                =>
        ("hash", JsObject(map.toSeq.map(t => (t._1, JsString(t._2.utf8String)))))
      case list: java.util.concurrent.CopyOnWriteArrayList[ByteString]     =>
        ("list", JsArray(list.asScala.toSeq.map(a => JsString(a.utf8String))))
      case list: scala.collection.mutable.MutableList[ByteString]          =>
        ("list", JsArray(list.toSeq.map(a => JsString(a.utf8String))))
      case set: java.util.concurrent.CopyOnWriteArraySet[ByteString]       =>
        ("set", JsArray(set.asScala.toSeq.map(a => JsString(a.utf8String))))
      case set: scala.collection.mutable.HashSet[ByteString]               =>
        ("set", JsArray(set.toSeq.map(a => JsString(a.utf8String))))
      case _                                                               => ("none", JsNull)
    }
  }
}

object ClusterLeaderStateMessage {
  val format = new Format[ClusterLeaderStateMessage] {
    override def reads(json: JsValue): JsResult[ClusterLeaderStateMessage] = Try {
      ClusterLeaderStateMessage(
        state = json.select("state").asOpt[Array[Byte]].map(ByteString.apply).getOrElse(ByteString.empty),
        nodeName = json.select("node_name").asString,
        nodeVersion = json.select("node_version").asString,
        dataCount = json.select("data_count").asLong,
        dataDigest = json.select("data_digest").asString,
        dataFrom = json.select("data_from").asLong,
      )
    } match {
      case Failure(e) => JsError(e.getMessage)
      case Success(e) => JsSuccess(e)
    }

    override def writes(o: ClusterLeaderStateMessage): JsValue = o.json
  }
}

case class ClusterLeaderStateMessage(
    state: ByteString,
    nodeName: String,
    nodeVersion: String,
    dataCount: Long,
    dataDigest: String,
    dataFrom: Long
) {
  def json: JsValue = Json.obj(
    "state" -> state,
    "node_name" -> nodeName,
    "node_version" -> nodeVersion,
    "data_count" -> dataCount,
    "data_digest" -> dataDigest,
    "data_from" -> dataFrom,
  )
}

object ClusterMessageFromWorker {
  val format = new Format[ClusterMessageFromWorker] {

    override def reads(json: JsValue): JsResult[ClusterMessageFromWorker] = Try {
      ClusterMessageFromWorker(
        member = MemberView.fromJsonSafe(json.select("member").asValue)(OtoroshiEnvHolder.get()).get,
        payload = json.select("payload").asValue,
      )
    } match {
      case Failure(e) => JsError(e.getMessage)
      case Success(e) => JsSuccess(e)
    }

    override def writes(o: ClusterMessageFromWorker): JsValue = Json.obj(
      "member" -> o.member.json,
      "payload" -> o.payload,
    )
  }
}
case class ClusterMessageFromWorker(member: MemberView, payload: JsValue) {
  def json: JsValue = ClusterMessageFromWorker.format.writes(this)
}

sealed trait ClusterLeaderUpdateMessage {
  def json: JsValue
  def update(member: MemberView)(implicit env: Env, ec: ExecutionContext): Future[Unit] = {
    env.clusterConfig.mode match {
      case ClusterMode.Off => ().vfuture
      case ClusterMode.Worker => updateWorker(member)
      case ClusterMode.Leader => updateLeader(member)
    }
  }
  def updateLeader(member: MemberView)(implicit env: Env, ec: ExecutionContext): Future[Unit]
  def updateWorker(member: MemberView)(implicit env: Env): Future[Unit]
}
object ClusterLeaderUpdateMessage {

  def read(item: JsValue): Option[ClusterLeaderUpdateMessage] = {
    item.select("typ").asOpt[String] match {
      case Some("globstats") => GlobalStatusUpdate.format.reads(item).asOpt
      case Some("apkincr") => ApikeyCallIncr(item.select("apk").asString, item.select("i").asOpt[Long].getOrElse(0L).atomic).some
      case Some("srvincr") => RouteCallIncr(
        routeId = item.select("srv").asString,
        calls = item.select("c").asOpt[Long].getOrElse(0L).atomic,
        dataIn = item.select("di").asOpt[Long].getOrElse(0L).atomic,
        dataOut = item.select("do").asOpt[Long].getOrElse(0L).atomic,
        overhead = item.select("oh").asOpt[Long].getOrElse(0L).atomic,
        duration = item.select("du").asOpt[Long].getOrElse(0L).atomic,
        backendDuration = item.select("bdu").asOpt[Long].getOrElse(0L).atomic,
        headersIn = item.select("hi").asOpt[Long].getOrElse(0L).atomic,
        headersOut = item.select("ho").asOpt[Long].getOrElse(0L).atomic,
      ).some
      case _ => None
    }
  }

  object GlobalStatusUpdate {

    val format = new Format[GlobalStatusUpdate] {

      override def reads(json: JsValue): JsResult[GlobalStatusUpdate] = Try {
        GlobalStatusUpdate(
          cpuUsage = json.select("cpu_usage").asOpt[Double].getOrElse(0.0),
          loadAverage = json.select("load_average").asOpt[Double].getOrElse(0L),
          heapUsed = json.select("heap_used").asOpt[Long].getOrElse(0L),
          heapSize = json.select("heap_size").asOpt[Long].getOrElse(0L),
          liveThreads = json.select("live_threads").asOpt[Long].getOrElse(0L),
          livePeakThreads = json.select("live_peak_threads").asOpt[Long].getOrElse(0L),
          daemonThreads = json.select("daemon_threads").asOpt[Long].getOrElse(0L),
          counters = json.select("counters").asOpt[JsObject].getOrElse(Json.obj()),
          rate = json.select("rate").asOpt[BigDecimal].getOrElse(BigDecimal(0)),
          duration = json.select("duration").asOpt[BigDecimal].getOrElse(BigDecimal(0)),
          overhead = json.select("overhead").asOpt[BigDecimal].getOrElse(BigDecimal(0)),
          dataInRate = json.select("dataInRate").asOpt[BigDecimal].getOrElse(BigDecimal(0)),
          dataOutRate = json.select("dataOutRate").asOpt[BigDecimal].getOrElse(BigDecimal(0)),
          concurrentHandledRequests = json.select("concurrentHandledRequests").asOpt[Long].getOrElse(0L),
        )
      } match {
        case Failure(e) => JsError(e.getMessage)
        case Success(e) => JsSuccess(e)
      }

      override def writes(o: GlobalStatusUpdate): JsValue = Json.obj(
        "typ" -> "globstats",
        "cpu_usage" -> o.cpuUsage,
        "load_average" -> o.loadAverage,
        "heap_used" -> o.heapUsed,
        "heap_size" -> o.heapSize,
        "live_threads" -> o.liveThreads,
        "live_peak_threads" -> o.livePeakThreads,
        "daemon_threads" -> o.daemonThreads,
        "counters" -> o.counters,
        "rate" -> o.rate,
        "duration" -> o.duration,
        "overhead" -> o.overhead,
        "dataInRate" -> o.dataInRate,
        "dataOutRate" -> o.dataOutRate,
        "concurrentHandledRequests" -> o.concurrentHandledRequests
      )
    }

    def build()(implicit env: Env, ec: ExecutionContext): Future[GlobalStatusUpdate] = {
      for {
        rate <- env.datastores.serviceDescriptorDataStore.globalCallsPerSec()
        duration <- env.datastores.serviceDescriptorDataStore.globalCallsDuration()
        overhead <- env.datastores.serviceDescriptorDataStore.globalCallsOverhead()
        dataInRate <- env.datastores.serviceDescriptorDataStore.dataInPerSecFor("global")
        dataOutRate <- env.datastores.serviceDescriptorDataStore.dataOutPerSecFor("global")
        concurrentHandledRequests <- env.datastores.requestsDataStore.asyncGetHandledRequests()
      } yield {
        val rt = Runtime.getRuntime
        GlobalStatusUpdate(
          cpuUsage = CpuInfo.cpuLoad(),
          loadAverage = CpuInfo.loadAverage(),
          heapUsed = (rt.totalMemory() - rt.freeMemory()) / 1024 / 1024,
          heapSize = rt.totalMemory() / 1024 / 1024,
          liveThreads = ManagementFactory.getThreadMXBean.getThreadCount,
          livePeakThreads = ManagementFactory.getThreadMXBean.getPeakThreadCount,
          daemonThreads = ManagementFactory.getThreadMXBean.getDaemonThreadCount,
          counters = env.clusterAgent.counters.toSeq.map(t => Json.obj(t._1 -> t._2.get())).fold(Json.obj())(_ ++ _),
          rate = BigDecimal(
            Option(rate)
              .filterNot(a => a.isInfinity || a.isNaN || a.isNegInfinity || a.isPosInfinity)
              .getOrElse(0.0)
          ).setScale(3, RoundingMode.HALF_EVEN),
          duration = BigDecimal(
            Option(duration)
              .filterNot(a => a.isInfinity || a.isNaN || a.isNegInfinity || a.isPosInfinity)
              .getOrElse(0.0)
          ).setScale(3, RoundingMode.HALF_EVEN),
          overhead = BigDecimal(
            Option(overhead)
              .filterNot(a => a.isInfinity || a.isNaN || a.isNegInfinity || a.isPosInfinity)
              .getOrElse(0.0)
          ).setScale(3, RoundingMode.HALF_EVEN),
          dataInRate = BigDecimal(
            Option(dataInRate)
              .filterNot(a => a.isInfinity || a.isNaN || a.isNegInfinity || a.isPosInfinity)
              .getOrElse(0.0)
          ).setScale(3, RoundingMode.HALF_EVEN),
          dataOutRate = BigDecimal(
            Option(dataOutRate)
              .filterNot(a => a.isInfinity || a.isNaN || a.isNegInfinity || a.isPosInfinity)
              .getOrElse(0.0)
          ).setScale(3, RoundingMode.HALF_EVEN),
          concurrentHandledRequests = concurrentHandledRequests
        )
      }
    }
  }

  case class GlobalStatusUpdate(
    cpuUsage: Double,
    loadAverage: Double,
    heapUsed: Long,
    heapSize: Long,
    liveThreads: Long,
    livePeakThreads: Long,
    daemonThreads: Long,
    counters: JsObject,
    rate: BigDecimal,
    duration: BigDecimal,
    overhead: BigDecimal,
    dataInRate: BigDecimal,
    dataOutRate: BigDecimal,
    concurrentHandledRequests: Long,
  ) extends ClusterLeaderUpdateMessage {

    override def json: JsValue = GlobalStatusUpdate.format.writes(this)

    override def updateLeader(member: MemberView)(implicit env: Env, ec: ExecutionContext): Future[Unit] = {
      env.datastores.clusterStateDataStore.registerMember(member.copy(stats = json.asObject))
    }

    override def updateWorker(member: MemberView)(implicit env: Env): Future[Unit] = {
      // TODO: membership + global stats ?
      FastFuture.successful(())
    }
  }

  case class ApikeyCallIncr(clientId: String, calls: AtomicLong = new AtomicLong(0L)) extends ClusterLeaderUpdateMessage {

    def increment(inc: Long): Long = calls.addAndGet(inc)

    def updateLeader(member: MemberView)(implicit env: Env, ec: ExecutionContext): Future[Unit] = {
      env.datastores.apiKeyDataStore.findById(clientId).flatMap {
        case Some(apikey) => env.datastores.apiKeyDataStore.updateQuotas(apikey, calls.get()).map(_ => ())
        case None => FastFuture.successful(())
      }
    }

    def updateWorker(member: MemberView)(implicit env: Env): Future[Unit] = {
      env.clusterAgent.incrementApi(clientId, calls.get()).vfuture
    }

    def json: JsValue = Json.obj(
      "typ" -> "apkincr", "apk" -> clientId, "i" -> calls.get()
    )
  }

  case class RouteCallIncr(
    routeId: String,
    calls: AtomicLong = new AtomicLong(0L),
    dataIn: AtomicLong = new AtomicLong(0L),
    dataOut: AtomicLong = new AtomicLong(0L),
    overhead: AtomicLong = new AtomicLong(0L),
    duration: AtomicLong = new AtomicLong(0L),
    backendDuration: AtomicLong = new AtomicLong(0L),
    headersIn: AtomicLong = new AtomicLong(0L),
    headersOut: AtomicLong = new AtomicLong(0L),
  ) extends ClusterLeaderUpdateMessage {

    def increment(
      callsInc: Long,
      dataInInc: Long,
      dataOutInc: Long,
      overheadInc: Long,
      durationInc: Long,
      backendDurationInc: Long,
      headersInInc: Long,
      headersOutInc: Long,
   ): Long = {
      calls.addAndGet(callsInc)
      dataIn.addAndGet(dataInInc)
      dataOut.addAndGet(dataOutInc)
      overhead.addAndGet(overheadInc)
      duration.addAndGet(durationInc)
      backendDuration.addAndGet(backendDurationInc)
      headersIn.addAndGet(headersInInc)
      headersOut.addAndGet(headersOutInc)
    }

    def updateLeader(member: MemberView)(implicit env: Env, ec: ExecutionContext): Future[Unit] = {
      env.datastores.serviceDescriptorDataStore.findOrRouteById(routeId).flatMap {
        case Some(_) =>
          val config = env.datastores.globalConfigDataStore.latest()
          env.datastores.serviceDescriptorDataStore
            .updateIncrementableMetrics(routeId, calls.get(), dataIn.get(), dataOut.get(), config)
<<<<<<< HEAD
          env.adminExtensions.extension[otoroshi.greenscore.GreenScoreExtension].foreach(adminExtension => {
            adminExtension.updateFromQuotas(this)
          })
          FastFuture.successful(())
=======
          // TODO: increment greenscore stuff here
>>>>>>> ad34fe65
        case None => FastFuture.successful(())
      }
    }

    def updateWorker(member: MemberView)(implicit env: Env): Future[Unit] = {
      env.clusterAgent.incrementService(
        routeId,
        calls.get(),
        dataIn.get(),
        dataOut.get(),
        overhead.get(),
        duration.get(),
        backendDuration.get(),
        headersIn.get(),
        headersOut.get(),
      ).vfuture
    }

    def json: JsValue = Json.obj(
      "typ" -> "srvincr",
      "srv" -> routeId,
      "c" -> calls.get(),
      "di" -> dataIn.get(),
      "do" -> dataOut.get(),
      "oh" -> overhead.get(),
      "du" -> duration.get(),
      "bdu" -> backendDuration.get(),
      "hi" -> headersIn.get(),
      "ho" -> headersOut.get(),
    )
  }
}
<|MERGE_RESOLUTION|>--- conflicted
+++ resolved
@@ -3276,14 +3276,10 @@
           val config = env.datastores.globalConfigDataStore.latest()
           env.datastores.serviceDescriptorDataStore
             .updateIncrementableMetrics(routeId, calls.get(), dataIn.get(), dataOut.get(), config)
-<<<<<<< HEAD
           env.adminExtensions.extension[otoroshi.greenscore.GreenScoreExtension].foreach(adminExtension => {
             adminExtension.updateFromQuotas(this)
           })
           FastFuture.successful(())
-=======
-          // TODO: increment greenscore stuff here
->>>>>>> ad34fe65
         case None => FastFuture.successful(())
       }
     }

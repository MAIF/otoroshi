package env

import java.util.concurrent.atomic.AtomicInteger
import java.util.concurrent.{Executors, ThreadFactory, TimeUnit}

import akka.actor.{ActorSystem, PoisonPill}
import akka.http.scaladsl.util.FastFuture
import akka.http.scaladsl.util.FastFuture._
import akka.stream.ActorMaterializer
import com.typesafe.config.ConfigFactory
import events._
import gateway.CircuitBreakersHolder
import health.{HealthCheckerActor, StartHealthCheck}
import models._
import org.mindrot.jbcrypt.BCrypt
import play.api._
import play.api.inject.ApplicationLifecycle
import play.api.libs.json.{JsObject, Json}
import play.api.libs.ws._
import play.api.libs.ws.ahc._
import play.shaded.ahc.org.asynchttpclient.AsyncHttpClientConfig
import security.{ClaimCrypto, IdGenerator}
import storage.DataStores
import storage.cassandra.CassandraDataStores
import storage.inmemory.InMemoryDataStores
import storage.leveldb.LevelDbDataStores
import storage.redis.RedisDataStores

import scala.concurrent.duration._
import scala.concurrent.{ExecutionContext, Future, Promise}
import scala.io.Source
import scala.util.Success

class Env(val configuration: Configuration,
          environment: Environment,
          lifecycle: ApplicationLifecycle,
          wsClient: WSClient,
          val circuitBeakersHolder: CircuitBreakersHolder) {

  private lazy val scheduler = Executors.newScheduledThreadPool(procNbr * 2)

  lazy val logger = Logger("otoroshi-env")

  def timeout(duration: FiniteDuration): Future[Unit] = {
    val promise = Promise[Unit]
    scheduler.schedule(new Runnable {
      override def run(): Unit = promise.trySuccess(())
    }, duration.toMillis, TimeUnit.MILLISECONDS)
    promise.future
  }

  val (internalActorSystem, analyticsActor, alertsActor, healthCheckerActor) = {
    implicit val as = ActorSystem(
      "otoroshi-internal-system",
      configuration
        .getOptional[Configuration]("app.actorsystems.internal")
        .map(_.underlying)
        .getOrElse(ConfigFactory.empty)
    )
    implicit val mat = ActorMaterializer.create(as)
    implicit val ec  = as.dispatcher
    val aa           = as.actorOf(AnalyticsActorSupervizer.props(this))
    val ala          = as.actorOf(AlertsActorSupervizer.props(this))
    val ha           = as.actorOf(HealthCheckerActor.props(this))
    timeout(FiniteDuration(5, SECONDS)).andThen { case _ if isProd => ha ! StartHealthCheck() }
    (as, aa, ala, ha)
  }

  lazy val materializer = ActorMaterializer.create(internalActorSystem)

  lazy val websocketHandlerActorSystem = ActorSystem(
    "otoroshi-websockets-system",
    configuration
      .getOptional[Configuration]("app.actorsystems.websockets")
      .map(_.underlying)
      .getOrElse(ConfigFactory.empty)
  )

<<<<<<< HEAD
  lazy val maxWebhookSize: Int = configuration.getOptional[Int]("app.webhooks.size").getOrElse(100)

  //lazy val middleFingers: Boolean = configuration.getOptional[Boolean]]("app.middleFingers").getOrElse(false)
  //lazy val maxLocalLogsSize: Int = configuration.getOptional[Int]("app.events.maxSize").getOrElse(1000)

  lazy val auth0UserMeta: String       = configuration.getOptional[String]("app.userMeta").getOrElse("otoroshi_data")
  lazy val eventsName: String          = configuration.getOptional[String]("app.eventsName").getOrElse("otoroshi")
  lazy val storageRoot: String         = configuration.getOptional[String]("app.storageRoot").getOrElse("otoroshi")
  lazy val useCache: Boolean           = configuration.getOptional[Boolean]("app.useCache").getOrElse(false)
  lazy val useRedisScan: Boolean       = configuration.getOptional[Boolean]("app.redis.useScan").getOrElse(false)
  lazy val commitId: String            = configuration.getOptional[String]("app.commitId").getOrElse("HEAD")
  lazy val secret: String              = configuration.getOptional[String]("play.crypto.secret").get
  lazy val sharedKey: String           = configuration.getOptional[String]("app.claim.sharedKey").get
  lazy val env: String                 = configuration.getOptional[String]("app.env").getOrElse("prod")
  lazy val adminApiProxyHttps: Boolean = configuration.getOptional[Boolean]("app.adminapi.proxy.https").getOrElse(false)
  lazy val adminApiProxyUseLocal: Boolean =
    configuration.getOptional[Boolean]("app.adminapi.proxy.local").getOrElse(true)
=======
  lazy val maxWebhookSize: Int = configuration.getInt("app.webhooks.size").getOrElse(100)

  //lazy val middleFingers: Boolean = configuration.getBoolean("app.middleFingers").getOrElse(false)
  //lazy val maxLocalLogsSize: Int = configuration.getInt("app.events.maxSize").getOrElse(1000)

  lazy val auth0UserMeta: String          = configuration.getString("app.userMeta").getOrElse("otoroshi_data")
  lazy val eventsName: String             = configuration.getString("app.eventsName").getOrElse("otoroshi")
  lazy val storageRoot: String            = configuration.getString("app.storageRoot").getOrElse("otoroshi")
  lazy val useCache: Boolean              = configuration.getBoolean("app.useCache").getOrElse(false)
  lazy val useRedisScan: Boolean          = configuration.getBoolean("app.redis.useScan").getOrElse(false)
  lazy val commitId: String               = configuration.getString("app.commitId").getOrElse("HEAD")
  lazy val secret: String                 = configuration.getString("play.crypto.secret").get
  lazy val sharedKey: String              = configuration.getString("app.claim.sharedKey").get
  lazy val env: String                    = configuration.getString("app.env").getOrElse("prod")
  lazy val exposeAdminApi: Boolean        = configuration.getBoolean("app.adminapi.exposed").getOrElse(true)
  lazy val exposeAdminDashboard: Boolean  = configuration.getBoolean("app.backoffice.exposed").getOrElse(true)
  lazy val adminApiProxyHttps: Boolean    = configuration.getBoolean("app.adminapi.proxy.https").getOrElse(false)
  lazy val adminApiProxyUseLocal: Boolean = configuration.getBoolean("app.adminapi.proxy.local").getOrElse(true)
>>>>>>> 66a04d45
  lazy val redirectToDev: Boolean = env
    .toLowerCase() == "dev" && configuration.getOptional[Boolean]("app.redirectToDev").getOrElse(false)
  lazy val envInUrl: String =
    configuration.getOptional[String]("app.env").filterNot(_ == "prod").map(v => s"$v.").getOrElse("")
  lazy val domain: String = configuration.getOptional[String]("app.domain").getOrElse("foo.bar")
  lazy val adminApiSubDomain: String =
    configuration.getOptional[String]("app.adminapi.targetSubdomain").getOrElse("otoroshi-admin-internal-api")
  lazy val adminApiExposedSubDomain: String =
    configuration.getOptional[String]("app.adminapi.exposedDubdomain").getOrElse("otoroshi-api")
  lazy val backOfficeSubDomain: String =
    configuration.getOptional[String]("app.backoffice.subdomain").getOrElse("otoroshi")
  lazy val privateAppsSubDomain: String =
    configuration.getOptional[String]("app.privateapps.subdomain").getOrElse("privateapps")
  lazy val retries: Int = configuration.getOptional[Int]("app.retries").getOrElse(5)

  lazy val backOfficeServiceId = configuration.getOptional[String]("app.adminapi.defaultValues.backOfficeServiceId").get
  lazy val backOfficeGroupId   = configuration.getOptional[String]("app.adminapi.defaultValues.backOfficeGroupId").get
  lazy val backOfficeApiKeyClientId =
    configuration.getOptional[String]("app.adminapi.defaultValues.backOfficeApiKeyClientId").get
  lazy val backOfficeApiKeyClientSecret =
    configuration.getOptional[String]("app.adminapi.defaultValues.backOfficeApiKeyClientSecret").get

  def composeUrl(subdomain: String): String     = s"$subdomain.$envInUrl$domain"
  def composeMainUrl(subdomain: String): String = if (isDev) composeUrl(subdomain) else s"$subdomain.$domain"
  // def composeMainUrl(subdomain: String): String = composeUrl(subdomain)

  lazy val adminApiExposedHost = composeMainUrl(adminApiExposedSubDomain)
  lazy val adminApiHost        = composeMainUrl(adminApiSubDomain)
  lazy val backOfficeHost      = composeMainUrl(backOfficeSubDomain)
  lazy val privateAppsHost     = composeMainUrl(privateAppsSubDomain)

  lazy val procNbr = Runtime.getRuntime.availableProcessors()

  lazy val auth0ExecutionContext: ExecutionContext =
    ExecutionContext.fromExecutorService(
      Executors.newFixedThreadPool(procNbr + 1, factory("otoroshi-auth0-requests"))
    )
  lazy val auditExecutionContext: ExecutionContext =
    ExecutionContext.fromExecutorService(
      Executors.newFixedThreadPool(procNbr + 1, factory("otoroshi-audit-requests"))
    )
  lazy val apiExecutionContext: ExecutionContext = ExecutionContext.fromExecutorService(
    Executors.newFixedThreadPool(procNbr + 1, factory("otoroshi-admin-api-requests"))
  )
  lazy val backOfficeExecutionContext: ExecutionContext = ExecutionContext.fromExecutorService(
    Executors.newFixedThreadPool(procNbr + 1, factory("otoroshi-backoffice-requests"))
  )
  lazy val privateAppsExecutionContext: ExecutionContext = ExecutionContext.fromExecutorService(
    Executors.newFixedThreadPool(procNbr + 1, factory("otoroshi-private-apps-requests"))
  )
  lazy val pressureActorSystem = ActorSystem(
    "otoroshi-pressure-system",
    configuration
<<<<<<< HEAD
      .getOptional[Configuration]("app.actorsystems.pressure")
=======
      .getConfig("app.actorsystems.gateway")
>>>>>>> 66a04d45
      .map(_.underlying)
      .getOrElse(ConfigFactory.empty)
  )
  lazy val pressureExecutionContext: ExecutionContext = pressureActorSystem.dispatcher

  lazy val gatewayActorSystem = ActorSystem(
    "otoroshi-gateway-system",
    configuration
      .getOptional[Configuration]("app.actorsystems.gateway")
      .map(_.underlying)
      .getOrElse(ConfigFactory.empty)
  )

  lazy val gatewayExecutor     = gatewayActorSystem.dispatcher
  lazy val gatewayMaterializer = ActorMaterializer.create(gatewayActorSystem)

  lazy val gatewayClient = {
    val parser  = new WSConfigParser(configuration.underlying, environment.classLoader)
    val config  = new AhcWSClientConfig(wsClientConfig = parser.parse()).copy(keepAlive = true)
    val builder = new AhcConfigBuilder(config)
<<<<<<< HEAD
    // TODO : use it
    val ahcConfig: AsyncHttpClientConfig = builder
      .configure()
      .setCompressionEnforced(false)
      .setKeepAlive(true)
      .setHttpClientCodecMaxChunkSize(1024 * 100)
      .build()
    AhcWSClient(config.copy(wsClientConfig = config.wsClientConfig.copy(compressionEnabled = false)))(
      gatewayMaterializer
    )
=======
    val gwWsClient = AhcWSClient(
      builder
        .configure()
        .setCompressionEnforced(false)
        .setKeepAlive(true)
        .setHttpClientCodecMaxChunkSize(1024 * 100)
        .build()
    )(gatewayMaterializer)
    gwWsClient
>>>>>>> 66a04d45
  }

  lazy val kafkaActorSytem = ActorSystem(
    "otoroshi-kafka-system",
    configuration.getOptional[Configuration]("app.actorsystems.kafka").map(_.underlying).getOrElse(ConfigFactory.empty)
  )
  lazy val statsdActorSytem = ActorSystem(
    "otoroshi-statsd-system",
    configuration.getOptional[Configuration]("app.actorsystems.statsd").map(_.underlying).getOrElse(ConfigFactory.empty)
  )

  lazy val statsd = new StatsdWrapper(statsdActorSytem, this)

  lazy val mode   = environment.mode
  lazy val isDev  = mode == Mode.Dev
  lazy val isProd = !isDev
  lazy val notDev = !isDev
  lazy val hash   = s"${System.currentTimeMillis()}"

  lazy val privateAppsSessionExp = configuration.getOptional[Long]("app.privateapps.session.exp").get
  lazy val backOfficeSessionExp  = configuration.getOptional[Long]("app.backoffice.session.exp").get

  lazy val exposedRootScheme = configuration.getOptional[String]("app.rootScheme").getOrElse("https")

  def rootScheme               = if (isDev) "http://" else s"${exposedRootScheme}://"
  def exposedRootSchemeIsHttps = exposedRootScheme == "https"

  def Ws = wsClient

  lazy val snowflakeSeed      = configuration.getOptional[Long]("app.snowflake.seed").get
  lazy val snowflakeGenerator = IdGenerator(snowflakeSeed)
  lazy val redirections: Seq[String] =
    configuration.getOptional[Seq[String]]("app.redirections").map(_.toSeq).getOrElse(Seq.empty[String])

  lazy val crypto = ClaimCrypto(sharedKey)

  object Headers {
    lazy val OtoroshiVizFromLabel         = configuration.getOptional[String]("otoroshi.headers.trace.label").get
    lazy val OtoroshiVizFrom              = configuration.getOptional[String]("otoroshi.headers.trace.from").get
    lazy val OtoroshiGatewayParentRequest = configuration.getOptional[String]("otoroshi.headers.trace.parent").get
    lazy val OtoroshiAdminProfile         = configuration.getOptional[String]("otoroshi.headers.request.adminprofile").get
    lazy val OtoroshiClientId             = configuration.getOptional[String]("otoroshi.headers.request.clientid").get
    lazy val OtoroshiClientSecret         = configuration.getOptional[String]("otoroshi.headers.request.clientsecret").get
    lazy val OtoroshiRequestId            = configuration.getOptional[String]("otoroshi.headers.request.id").get
    lazy val OtoroshiProxiedHost          = configuration.getOptional[String]("otoroshi.headers.response.proxyhost").get
    lazy val OtoroshiGatewayError         = configuration.getOptional[String]("otoroshi.headers.response.error").get
    lazy val OtoroshiErrorMsg             = configuration.getOptional[String]("otoroshi.headers.response.errormsg").get
    lazy val OtoroshiProxyLatency         = configuration.getOptional[String]("otoroshi.headers.response.proxylatency").get
    lazy val OtoroshiUpstreamLatency =
      configuration.getOptional[String]("otoroshi.headers.response.upstreamlatency").get
    lazy val OtoroshiDailyCallsRemaining = configuration.getOptional[String]("otoroshi.headers.response.dailyquota").get
    lazy val OtoroshiMonthlyCallsRemaining =
      configuration.getOptional[String]("otoroshi.headers.response.monthlyquota").get
    lazy val OtoroshiState                = configuration.getOptional[String]("otoroshi.headers.comm.state").get
    lazy val OtoroshiStateResp            = configuration.getOptional[String]("otoroshi.headers.comm.stateresp").get
    lazy val OtoroshiClaim                = configuration.getOptional[String]("otoroshi.headers.comm.claim").get
    lazy val OtoroshiHealthCheckLogicTest = configuration.getOptional[String]("otoroshi.headers.healthcheck.test").get
    lazy val OtoroshiHealthCheckLogicTestResult =
      configuration.getOptional[String]("otoroshi.headers.healthcheck.testresult").get
    lazy val OtoroshiIssuer    = configuration.getOptional[String]("otoroshi.headers.jwt.issuer").get
    lazy val OtoroshiTrackerId = configuration.getOptional[String]("otoroshi.headers.canary.tracker").get
  }

  private def factory(of: String) = new ThreadFactory {
    val counter                                 = new AtomicInteger(0)
    override def newThread(r: Runnable): Thread = new Thread(r, s"$of-${counter.incrementAndGet()}")
  }

  logger.warn(s"Listening commands on $adminApiExposedHost for env ${env}")

  lazy val datastores: DataStores = {
    configuration.getOptional[String]("app.storage").getOrElse("redis") match {
      case "redis"     => new RedisDataStores(configuration, environment, lifecycle, this)
      case "inmemory"  => new InMemoryDataStores(configuration, environment, lifecycle, this)
      case "leveldb"   => new LevelDbDataStores(configuration, environment, lifecycle, this)
      case "cassandra" => new CassandraDataStores(configuration, environment, lifecycle, this)
      case e           => throw new RuntimeException(s"Bad storage value from conf: $e")
    }
  }

  if (useCache) logger.warn(s"Datastores will use cache to speed up operations")

  datastores.before(configuration, environment, lifecycle)
  lifecycle.addStopHook(() => {
    healthCheckerActor ! PoisonPill
    analyticsActor ! PoisonPill
    alertsActor ! PoisonPill
    internalActorSystem.terminate()
    // redisActorSystem.terminate()
    gatewayActorSystem.terminate()
    pressureActorSystem.terminate()
    kafkaActorSytem.terminate()
    statsdActorSytem.terminate()
    datastores.after(configuration, environment, lifecycle)
    FastFuture.successful(())
  })

  lazy val port =
    configuration
      .getOptional[Int]("play.server.http.port")
      .orElse(configuration.getOptional[Int]("http.port"))
      .getOrElse(9999)

  lazy val defaultConfig = GlobalConfig(
    perIpThrottlingQuota = 500,
    throttlingQuota = 100000
  )

  lazy val backOfficeGroup = ServiceGroup(
    id = backOfficeGroupId,
    name = "Otoroshi Admin Api group"
  )

  lazy val backOfficeApiKey = ApiKey(
    backOfficeApiKeyClientId,
    backOfficeApiKeyClientSecret,
    "Otoroshi Backoffice ApiKey",
    backOfficeGroupId
  )

  private lazy val backOfficeDescriptorHostHeader: String =
    if (isDev) s"$adminApiSubDomain.dev.$domain" else s"$adminApiSubDomain.$domain"

  lazy val backOfficeDescriptor = ServiceDescriptor(
    id = backOfficeServiceId,
    groupId = backOfficeGroupId,
    name = "otoroshi-admin-api",
    env = "prod",
    subdomain = adminApiExposedSubDomain,
    domain = domain,
    targets = Seq(
      Target(
        host = if (adminApiProxyUseLocal) s"127.0.0.1:$port" else s"$adminApiHost:$port",
        scheme = if (adminApiProxyHttps) "https" else "http"
      )
    ),
    redirectToLocal = isDev,
    localHost = s"127.0.0.1:$port",
    forceHttps = false,
    additionalHeaders = Map(
      "Host" -> backOfficeDescriptorHostHeader
    )
  )

  timeout(300.millis).andThen {
    case _ =>
      implicit val ec = internalActorSystem.dispatcher

      datastores.globalConfigDataStore.isOtoroshiEmpty().andThen {
        case Success(true) => {
          logger.warn(s"The main datastore seems to be empty, registering some basic services")
          val password = IdGenerator.token(32)
          val headers: Seq[(String, String)] = configuration
            .getOptional[Seq[String]]("app.importFromHeaders")
            .map(headers => headers.toSeq.map(h => h.split(":")).map(h => (h(0).trim, h(1).trim)))
            .getOrElse(Seq.empty[(String, String)])
          configuration.getOptional[String]("app.importFrom") match {
            case Some(url) if url.startsWith("http://") || url.startsWith("https://") => {
              logger.warn(s"Importing from URL: $url")
              wsClient.url(url).withHttpHeaders(headers: _*).get().fast.map { resp =>
                val json = resp.json.as[JsObject]
                datastores.globalConfigDataStore.fullImport(json)(ec, this)
              }
            }
            case Some(path) => {
              logger.warn(s"Importing from: $path")
              val source = Source.fromFile(path).getLines().mkString("\n")
              val json   = Json.parse(source).as[JsObject]
              datastores.globalConfigDataStore.fullImport(json)(ec, this)
            }
            case _ => {
              val defaultGroup = ServiceGroup("default", "default-group", "The default service group")
              val defaultGroupApiKey = ApiKey("9HFCzZIPUQQvfxkq",
                                              "lmwAGwqtJJM7nOMGKwSAdOjC3CZExfYC7qXd4aPmmseaShkEccAnmpULvgnrt6tp",
                                              "default-apikey",
                                              "default")
              logger.warn(
                s"You can log into the Otoroshi admin console with the following credentials: admin@otoroshi.io / $password"
              )
              for {
                _ <- defaultConfig.save()(ec, this)
                _ <- backOfficeGroup.save()(ec, this)
                _ <- defaultGroup.save()(ec, this)
                _ <- backOfficeDescriptor.save()(ec, this)
                _ <- backOfficeApiKey.save()(ec, this)
                _ <- defaultGroupApiKey.save()(ec, this)
                _ <- datastores.simpleAdminDataStore.registerUser("admin@otoroshi.io",
                                                                  BCrypt.hashpw(password, BCrypt.gensalt()),
                                                                  "Otoroshi Admin")(ec, this)
              } yield ()
            }
          }
        }
      }
      ()
  }(internalActorSystem.dispatcher)

  /////////////////////////////////////////////////////////////////////////////////////////////////////////////////////////

  lazy val sessionDomain = configuration.getOptional[String]("play.http.session.domain").get
  lazy val sessionMaxAge = configuration.getOptional[Int]("play.http.session.maxAge").getOrElse(86400)
  lazy val playSecret    = configuration.getOptional[String]("play.crypto.secret").get

  def sign(message: String): String =
    scala.util.Try {
      val mac = javax.crypto.Mac.getInstance("HmacSHA256")
      mac.init(new javax.crypto.spec.SecretKeySpec(playSecret.getBytes("utf-8"), "HmacSHA256"))
      org.apache.commons.codec.binary.Hex.encodeHexString(mac.doFinal(message.getBytes("utf-8")))
    } match {
      case scala.util.Success(s) => s
      case scala.util.Failure(e) => {
        logger.error(s"Error while signing: ${message}", e)
        throw e
      }
    }

  def extractPrivateSessionId(cookie: play.api.mvc.Cookie): Option[String] =
    cookie.value.split("::").toList match {
      case signature :: value :: Nil if sign(value) == signature => Some(value)
      case _                                                     => None
    }

  def signPrivateSessionId(id: String): String = {
    val signature = sign(id)
    s"$signature::$id"
  }

  def createPrivateSessionCookies(host: String, id: String): Seq[play.api.mvc.Cookie] =
    if (host.endsWith(sessionDomain)) {
      Seq(
        play.api.mvc.Cookie(
          name = "oto-papps",
          value = signPrivateSessionId(id),
          maxAge = Some(sessionMaxAge),
          path = "/",
          domain = Some(sessionDomain),
          httpOnly = false
        )
      )
    } else {
      Seq(
        play.api.mvc.Cookie(
          name = "oto-papps",
          value = signPrivateSessionId(id),
          maxAge = Some(sessionMaxAge),
          path = "/",
          domain = Some(host),
          httpOnly = false
        ),
        play.api.mvc.Cookie(
          name = "oto-papps",
          value = signPrivateSessionId(id),
          maxAge = Some(sessionMaxAge),
          path = "/",
          domain = Some(sessionDomain),
          httpOnly = false
        )
      )
    }

  def removePrivateSessionCookies(host: String): Seq[play.api.mvc.DiscardingCookie] =
    Seq(
      play.api.mvc.DiscardingCookie(
        name = "oto-papps",
        path = "/",
        domain = Some(host)
      ),
      play.api.mvc.DiscardingCookie(
        name = "oto-papps",
        path = "/",
        domain = Some(sessionDomain)
      )
    )
}<|MERGE_RESOLUTION|>--- conflicted
+++ resolved
@@ -76,7 +76,6 @@
       .getOrElse(ConfigFactory.empty)
   )
 
-<<<<<<< HEAD
   lazy val maxWebhookSize: Int = configuration.getOptional[Int]("app.webhooks.size").getOrElse(100)
 
   //lazy val middleFingers: Boolean = configuration.getOptional[Boolean]]("app.middleFingers").getOrElse(false)
@@ -91,29 +90,11 @@
   lazy val secret: String              = configuration.getOptional[String]("play.crypto.secret").get
   lazy val sharedKey: String           = configuration.getOptional[String]("app.claim.sharedKey").get
   lazy val env: String                 = configuration.getOptional[String]("app.env").getOrElse("prod")
+  lazy val exposeAdminApi: Boolean        = configuration.getOptional[Boolean]("app.adminapi.exposed").getOrElse(true)
+  lazy val exposeAdminDashboard: Boolean  = configuration.getOptional[Boolean]("app.backoffice.exposed").getOrElse(true)
   lazy val adminApiProxyHttps: Boolean = configuration.getOptional[Boolean]("app.adminapi.proxy.https").getOrElse(false)
   lazy val adminApiProxyUseLocal: Boolean =
     configuration.getOptional[Boolean]("app.adminapi.proxy.local").getOrElse(true)
-=======
-  lazy val maxWebhookSize: Int = configuration.getInt("app.webhooks.size").getOrElse(100)
-
-  //lazy val middleFingers: Boolean = configuration.getBoolean("app.middleFingers").getOrElse(false)
-  //lazy val maxLocalLogsSize: Int = configuration.getInt("app.events.maxSize").getOrElse(1000)
-
-  lazy val auth0UserMeta: String          = configuration.getString("app.userMeta").getOrElse("otoroshi_data")
-  lazy val eventsName: String             = configuration.getString("app.eventsName").getOrElse("otoroshi")
-  lazy val storageRoot: String            = configuration.getString("app.storageRoot").getOrElse("otoroshi")
-  lazy val useCache: Boolean              = configuration.getBoolean("app.useCache").getOrElse(false)
-  lazy val useRedisScan: Boolean          = configuration.getBoolean("app.redis.useScan").getOrElse(false)
-  lazy val commitId: String               = configuration.getString("app.commitId").getOrElse("HEAD")
-  lazy val secret: String                 = configuration.getString("play.crypto.secret").get
-  lazy val sharedKey: String              = configuration.getString("app.claim.sharedKey").get
-  lazy val env: String                    = configuration.getString("app.env").getOrElse("prod")
-  lazy val exposeAdminApi: Boolean        = configuration.getBoolean("app.adminapi.exposed").getOrElse(true)
-  lazy val exposeAdminDashboard: Boolean  = configuration.getBoolean("app.backoffice.exposed").getOrElse(true)
-  lazy val adminApiProxyHttps: Boolean    = configuration.getBoolean("app.adminapi.proxy.https").getOrElse(false)
-  lazy val adminApiProxyUseLocal: Boolean = configuration.getBoolean("app.adminapi.proxy.local").getOrElse(true)
->>>>>>> 66a04d45
   lazy val redirectToDev: Boolean = env
     .toLowerCase() == "dev" && configuration.getOptional[Boolean]("app.redirectToDev").getOrElse(false)
   lazy val envInUrl: String =
@@ -167,11 +148,7 @@
   lazy val pressureActorSystem = ActorSystem(
     "otoroshi-pressure-system",
     configuration
-<<<<<<< HEAD
       .getOptional[Configuration]("app.actorsystems.pressure")
-=======
-      .getConfig("app.actorsystems.gateway")
->>>>>>> 66a04d45
       .map(_.underlying)
       .getOrElse(ConfigFactory.empty)
   )
@@ -192,7 +169,6 @@
     val parser  = new WSConfigParser(configuration.underlying, environment.classLoader)
     val config  = new AhcWSClientConfig(wsClientConfig = parser.parse()).copy(keepAlive = true)
     val builder = new AhcConfigBuilder(config)
-<<<<<<< HEAD
     // TODO : use it
     val ahcConfig: AsyncHttpClientConfig = builder
       .configure()
@@ -203,17 +179,6 @@
     AhcWSClient(config.copy(wsClientConfig = config.wsClientConfig.copy(compressionEnabled = false)))(
       gatewayMaterializer
     )
-=======
-    val gwWsClient = AhcWSClient(
-      builder
-        .configure()
-        .setCompressionEnforced(false)
-        .setKeepAlive(true)
-        .setHttpClientCodecMaxChunkSize(1024 * 100)
-        .build()
-    )(gatewayMaterializer)
-    gwWsClient
->>>>>>> 66a04d45
   }
 
   lazy val kafkaActorSytem = ActorSystem(

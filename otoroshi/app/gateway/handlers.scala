--- conflicted
+++ resolved
@@ -1175,7 +1175,6 @@
                                     Some("application/octet-stream")
                                   )
                                 )
-<<<<<<< HEAD
                             )
                           } else if (descriptor.maintenanceMode) {
                             Errors.craftResponseResult("Service in maintenance mode",
@@ -1191,7 +1190,7 @@
                                                        Some("errors.service.under.construction"))
                           } else if (isUp) {
                             if (descriptor.isPrivate) {
-                              if (descriptor.isUriPublic(req.relativeUri)) {
+                              if (descriptor.isUriPublic(req.path)) {
                                 passWithAuth0(globalConfig)
                               } else {
                                 isPrivateAppsSessionValid(req).fast.flatMap {
@@ -1199,48 +1198,21 @@
                                   case None       => passWithApiKey(globalConfig)
                                 }
                               }
-=======
-                              )
-                          )
-                        } else if (descriptor.maintenanceMode) {
-                          Errors.craftResponseResult("Service in maintenance mode",
-                                                     ServiceUnavailable,
-                                                     req,
-                                                     Some(descriptor),
-                                                     Some("errors.service.in.maintenance"))
-                        } else if (descriptor.buildMode) {
-                          Errors.craftResponseResult("Service under construction",
-                                                     ServiceUnavailable,
-                                                     req,
-                                                     Some(descriptor),
-                                                     Some("errors.service.under.construction"))
-                        } else if (isUp) {
-                          if (descriptor.isPrivate) {
-                            if (descriptor.isUriPublic(req.path)) {
-                              passWithAuth0(globalConfig)
->>>>>>> f7427893
                             } else {
-                              if (descriptor.isUriPublic(req.relativeUri)) {
+                              if (descriptor.isUriPublic(req.path)) {
                                 callDownstream(globalConfig)
                               } else {
                                 passWithApiKey(globalConfig)
                               }
                             }
                           } else {
-<<<<<<< HEAD
                             // fail fast
                             Errors.craftResponseResult("The service seems to be down :( come back later",
                                                        Forbidden,
                                                        req,
                                                        Some(descriptor),
                                                        Some("errors.service.down"))
-=======
-                            if (descriptor.isUriPublic(req.path)) {
-                              callDownstream(globalConfig)
-                            } else {
-                              passWithApiKey(globalConfig)
-                            }
->>>>>>> f7427893
+
                           }
                         }
                       }

package otoroshi.next.plugins.api

import akka.Done
import akka.http.scaladsl.model.{StatusCodes, Uri}
import akka.stream.Materializer
import akka.stream.scaladsl.{Flow, Source}
import akka.util.ByteString
import com.github.blemale.scaffeine.{Cache, Scaffeine}
import otoroshi.env.Env
import otoroshi.models.{ApiKey, PrivateAppsUser}
import otoroshi.next.models.{NgPluginInstance, NgRoute, NgTarget}
import otoroshi.next.proxy.{NgExecutionReport, NgProxyEngineError, NgReportPluginSequence, NgReportPluginSequenceItem}
import otoroshi.next.utils.JsonHelpers
import otoroshi.script.{InternalEventListener, NamedPlugin, PluginType, StartableAndStoppable}
import otoroshi.utils.TypedMap
import otoroshi.utils.http.WSCookieWithSameSite
import otoroshi.utils.syntax.implicits._
import play.api.http.HttpEntity
import play.api.http.websocket.Message
import play.api.libs.json._
import play.api.libs.ws.{WSCookie, WSResponse}
import play.api.mvc.{Cookie, RequestHeader, Result, Results}

import java.security.cert.X509Certificate
import scala.concurrent.duration.DurationInt
import scala.concurrent.{ExecutionContext, Future}
import scala.reflect.ClassTag
import scala.util.{Either, Failure, Success, Try}

object NgPluginHelper {
  def pluginId[A](implicit ct: ClassTag[A]): String = s"cp:${ct.runtimeClass.getName}"
}

case class NgPluginHttpRequest(
    url: String,
    method: String,
    headers: Map[String, String],
    cookies: Seq[WSCookie] = Seq.empty[WSCookie],
    version: String,
    clientCertificateChain: () => Option[Seq[X509Certificate]],
    body: Source[ByteString, _],
    backend: Option[NgTarget]
) {
  lazy val contentType: Option[String]              = header("Content-Type")
  lazy val contentLengthStr: Option[String]         = header("Content-Length")
  lazy val transferEncoding: Option[String]         = header("Transfer-Encoding")
  lazy val host: String                             = header("Host").getOrElse("")
  lazy val uri: Uri                                 = Uri(url)
  lazy val scheme: String                           = uri.scheme
  lazy val authority: Uri.Authority                 = uri.authority
  lazy val fragment: Option[String]                 = uri.fragment
  lazy val path: String                             = uri.path.toString()
  lazy val queryString: Option[String]              = uri.rawQueryString
  lazy val relativeUri: String                      = uri.toRelative.toString()
  lazy val hasBodyWithoutLength: (Boolean, Boolean) =
    otoroshi.utils.body.BodyUtils.hasBodyWithoutLengthGen(
      method.toUpperCase(),
      contentLengthStr,
      contentType,
      transferEncoding
    )
  lazy val hasBody: Boolean                         = hasBodyWithoutLength._1
  // val ctype = contentType
  // (method.toUpperCase(), header("Content-Length")) match {
  //   case ("GET", Some(_))    => true
  //   case ("GET", None) if ctype.isDefined => true
  //   case ("GET", None)       => false
  //   case ("HEAD", Some(_))   => true
  //   case ("HEAD", None) if ctype.isDefined => true
  //   case ("HEAD", None)      => false
  //   case ("PATCH", _)        => true
  //   case ("POST", _)         => true
  //   case ("PUT", _)          => true
  //   case ("QUERY", _)        => true
  //   case ("DELETE", Some(_)) => true
  //   case ("DELETE", None) if ctype.isDefined => true
  //   case ("DELETE", None)    => false
  //   case _                   => true
  // }
  // }

  def header(name: String): Option[String] = headers.get(name).orElse(headers.get(name.toLowerCase()))

  def json: JsValue = {
    val certs: Option[Seq[X509Certificate]] = clientCertificateChain()
    Json.obj(
      "url"               -> url,
      "method"            -> method,
      "headers"           -> headers,
      "version"           -> version,
      "client_cert_chain" -> JsonHelpers.clientCertChainToJson(certs),
      "backend"           -> backend.map(_.json).getOrElse(JsNull).asValue,
      "cookies"           -> JsArray(
        cookies.map(c =>
          Json.obj(
            "name"     -> c.name,
            "value"    -> c.value,
            "domain"   -> c.domain.map(JsString.apply).getOrElse(JsNull).as[JsValue],
            "path"     -> c.path.map(JsString.apply).getOrElse(JsNull).as[JsValue],
            "maxAge"   -> c.maxAge.map(v => JsNumber(BigDecimal(v))).getOrElse(JsNull).as[JsValue],
            "secure"   -> c.secure,
            "httpOnly" -> c.httpOnly
          )
        )
      )
    )
  }
}

case class NgPluginHttpResponse(
    status: Int,
    headers: Map[String, String],
    cookies: Seq[WSCookie] = Seq.empty[WSCookie],
    body: Source[ByteString, _]
) {
  lazy val statusText: String               = StatusCodes.getForKey(status).map(_.reason()).getOrElse("NONE")
  lazy val transferEncoding: Option[String] = header("Transfer-Encoding")
  lazy val isChunked: Boolean               = transferEncoding.exists(h => h.toLowerCase().contains("chunked"))
  lazy val contentType: Option[String]      = header("Content-Type")
  lazy val contentLengthStr: Option[String] = header("Content-Length")
  lazy val contentLength: Option[Long]      = contentLengthStr.map(_.toLong)
  lazy val hasLength: Boolean               = contentLengthStr.isDefined
  def header(name: String): Option[String]  = headers.get(name).orElse(headers.get(name.toLowerCase()))
  def asResult: Result = {
    val ctype   = header("Content-Type")
    val clength = header("Content-Length").map(_.toLong)
    Results
      .Status(status)
      .sendEntity(HttpEntity.Streamed(body, clength, ctype))
      .withHeaders(headers.toSeq: _*)
      .withCookies(cookies.map { c =>
        Cookie(
          name = c.name,
          value = c.value,
          maxAge = c.maxAge.map(_.toInt),
          path = c.path.getOrElse("/"),
          domain = c.domain,
          secure = c.secure,
          httpOnly = c.httpOnly,
          sameSite = c.asInstanceOf[WSCookieWithSameSite].sameSite // this one is risky ;)
        )
      }: _*)
      .applyOnWithOpt(ctype) { case (r, typ) =>
        r.as(typ)
      }
  }
  def json: JsValue                         =
    Json.obj(
      "status"  -> status,
      "headers" -> headers,
      "cookies" -> JsArray(
        cookies.map(c =>
          Json.obj(
            "name"     -> c.name,
            "value"    -> c.value,
            "domain"   -> c.domain.map(JsString.apply).getOrElse(JsNull).as[JsValue],
            "path"     -> c.path.map(JsString.apply).getOrElse(JsNull).as[JsValue],
            "maxAge"   -> c.maxAge.map(v => JsNumber(BigDecimal(v))).getOrElse(JsNull).as[JsValue],
            "secure"   -> c.secure,
            "httpOnly" -> c.httpOnly
          )
        )
      )
    )
}

sealed trait NgPluginVisibility {
  def name: String
  def json: JsValue = name.json
}
object NgPluginVisibility       {
  case object NgInternal extends NgPluginVisibility { def name: String = "internal" }
  case object NgUserLand extends NgPluginVisibility { def name: String = "userland" }
}

sealed trait NgPluginCategory {
  def name: String
  def json: JsValue = name.json
}

object NgPluginCategory {

  case object Custom          extends NgPluginCategory { def name: String = "Custom"          }
  case object Other           extends NgPluginCategory { def name: String = "Other"           }
  case object Security        extends NgPluginCategory { def name: String = "Security"        }
  case object Authentication  extends NgPluginCategory { def name: String = "Authentication"  }
  case object AccessControl   extends NgPluginCategory { def name: String = "AccessControl"   }
  case object Logging         extends NgPluginCategory { def name: String = "Logging"         }
  case object TrafficControl  extends NgPluginCategory { def name: String = "TrafficControl"  }
  case object Monitoring      extends NgPluginCategory { def name: String = "Monitoring"      }
  case object Transformations extends NgPluginCategory { def name: String = "Transformations" }
  case object Headers         extends NgPluginCategory { def name: String = "Headers"         }
  case object Experimental    extends NgPluginCategory { def name: String = "Experimental"    }
  case object Integrations    extends NgPluginCategory { def name: String = "Integrations"    }
  case object Tunnel          extends NgPluginCategory { def name: String = "Tunnel"          }
  case object Classic         extends NgPluginCategory { def name: String = "Classic"         }

  val all = Seq(
    Classic,
    AccessControl,
    Authentication,
    Custom,
    Experimental,
    Headers,
    Integrations,
    Logging,
    Monitoring,
    Other,
    Security,
    TrafficControl,
    Transformations,
    Tunnel
  )
}

sealed trait NgStep {
  def name: String
  def json: JsValue = name.json
}
object NgStep       {
  case object Sink              extends NgStep { def name: String = "Sink"              }
  case object PreRoute          extends NgStep { def name: String = "PreRoute"          }
  case object ValidateAccess    extends NgStep { def name: String = "ValidateAccess"    }
  case object TransformRequest  extends NgStep { def name: String = "TransformRequest"  }
  case object TransformResponse extends NgStep { def name: String = "TransformResponse" }
  case object MatchRoute        extends NgStep { def name: String = "MatchRoute"        }
  case object HandlesTunnel     extends NgStep { def name: String = "HandlesTunnel"     }
  case object CallBackend       extends NgStep { def name: String = "CallBackend"       }

  val all = Seq(
    Sink,
    PreRoute,
    ValidateAccess,
    TransformRequest,
    TransformResponse,
    MatchRoute,
    HandlesTunnel,
    CallBackend
  )
}

trait NgPluginConfig {
  def json: JsValue
}

trait NgNamedPlugin extends NamedPlugin { self =>
  def visibility: NgPluginVisibility
  def categories: Seq[NgPluginCategory]
  def tags: Seq[String]                              = Seq.empty
  def steps: Seq[NgStep]
  def multiInstance: Boolean
  def defaultConfigObject: Option[NgPluginConfig]
  override final def defaultConfig: Option[JsObject] =
    defaultConfigObject.map(_.json.asOpt[JsObject].getOrElse(Json.obj()))
  override def pluginType: PluginType                = PluginType.CompositeType
  override def configRoot: Option[String]            = None
  override def jsonDescription(): JsObject           =
    Try {
      Json.obj(
        "name"          -> name,
        "description"   -> description.map(JsString.apply).getOrElse(JsNull).as[JsValue],
        "defaultConfig" -> defaultConfig.getOrElse(JsNull).as[JsValue]
        // "configSchema"  -> configSchema.getOrElse(JsNull).as[JsValue],
        // "configFlow"    -> JsArray(configFlow.map(JsString.apply))
      )
    } match {
      case Failure(_) => Json.obj()
      case Success(s) => s
    }
}

object NgCachedConfigContext {
  private val cache: Cache[String, Any] = Scaffeine()
    .expireAfterWrite(5.seconds)
    .maximumSize(1000)
    .build()
}

trait NgCachedConfigContext {
  def route: NgRoute
  def config: JsValue
  def cachedConfig[A](plugin: String)(reads: Reads[A]): Option[A] = Try {
    val key = s"${route.cacheableId}::${plugin}"
    NgCachedConfigContext.cache.getIfPresent(key) match {
      case None    =>
        reads.reads(config) match {
          case JsError(_)          => None
          case JsSuccess(value, _) =>
            NgCachedConfigContext.cache.put(key, value)
            Some(value)
        }
      case Some(v) => Some(v.asInstanceOf[A])
    }
  }.toOption.flatten

  def cachedConfigFn[A](plugin: String)(reads: JsValue => Option[A]): Option[A] = Try {
    val key = s"${route.cacheableId}::${plugin}"
    NgCachedConfigContext.cache.getIfPresent(key) match {
      case None    =>
        reads(config) match {
          case None            => None
          case s @ Some(value) =>
            NgCachedConfigContext.cache.put(key, value)
            s
        }
      case Some(v) => Some(v.asInstanceOf[A])
    }
  }.toOption.flatten
  def rawConfig[A](reads: Reads[A]): Option[A]                                  = reads.reads(config).asOpt
  def rawConfigFn[A](reads: JsValue => Option[A]): Option[A]                    = reads(config)
}

trait NgPlugin extends StartableAndStoppable with NgNamedPlugin with InternalEventListener

case class NgPreRoutingContext(
    snowflake: String,
    request: RequestHeader,
    route: NgRoute,
    config: JsValue,
    globalConfig: JsValue,
    attrs: TypedMap,
    report: NgExecutionReport,
    sequence: NgReportPluginSequence,
    markPluginItem: Function4[NgReportPluginSequenceItem, NgPreRoutingContext, Boolean, JsValue, Unit]
) extends NgCachedConfigContext {
  def json: JsValue = Json.obj(
    "snowflake"     -> snowflake,
    // "route" -> route.json,
    "request"       -> JsonHelpers.requestToJson(request),
    "config"        -> config,
    "global_config" -> globalConfig,
    "attrs"         -> attrs.json
  )
}

sealed trait NgPluginWrapper[A <: NgNamedPlugin] {
  def instance: NgPluginInstance
  def plugin: A
}
object NgPluginWrapper                           {
  case class NgSimplePluginWrapper[A <: NgNamedPlugin](instance: NgPluginInstance, plugin: A) extends NgPluginWrapper[A]
  case class NgMergedRequestTransformerPluginWrapper(plugins: Seq[NgSimplePluginWrapper[NgRequestTransformer]])
      extends NgPluginWrapper[NgRequestTransformer] {
    private val reqTransformer                = new NgMergedRequestTransformer(plugins)
    private val inst                          = NgPluginInstance("transform-request-merged")
    override def instance: NgPluginInstance   = inst
    override def plugin: NgRequestTransformer = reqTransformer
  }
  case class NgMergedResponseTransformerPluginWrapper(plugins: Seq[NgSimplePluginWrapper[NgRequestTransformer]])
      extends NgPluginWrapper[NgRequestTransformer] {
    private val respTransformer               = new NgMergedResponseTransformer(plugins)
    private val inst                          = NgPluginInstance("transform-response-merged")
    override def instance: NgPluginInstance   = inst
    override def plugin: NgRequestTransformer = respTransformer
  }
  case class NgMergedPreRoutingPluginWrapper(plugins: Seq[NgSimplePluginWrapper[NgPreRouting]])
      extends NgPluginWrapper[NgPreRouting]         {
    private val preRouting                  = new NgMergedPreRouting(plugins)
    private val inst                        = NgPluginInstance("pre-routing-merged")
    override def instance: NgPluginInstance = inst
    override def plugin: NgPreRouting       = preRouting
  }
  case class NgMergedAccessValidatorPluginWrapper(plugins: Seq[NgSimplePluginWrapper[NgAccessValidator]])
      extends NgPluginWrapper[NgAccessValidator]    {
    private val accessValidator             = new NgMergedAccessValidator(plugins)
    private val inst                        = NgPluginInstance("access-validator-merged")
    override def instance: NgPluginInstance = inst
    override def plugin: NgAccessValidator  = accessValidator
  }
}

trait NgPreRoutingError {
  def result: Result
}
case class NgPreRoutingErrorRaw(
    body: ByteString,
    code: Int = 500,
    contentType: String,
    headers: Map[String, String] = Map.empty
)                                                      extends NgPreRoutingError {
  def result: Result = {
    Results.Status(code).apply(body).as(contentType).withHeaders(headers.toSeq: _*)
  }
}
case class NgPreRoutingErrorWithResult(result: Result) extends NgPreRoutingError

object NgPreRouting {
  val done: Either[NgPreRoutingError, Done]               = Right(Done)
  val futureDone: Future[Either[NgPreRoutingError, Done]] = done.vfuture
}

trait NgPreRouting extends NgPlugin {
  def isPreRouteAsync: Boolean                                                                                         = true
  def preRouteSync(ctx: NgPreRoutingContext)(implicit env: Env, ec: ExecutionContext): Either[NgPreRoutingError, Done] =
    NgPreRouting.done
  def preRoute(
      ctx: NgPreRoutingContext
  )(implicit env: Env, ec: ExecutionContext): Future[Either[NgPreRoutingError, Done]]                                  = preRouteSync(ctx).vfuture
}

case class NgBeforeRequestContext(
    snowflake: String,
    route: NgRoute,
    request: RequestHeader,
    config: JsValue,
    attrs: TypedMap,
    globalConfig: JsValue = Json.obj()
) extends NgCachedConfigContext {
  def json: JsValue = Json.obj(
    "snowflake"     -> snowflake,
    // "route" -> route.json,
    "request"       -> JsonHelpers.requestToJson(request),
    "config"        -> config,
    "global_config" -> globalConfig,
    "attrs"         -> attrs.json
  )
}

case class NgAfterRequestContext(
    snowflake: String,
    route: NgRoute,
    request: RequestHeader,
    config: JsValue,
    attrs: TypedMap,
    globalConfig: JsValue = Json.obj()
) extends NgCachedConfigContext {
  def json: JsValue = Json.obj(
    "snowflake"     -> snowflake,
    // "route" -> route.json,
    "request"       -> JsonHelpers.requestToJson(request),
    "config"        -> config,
    "global_config" -> globalConfig,
    "attrs"         -> attrs.json
  )
}

case class NgTransformerRequestContext(
    rawRequest: NgPluginHttpRequest,
    otoroshiRequest: NgPluginHttpRequest,
    snowflake: String,
    route: NgRoute,
    apikey: Option[ApiKey],
    user: Option[PrivateAppsUser],
    request: RequestHeader,
    config: JsValue,
    attrs: TypedMap,
    globalConfig: JsValue = Json.obj(),
    report: NgExecutionReport,
    sequence: NgReportPluginSequence,
    markPluginItem: Function4[NgReportPluginSequenceItem, NgTransformerRequestContext, Boolean, JsValue, Unit]
) extends NgCachedConfigContext {
  def json: JsValue = Json.obj(
    "snowflake"        -> snowflake,
    "raw_request"      -> rawRequest.json,
    "otoroshi_request" -> otoroshiRequest.json,
    "apikey"           -> apikey.map(_.lightJson).getOrElse(JsNull).as[JsValue],
    "user"             -> user.map(_.lightJson).getOrElse(JsNull).as[JsValue],
    // "route" -> route.json,
    "request"          -> JsonHelpers.requestToJson(request),
    "config"           -> config,
    "global_config"    -> globalConfig,
    "attrs"            -> attrs.json
  )

  def wasmJson(implicit env: Env, ec: ExecutionContext): Future[JsValue] = {
    implicit val mat = env.otoroshiMaterializer
    otoroshiRequest.body.runFold(ByteString.empty)(_ ++ _)
      .map(b => b.encodeBase64.utf8String.json)
      .map(body => {
        json.asObject ++ Json.obj(
          "route" -> route.json,
          "body" -> body
        )
      })
  }
}

case class NgTransformerResponseContext(
    response: Option[WSResponse],
    rawResponse: NgPluginHttpResponse,
    otoroshiResponse: NgPluginHttpResponse,
    snowflake: String,
    route: NgRoute,
    apikey: Option[ApiKey],
    user: Option[PrivateAppsUser],
    request: RequestHeader,
    config: JsValue,
    attrs: TypedMap,
    globalConfig: JsValue = Json.obj(),
    report: NgExecutionReport,
    sequence: NgReportPluginSequence,
    markPluginItem: Function4[NgReportPluginSequenceItem, NgTransformerResponseContext, Boolean, JsValue, Unit]
) extends NgCachedConfigContext {
  def json: JsValue = Json.obj(
    "snowflake"         -> snowflake,
    "raw_response"      -> rawResponse.json,
    "otoroshi_response" -> otoroshiResponse.json,
    "apikey"            -> apikey.map(_.lightJson).getOrElse(JsNull).as[JsValue],
    "user"              -> user.map(_.lightJson).getOrElse(JsNull).as[JsValue],
    // "route" -> route.json,
    "request"           -> JsonHelpers.requestToJson(request),
    "config"            -> config,
    "global_config"     -> globalConfig,
    "attrs"             -> attrs.json
  )

  def wasmJson(implicit env: Env, ec: ExecutionContext): Future[JsValue] = {
    implicit val mat = env.otoroshiMaterializer
    otoroshiResponse.body.runFold(ByteString.empty)(_ ++ _)
      .map(b => b.encodeBase64.utf8String.json)
      .map(body => {
        json.asObject ++ Json.obj(
          "route" -> route.json,
          "body" -> body
        )
      })
    }
}

case class NgTransformerErrorContext(
    snowflake: String,
    message: String,
    otoroshiResponse: NgPluginHttpResponse,
    request: RequestHeader,
    maybeCauseId: Option[String],
    callAttempts: Int,
    route: NgRoute,
    apikey: Option[ApiKey],
    user: Option[PrivateAppsUser],
    config: JsValue,
    globalConfig: JsValue = Json.obj(),
    attrs: TypedMap,
    report: NgExecutionReport
) extends NgCachedConfigContext {
  def json: JsValue = Json.obj(
    "snowflake"         -> snowflake,
    "maybe_cause_id"    -> maybeCauseId.map(JsString.apply).getOrElse(JsNull).as[JsValue],
    "call_attempts"     -> callAttempts,
    "otoroshi_response" -> otoroshiResponse.json,
    // "otoroshi_result" -> Json.obj("status" -> otoroshiResult.header.status, "headers" -> otoroshiResult.header.headers),
    "apikey"            -> apikey.map(_.lightJson).getOrElse(JsNull).as[JsValue],
    "user"              -> user.map(_.lightJson).getOrElse(JsNull).as[JsValue],
    // "route" -> route.json,
    "request"           -> JsonHelpers.requestToJson(request),
    "config"            -> config,
    "global_config"     -> globalConfig,
    "attrs"             -> attrs.json
  )
}

trait NgRequestTransformer extends NgPlugin {

  def usesCallbacks: Boolean            = true
  def transformsRequest: Boolean        = true
  def transformsResponse: Boolean       = true
  def transformsError: Boolean          = true
  def isTransformRequestAsync: Boolean  = true
  def isTransformResponseAsync: Boolean = true

  def beforeRequest(
      ctx: NgBeforeRequestContext
  )(implicit env: Env, ec: ExecutionContext, mat: Materializer): Future[Unit] = ().vfuture

  def afterRequest(
      ctx: NgAfterRequestContext
  )(implicit env: Env, ec: ExecutionContext, mat: Materializer): Future[Unit] = ().vfuture

  def transformError(
      ctx: NgTransformerErrorContext
  )(implicit env: Env, ec: ExecutionContext, mat: Materializer): Future[NgPluginHttpResponse] = {
    ctx.otoroshiResponse.vfuture
  }

  def transformRequestSync(
      ctx: NgTransformerRequestContext
  )(implicit env: Env, ec: ExecutionContext, mat: Materializer): Either[Result, NgPluginHttpRequest] = {
    Right(ctx.otoroshiRequest)
  }

  def transformRequest(
      ctx: NgTransformerRequestContext
  )(implicit env: Env, ec: ExecutionContext, mat: Materializer): Future[Either[Result, NgPluginHttpRequest]] = {
    transformRequestSync(ctx).vfuture
  }

  def transformResponseSync(
      ctx: NgTransformerResponseContext
  )(implicit env: Env, ec: ExecutionContext, mat: Materializer): Either[Result, NgPluginHttpResponse] = {
    Right(ctx.otoroshiResponse)
  }

  def transformResponse(
      ctx: NgTransformerResponseContext
  )(implicit env: Env, ec: ExecutionContext, mat: Materializer): Future[Either[Result, NgPluginHttpResponse]] = {
    transformResponseSync(ctx).vfuture
  }
}

case class NgAccessContext(
    snowflake: String,
    request: RequestHeader,
    route: NgRoute,
    user: Option[PrivateAppsUser],
    apikey: Option[ApiKey],
    config: JsValue,
    attrs: TypedMap,
    globalConfig: JsValue,
    report: NgExecutionReport,
    sequence: NgReportPluginSequence,
    markPluginItem: Function4[NgReportPluginSequenceItem, NgAccessContext, Boolean, JsValue, Unit]
) extends NgCachedConfigContext {
  def json: JsValue = Json.obj(
    "snowflake"     -> snowflake,
    "apikey"        -> apikey.map(_.lightJson).getOrElse(JsNull).as[JsValue],
    "user"          -> user.map(_.lightJson).getOrElse(JsNull).as[JsValue],
    // "route" -> route.json,
    "request"       -> JsonHelpers.requestToJson(request),
    "config"        -> config,
    "global_config" -> globalConfig,
    "attrs"         -> attrs.json
  )

  def wasmJson(implicit env: Env, ec: ExecutionContext): JsObject = {
    (json.asObject ++ Json.obj(
      "route" -> route.json
    ))
  }
}

sealed trait NgAccess
object NgAccess {
  case object NgAllowed               extends NgAccess
  case class NgDenied(result: Result) extends NgAccess
}

trait NgAccessValidator extends NgNamedPlugin {
  def isAccessAsync: Boolean                                                                  = true
  def accessSync(ctx: NgAccessContext)(implicit env: Env, ec: ExecutionContext): NgAccess     = NgAccess.NgAllowed
  def access(ctx: NgAccessContext)(implicit env: Env, ec: ExecutionContext): Future[NgAccess] = accessSync(ctx).vfuture
}

sealed trait NgRequestOrigin {
  def name: String
}
object NgRequestOrigin       {
  case object NgErrorHandler extends NgRequestOrigin { def name: String = "NgErrorHandler" }
  case object NgReverseProxy extends NgRequestOrigin { def name: String = "NgReverseProxy" }
}

case class NgRequestSinkContext(
    snowflake: String,
    request: RequestHeader,
    config: JsValue,
    attrs: TypedMap,
    origin: NgRequestOrigin,
    status: Int,
    message: String,
    body: Source[ByteString, _]
) {
  def json: JsValue = Json.obj(
    "snowflake" -> snowflake,
    "request"   -> JsonHelpers.requestToJson(request),
    "config"    -> config,
    "attrs"     -> attrs.json,
    "origin"    -> origin.name,
    "status"    -> status,
    "message"   -> message
  )
}

trait NgRequestSink extends NgNamedPlugin {
  def isSinkAsync: Boolean                                                                       = true
  def matches(ctx: NgRequestSinkContext)(implicit env: Env, ec: ExecutionContext): Boolean       = false
  def handleSync(ctx: NgRequestSinkContext)(implicit env: Env, ec: ExecutionContext): Result     =
    Results.NotImplemented(Json.obj("error" -> "not implemented yet"))
  def handle(ctx: NgRequestSinkContext)(implicit env: Env, ec: ExecutionContext): Future[Result] =
    handleSync(ctx).vfuture
}

case class NgRouteMatcherContext(
    snowflake: String,
    request: RequestHeader,
    route: NgRoute,
    config: JsValue,
    attrs: TypedMap
) {
  def json: JsValue = Json.obj(
    "snowflake" -> snowflake,
    // "route" -> route.json,
    "request"   -> JsonHelpers.requestToJson(request),
    "config"    -> config,
    "attrs"     -> attrs.json
  )
}

trait NgRouteMatcher extends NgNamedPlugin {
  def matches(ctx: NgRouteMatcherContext)(implicit env: Env): Boolean
}

case class NgTunnelHandlerContext(
    snowflake: String,
    request: RequestHeader,
    route: NgRoute,
    config: JsValue,
    attrs: TypedMap
) {
  def json: JsValue = Json.obj(
    "snowflake" -> snowflake,
    // "route" -> route.json,
    "request"   -> JsonHelpers.requestToJson(request),
    "config"    -> config,
    "attrs"     -> attrs.json
  )
}

trait NgTunnelHandler extends NgNamedPlugin with NgAccessValidator {
  override def access(ctx: NgAccessContext)(implicit env: Env, ec: ExecutionContext): Future[NgAccess] = {
    val isWebsocket = ctx.request.headers.get("Sec-WebSocket-Version").isDefined
    if (isWebsocket) {
      NgAccess.NgAllowed.vfuture
    } else {
      NgAccess.NgDenied(Results.NotFound(Json.obj("error" -> "not_found"))).vfuture
    }
  }
  def handle(ctx: NgTunnelHandlerContext)(implicit env: Env, ec: ExecutionContext): Flow[Message, Message, _]
}

case class NgbBackendCallContext(
    snowflake: String,
    rawRequest: RequestHeader,
    request: NgPluginHttpRequest,
    route: NgRoute,
    backend: NgTarget,
    user: Option[PrivateAppsUser],
    apikey: Option[ApiKey],
    config: JsValue,
    globalConfig: JsValue,
    attrs: TypedMap
) extends NgCachedConfigContext {
  def json: JsValue = Json.obj(
    "snowflake"     -> snowflake,
    // "route" -> route.json,
    "backend"       -> backend.json,
    "apikey"        -> apikey.map(_.lightJson).getOrElse(JsNull).as[JsValue],
    "user"          -> user.map(_.lightJson).getOrElse(JsNull).as[JsValue],
    "raw_request"   -> JsonHelpers.requestToJson(rawRequest),
    "config"        -> config,
    "global_config" -> globalConfig,
    "attrs"         -> attrs.json
  )

  def wasmJson(implicit env: Env, ec: ExecutionContext): Future[JsValue] = {
    implicit val mat = env.otoroshiMaterializer
    (request.hasBody match {
      case false => JsNull.vfuture
      case true  => request.body.runFold(ByteString.empty)(_ ++ _).map(b => b.encodeBase64.utf8String.json)
    }).map { body =>
      (json.asObject ++ Json.obj(
<<<<<<< HEAD
        "route" -> route.json,
        "raw_request_body" -> body,
        "request" -> request.json
=======
        "route"            -> route.json,
        "apikey"           -> apikey.map(_.json).getOrElse(JsNull).as[JsValue],
        "user"             -> user.map(_.json).getOrElse(JsNull).as[JsValue],
        "raw_request_body" -> body
>>>>>>> 09b8e409
      ))
    }
  }
}

case class BackendCallResponse(response: NgPluginHttpResponse, rawResponse: Option[WSResponse]) {

  import otoroshi.utils.http.Implicits._

  def status: Int                          = rawResponse.map(_.status).getOrElse(response.status)
  def contentLengthStr: Option[String]     = rawResponse.flatMap(_.contentLengthStr).orElse(response.contentLengthStr)
  def contentLength: Option[Long]          = rawResponse.map(_.contentLength).getOrElse(response.contentLength)
  def headers: Map[String, Seq[String]]    = rawResponse.map(_.headers).getOrElse(response.headers.mapValues(v => Seq(v)))
  def header(name: String): Option[String] =
    rawResponse.map(_.header(name)).getOrElse(response.headers.getIgnoreCase(name))
  def isChunked(): Option[Boolean]         = rawResponse.map(_.isChunked()).getOrElse(response.isChunked.some)
}

trait NgBackendCall extends NgNamedPlugin {
  def useDelegates: Boolean
  def bodyResponse(
      status: Int,
      headers: Map[String, String],
      body: Source[ByteString, _]
  ): Either[NgProxyEngineError, BackendCallResponse] = {
    BackendCallResponse(
      NgPluginHttpResponse(status, headers, Seq.empty, body),
      None
    ).right[NgProxyEngineError]
  }
  def callBackend(ctx: NgbBackendCallContext, delegates: () => Future[Either[NgProxyEngineError, BackendCallResponse]])(
      implicit
      env: Env,
      ec: ExecutionContext,
      mat: Materializer
  ): Future[Either[NgProxyEngineError, BackendCallResponse]] = {
    delegates()
  }
}

class NgMergedRequestTransformer(plugins: Seq[NgPluginWrapper.NgSimplePluginWrapper[NgRequestTransformer]])
    extends NgRequestTransformer {

  override def steps: Seq[NgStep]                = Seq(NgStep.TransformRequest)
  override def categories: Seq[NgPluginCategory] = Seq(NgPluginCategory.Other)
  override def visibility: NgPluginVisibility    = NgPluginVisibility.NgInternal

  override def defaultConfigObject: Option[NgPluginConfig] = None
  override def multiInstance: Boolean                      = true
  override def transformsRequest: Boolean                  = true
  override def isTransformRequestAsync: Boolean            = true
  override def isTransformResponseAsync: Boolean           = true
  override def transformRequest(
      ctx: NgTransformerRequestContext
  )(implicit env: Env, ec: ExecutionContext, mat: Materializer): Future[Either[Result, NgPluginHttpRequest]] = {
    def next(
        _ctx: NgTransformerRequestContext,
        plugins: Seq[NgPluginWrapper[NgRequestTransformer]]
    ): Future[Either[Result, NgPluginHttpRequest]] = {
      plugins.headOption match {
        case None          => Right(_ctx.otoroshiRequest).vfuture
        case Some(wrapper) => {
          val pluginConfig: JsValue = wrapper.plugin.defaultConfig
            .map(dc => dc ++ wrapper.instance.config.raw)
            .getOrElse(wrapper.instance.config.raw)
          val ctx                   = _ctx.copy(config = pluginConfig)
          val debug                 = ctx.route.debugFlow || wrapper.instance.debug
          val in: JsValue           = if (debug) Json.obj("ctx" -> ctx.json) else JsNull
          val item                  = NgReportPluginSequenceItem(
            wrapper.instance.plugin,
            wrapper.plugin.name,
            System.currentTimeMillis(),
            System.nanoTime(),
            -1L,
            -1L,
            in,
            JsNull
          )
          Try(wrapper.plugin.transformRequestSync(ctx)) match {
            case Failure(exception)                            =>
              ctx.markPluginItem(
                item,
                ctx,
                debug,
                Json.obj("kind" -> "failure", "error" -> JsonHelpers.errToJson(exception))
              )
              ctx.report.setContext(ctx.sequence.stopSequence().json)
              Left(
                Results.InternalServerError(
                  Json.obj(
                    "error"             -> "internal_server_error",
                    "error_description" -> "an error happened during request-transformation plugins phase",
                    "error"             -> JsonHelpers.errToJson(exception)
                  )
                )
              ).vfuture
            case Success(Left(result))                         =>
              ctx.markPluginItem(
                item,
                ctx,
                debug,
                Json.obj(
                  "kind"    -> "short-circuit",
                  "status"  -> result.header.status,
                  "headers" -> result.header.headers
                )
              )
              ctx.report.setContext(ctx.sequence.stopSequence().json)
              Left(result).vfuture
            case Success(Right(req_next)) if plugins.size == 1 =>
              ctx.markPluginItem(item, ctx.copy(otoroshiRequest = req_next), debug, Json.obj("kind" -> "successful"))
              ctx.report.setContext(ctx.sequence.stopSequence().json)
              Right(req_next).vfuture
            case Success(Right(req_next))                      =>
              ctx.markPluginItem(item, ctx.copy(otoroshiRequest = req_next), debug, Json.obj("kind" -> "successful"))
              next(_ctx.copy(otoroshiRequest = req_next), plugins.tail)
          }
        }
      }
    }
    next(ctx, plugins)
  }
}

class NgMergedResponseTransformer(plugins: Seq[NgPluginWrapper.NgSimplePluginWrapper[NgRequestTransformer]])
    extends NgRequestTransformer {

  override def steps: Seq[NgStep]                          = Seq(NgStep.TransformResponse)
  override def categories: Seq[NgPluginCategory]           = Seq(NgPluginCategory.Other)
  override def visibility: NgPluginVisibility              = NgPluginVisibility.NgInternal
  override def defaultConfigObject: Option[NgPluginConfig] = None

  override def multiInstance: Boolean            = true
  override def transformsResponse: Boolean       = true
  override def isTransformRequestAsync: Boolean  = true
  override def isTransformResponseAsync: Boolean = true
  override def transformResponse(
      ctx: NgTransformerResponseContext
  )(implicit env: Env, ec: ExecutionContext, mat: Materializer): Future[Either[Result, NgPluginHttpResponse]] = {
    def next(
        _ctx: NgTransformerResponseContext,
        plugins: Seq[NgPluginWrapper[NgRequestTransformer]]
    ): Future[Either[Result, NgPluginHttpResponse]] = {
      plugins.headOption match {
        case None          => Right(_ctx.otoroshiResponse).vfuture
        case Some(wrapper) => {
          val pluginConfig: JsValue = wrapper.plugin.defaultConfig
            .map(dc => dc ++ wrapper.instance.config.raw)
            .getOrElse(wrapper.instance.config.raw)
          val ctx                   = _ctx.copy(config = pluginConfig)
          val debug                 = ctx.route.debugFlow || wrapper.instance.debug
          val in: JsValue           = if (debug) Json.obj("ctx" -> ctx.json) else JsNull
          val item                  = NgReportPluginSequenceItem(
            wrapper.instance.plugin,
            wrapper.plugin.name,
            System.currentTimeMillis(),
            System.nanoTime(),
            -1L,
            -1L,
            in,
            JsNull
          )
          Try(wrapper.plugin.transformResponseSync(ctx)) match {
            case Failure(exception)                             =>
              ctx.markPluginItem(
                item,
                ctx,
                debug,
                Json.obj("kind" -> "failure", "error" -> JsonHelpers.errToJson(exception))
              )
              ctx.report.setContext(ctx.sequence.stopSequence().json)
              Left(
                Results.InternalServerError(
                  Json.obj(
                    "error"             -> "internal_server_error",
                    "error_description" -> "an error happened during response-transformation plugins phase",
                    "error"             -> JsonHelpers.errToJson(exception)
                  )
                )
              ).vfuture
            case Success(Left(result))                          =>
              ctx.markPluginItem(
                item,
                ctx,
                debug,
                Json.obj(
                  "kind"    -> "short-circuit",
                  "status"  -> result.header.status,
                  "headers" -> result.header.headers
                )
              )
              ctx.report.setContext(ctx.sequence.stopSequence().json)
              Left(result).vfuture
            case Success(Right(resp_next)) if plugins.size == 1 =>
              ctx.markPluginItem(item, ctx.copy(otoroshiResponse = resp_next), debug, Json.obj("kind" -> "successful"))
              ctx.report.setContext(ctx.sequence.stopSequence().json)
              Right(resp_next).vfuture
            case Success(Right(resp_next))                      =>
              ctx.markPluginItem(item, ctx.copy(otoroshiResponse = resp_next), debug, Json.obj("kind" -> "successful"))
              next(_ctx.copy(otoroshiResponse = resp_next), plugins.tail)
          }
        }
      }
    }
    next(ctx, plugins)
  }
}

class NgMergedPreRouting(plugins: Seq[NgPluginWrapper.NgSimplePluginWrapper[NgPreRouting]]) extends NgPreRouting {

  override def steps: Seq[NgStep]                          = Seq(NgStep.PreRoute)
  override def categories: Seq[NgPluginCategory]           = Seq(NgPluginCategory.Other)
  override def visibility: NgPluginVisibility              = NgPluginVisibility.NgInternal
  override def defaultConfigObject: Option[NgPluginConfig] = None

  override def multiInstance: Boolean   = true
  override def isPreRouteAsync: Boolean = true
  override def preRoute(
      _ctx: NgPreRoutingContext
  )(implicit env: Env, ec: ExecutionContext): Future[Either[NgPreRoutingError, Done]] = {
    def next(plugins: Seq[NgPluginWrapper[NgPreRouting]]): Future[Either[NgPreRoutingError, Done]] = {
      plugins.headOption match {
        case None          => Right(Done).vfuture
        case Some(wrapper) => {
          val pluginConfig: JsValue = wrapper.plugin.defaultConfig
            .map(dc => dc ++ wrapper.instance.config.raw)
            .getOrElse(wrapper.instance.config.raw)
          val ctx                   = _ctx.copy(config = pluginConfig)
          val debug                 = ctx.route.debugFlow || wrapper.instance.debug
          val in: JsValue           = if (debug) Json.obj("ctx" -> ctx.json) else JsNull
          val item                  = NgReportPluginSequenceItem(
            wrapper.instance.plugin,
            wrapper.plugin.name,
            System.currentTimeMillis(),
            System.nanoTime(),
            -1L,
            -1L,
            in,
            JsNull
          )
          Try(wrapper.plugin.preRouteSync(ctx)) match {
            case Failure(exception)                     =>
              ctx.markPluginItem(
                item,
                ctx,
                debug,
                Json.obj("kind" -> "failure", "error" -> JsonHelpers.errToJson(exception))
              )
              ctx.report.setContext(ctx.sequence.stopSequence().json)
              Left(
                NgPreRoutingErrorWithResult(
                  Results.InternalServerError(
                    Json.obj(
                      "error"             -> "internal_server_error",
                      "error_description" -> "an error happened during pre-routing plugins phase",
                      "error"             -> JsonHelpers.errToJson(exception)
                    )
                  )
                )
              ).vfuture
            case Success(Left(err))                     =>
              val result = err.result
              ctx.markPluginItem(
                item,
                ctx,
                debug,
                Json.obj(
                  "kind"    -> "short-circuit",
                  "status"  -> result.header.status,
                  "headers" -> result.header.headers
                )
              )
              ctx.report.setContext(ctx.sequence.stopSequence().json)
              Left(NgPreRoutingErrorWithResult(result)).vfuture
            case Success(Right(_)) if plugins.size == 1 =>
              ctx.markPluginItem(item, ctx, debug, Json.obj("kind" -> "successful"))
              ctx.report.setContext(ctx.sequence.stopSequence().json)
              Right(Done).vfuture
            case Success(Right(_))                      =>
              ctx.markPluginItem(item, ctx, debug, Json.obj("kind" -> "successful"))
              next(plugins.tail)
          }
        }
      }
    }
    next(plugins)
  }
}

class NgMergedAccessValidator(plugins: Seq[NgPluginWrapper.NgSimplePluginWrapper[NgAccessValidator]])
    extends NgAccessValidator {

  override def steps: Seq[NgStep]                          = Seq(NgStep.ValidateAccess)
  override def categories: Seq[NgPluginCategory]           = Seq(NgPluginCategory.Other)
  override def visibility: NgPluginVisibility              = NgPluginVisibility.NgInternal
  override def defaultConfigObject: Option[NgPluginConfig] = None

  override def multiInstance: Boolean = true
  override def isAccessAsync: Boolean = true
  override def access(_ctx: NgAccessContext)(implicit env: Env, ec: ExecutionContext): Future[NgAccess] = {
    def next(plugins: Seq[NgPluginWrapper[NgAccessValidator]]): Future[NgAccess] = {
      plugins.headOption match {
        case None          => NgAccess.NgAllowed.vfuture
        case Some(wrapper) => {
          val pluginConfig: JsValue = wrapper.plugin.defaultConfig
            .map(dc => dc ++ wrapper.instance.config.raw)
            .getOrElse(wrapper.instance.config.raw)
          val ctx                   = _ctx.copy(config = pluginConfig)
          val debug                 = ctx.route.debugFlow || wrapper.instance.debug
          val in: JsValue           = if (debug) Json.obj("ctx" -> ctx.json) else JsNull
          val item                  = NgReportPluginSequenceItem(
            wrapper.instance.plugin,
            wrapper.plugin.name,
            System.currentTimeMillis(),
            System.nanoTime(),
            -1L,
            -1L,
            in,
            JsNull
          )
          Try(wrapper.plugin.accessSync(ctx)) match {
            case Failure(exception)                               =>
              ctx.markPluginItem(
                item,
                ctx,
                debug,
                Json.obj("kind" -> "failure", "error" -> JsonHelpers.errToJson(exception))
              )
              ctx.report.setContext(ctx.sequence.stopSequence().json)
              NgAccess
                .NgDenied(
                  Results.InternalServerError(
                    Json.obj(
                      "error"             -> "internal_server_error",
                      "error_description" -> "an error happened during pre-routing plugins phase",
                      "error"             -> JsonHelpers.errToJson(exception)
                    )
                  )
                )
                .vfuture
            case Success(NgAccess.NgDenied(result))               =>
              ctx.markPluginItem(item, ctx, debug, Json.obj("kind" -> "denied", "status" -> result.header.status))
              ctx.report.setContext(ctx.sequence.stopSequence().json)
              NgAccess.NgDenied(result).vfuture
            case Success(NgAccess.NgAllowed) if plugins.size == 1 =>
              ctx.markPluginItem(item, ctx, debug, Json.obj("kind" -> "allowed"))
              ctx.report.setContext(ctx.sequence.stopSequence().json)
              NgAccess.NgAllowed.vfuture
            case Success(NgAccess.NgAllowed)                      =>
              ctx.markPluginItem(item, ctx, debug, Json.obj("kind" -> "allowed"))
              next(plugins.tail)
          }
        }
      }
    }
    next(plugins)
  }
}<|MERGE_RESOLUTION|>--- conflicted
+++ resolved
@@ -756,16 +756,9 @@
       case true  => request.body.runFold(ByteString.empty)(_ ++ _).map(b => b.encodeBase64.utf8String.json)
     }).map { body =>
       (json.asObject ++ Json.obj(
-<<<<<<< HEAD
         "route" -> route.json,
         "raw_request_body" -> body,
         "request" -> request.json
-=======
-        "route"            -> route.json,
-        "apikey"           -> apikey.map(_.json).getOrElse(JsNull).as[JsValue],
-        "user"             -> user.map(_.json).getOrElse(JsNull).as[JsValue],
-        "raw_request_body" -> body
->>>>>>> 09b8e409
       ))
     }
   }

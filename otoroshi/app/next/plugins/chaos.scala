--- conflicted
+++ resolved
@@ -172,19 +172,11 @@
 }
 
 case class NgChaosConfig(
-<<<<<<< HEAD
-                          largeRequestFaultConfig: Option[NgLargeRequestFaultConfig] = None,
-                          largeResponseFaultConfig: Option[NgLargeResponseFaultConfig] = None,
-                          latencyInjectionFaultConfig: Option[NgLatencyInjectionFaultConfig] = None,
-                          badResponsesFaultConfig: Option[NgBadResponsesFaultConfig] = None
-                        ) {
-=======
     largeRequestFaultConfig: Option[NgLargeRequestFaultConfig] = None,
     largeResponseFaultConfig: Option[NgLargeResponseFaultConfig] = None,
     latencyInjectionFaultConfig: Option[NgLatencyInjectionFaultConfig] = None,
     badResponsesFaultConfig: Option[NgBadResponsesFaultConfig] = None
 ) extends NgPluginConfig {
->>>>>>> b083e4dc
   def json: JsValue       = NgChaosConfig.format.writes(this)
   def legacy: ChaosConfig = ChaosConfig(
     enabled = true,
@@ -254,60 +246,7 @@
   override def isTransformResponseAsync: Boolean = false
   override def name: String                      = "Snow Monkey Chaos"
   override def description: Option[String]       = "This plugin introduce some chaos into you life".some
-<<<<<<< HEAD
-  override def defaultConfig: Option[JsObject]   = NgChaosConfig().json.asObject.some
-  override def configSchema: Option[JsObject] = Json.obj(
-    "large_request_fault" -> Json.obj(
-      "type" -> "object",
-      "format" -> "form",
-      "schema" -> Json.obj(
-        "ratio" -> Json.obj("type" -> "number", "value" -> "null", "constraints" -> Json.arr(Json.obj("type" -> "nullable"))),
-        "additionalRequestSize" -> Json.obj("type" -> "number")
-      )
-    ),
-    "large_response_fault" -> Json.obj(
-      "type" -> "object",
-      "format" -> "form",
-      "schema" -> Json.obj(
-        "ratio" -> Json.obj("type" -> "number", "value" -> "null", "constraints" -> Json.arr(Json.obj("type" -> "nullable"))),
-        "additionalResponseSize" -> Json.obj("type" -> "number")
-      )
-    ),
-    "latency_injection_fault" -> Json.obj(
-      "type" -> "object",
-      "format" -> "form",
-      "schema" -> Json.obj(
-        "ratio" -> Json.obj("type" -> "number", "value" -> "null", "constraints" -> Json.arr(Json.obj("type" -> "nullable"))),
-        "from" -> Json.obj("type" -> "number"),
-        "to" -> Json.obj("type" -> "number")
-      )
-    ),
-    "bad_responses_fault" -> Json.obj(
-      "type" -> "object",
-      "format" -> "form",
-      "schema" -> Json.obj(
-        "ratio" -> Json.obj("type" -> "number", "value" -> "null", "constraints" -> Json.arr(Json.obj("type" -> "nullable"))),
-        "responses" -> Json.obj(
-          "label" -> "Responses",
-          "type" -> "object",
-          "array" -> "true",
-          "createOption" -> true,
-          /*"schema" -> Json.obj(
-            "status" -> Json.obj("type" -> "number", "value" -> 500),
-            "body" -> Json.obj("type" -> "string", "value" -> """{"error":"..."}"""),
-            "headers" -> Json.obj(
-              "array" -> "true",
-              "createOption" -> true,
-              "type" -> "object"
-            )
-          )*/
-        )
-      )
-    )
-  ).some
-=======
   override def defaultConfigObject: Option[NgPluginConfig] = NgChaosConfig().some
->>>>>>> b083e4dc
 
   override def transformRequest(
                                  ctx: NgTransformerRequestContext

package otoroshi.next.workflow

import akka.stream.scaladsl.Source
import akka.util.ByteString
import otoroshi.api.{GenericResourceAccessApiWithState, Resource, ResourceVersion}
import otoroshi.env.Env
import otoroshi.models.{BackOfficeUser, EntityLocation, EntityLocationSupport}
import otoroshi.next.extensions._
import otoroshi.next.plugins.{WasmJob, WasmJobsConfig}
import otoroshi.script.{Job, JobInstantiation, JobKind}
import otoroshi.security.IdGenerator
import otoroshi.storage.{BasicStore, RedisLike, RedisLikeStore}
import otoroshi.utils.TypedMap
import otoroshi.utils.cache.types.UnboundedTrieMap
import otoroshi.utils.syntax.implicits._
import otoroshi.wasm.WasmConfig
import play.api.libs.json._
import play.api.mvc.{RequestHeader, Result, Results}

import java.io.File
import java.nio.file.Files
import scala.concurrent.Future
import scala.util.{Failure, Success, Try}

case class Orphans(nodes: Seq[Node] = Seq.empty, edges: Seq[JsObject] = Seq.empty)

object Orphans {
  val format               = new Format[Orphans] {
    override def writes(o: Orphans): JsValue             = Json.obj(
      "nodes"         -> o.nodes.map(_.json),
      "edges"         -> o.edges
    )
    override def reads(json: JsValue): JsResult[Orphans] = Try {
      Orphans(
        nodes = json.select("nodes").asOpt[Seq[JsObject]].getOrElse(Seq.empty).map(o => Node.from(o)),
        edges = (json \ "edges").asOpt[Seq[JsObject]].getOrElse(Seq.empty)
      )
    } match {
      case Failure(ex)    => JsError(ex.getMessage)
      case Success(value) => JsSuccess(value)
    }
  }
}

case class Workflow(
    location: EntityLocation,
    id: String,
    name: String,
    description: String,
    tags: Seq[String],
    metadata: Map[String, String],
    config: JsObject,
<<<<<<< HEAD
    testPayload: JsObject,
    orphans: Orphans
=======
    job: WorkflowJobConfig,
    functions: Map[String, JsObject],
    testPayload: JsObject
>>>>>>> 4f4fda29
) extends EntityLocationSupport {
  override def internalId: String               = id
  override def json: JsValue                    = Workflow.format.writes(this)
  override def theName: String                  = name
  override def theDescription: String           = description
  override def theTags: Seq[String]             = tags
  override def theMetadata: Map[String, String] = metadata
}

object Workflow {
  def template(): Workflow = Workflow(
    location = EntityLocation.default,
    id = s"workflow_${IdGenerator.uuid}",
    name = "New Workflow",
    description = "New Workflow",
    metadata = Map.empty,
    tags = Seq.empty,
    config = Node.default,
<<<<<<< HEAD
    testPayload = Json.obj("name" -> "foo"),
    orphans = Orphans()
=======
    job = WorkflowJobConfig.default,
    functions = Map.empty,
    testPayload = Json.obj("name" -> "foo")
>>>>>>> 4f4fda29
  )
  val format               = new Format[Workflow] {
    override def writes(o: Workflow): JsValue             = o.location.jsonWithKey ++ Json.obj(
      "id"           -> o.id,
      "name"         -> o.name,
      "description"  -> o.description,
      "metadata"     -> o.metadata,
      "tags"         -> JsArray(o.tags.map(JsString.apply)),
      "config"       -> o.config,
<<<<<<< HEAD
      "test_payload" -> o.testPayload,
      "orphans"      -> Orphans.format.writes(o.orphans)
=======
      "job"          -> o.job.json,
      "functions"    -> o.functions,
      "test_payload" -> o.testPayload
>>>>>>> 4f4fda29
    )
    override def reads(json: JsValue): JsResult[Workflow] = Try {
      Workflow(
        location = otoroshi.models.EntityLocation.readFromKey(json),
        id = (json \ "id").as[String],
        name = (json \ "name").as[String],
        description = (json \ "description").as[String],
        metadata = (json \ "metadata").asOpt[Map[String, String]].getOrElse(Map.empty),
        tags = (json \ "tags").asOpt[Seq[String]].getOrElse(Seq.empty[String]),
        config = (json \ "config").asOpt[JsObject].getOrElse(Json.obj()),
<<<<<<< HEAD
        testPayload = (json \ "test_payload").asOpt[JsObject].getOrElse(Json.obj("name" -> "foo")),
        orphans = (json \ "orphans").asOpt[Orphans](Orphans.format.reads).getOrElse(Orphans())
=======
        job = (json \ "job").asOpt[JsObject].flatMap(o => WorkflowJobConfig.format.reads(o).asOpt).getOrElse(WorkflowJobConfig.default),
        functions = (json \ "functions").asOpt[Map[String, JsObject]].getOrElse(Map.empty),
        testPayload = (json \ "test_payload").asOpt[JsObject].getOrElse(Json.obj("name" -> "foo"))
>>>>>>> 4f4fda29
      )
    } match {
      case Failure(ex)    => JsError(ex.getMessage)
      case Success(value) => JsSuccess(value)
    }
  }
}

trait WorkflowConfigDataStore extends BasicStore[Workflow]

class KvWorkflowConfigDataStore(extensionId: AdminExtensionId, redisCli: RedisLike, _env: Env)
    extends WorkflowConfigDataStore
    with RedisLikeStore[Workflow] {
  override def fmt: Format[Workflow]                   = Workflow.format
  override def redisLike(implicit env: Env): RedisLike = redisCli
  override def key(id: String): String                 = s"${_env.storageRoot}:extensions:${extensionId.cleanup}:workflows:$id"
  override def extractId(value: Workflow): String      = value.id
}

class WorkflowConfigAdminExtensionDatastores(env: Env, extensionId: AdminExtensionId) {
  val workflowsDatastore: WorkflowConfigDataStore =
    new KvWorkflowConfigDataStore(extensionId, env.datastores.redis, env)
}

class WorkflowConfigAdminExtensionState(env: Env) {

  private val configs = new UnboundedTrieMap[String, Workflow]()

  def workflow(id: String): Option[Workflow] = configs.get(id)
  def allWorkflows(): Seq[Workflow]          = configs.values.toSeq

  private[workflow] def updateWorkflows(values: Seq[Workflow]): Unit = {
    configs.addAll(values.map(v => (v.id, v))).remAll(configs.keySet.toSeq.diff(values.map(_.id)))
  }
}

class WorkflowAdminExtension(val env: Env) extends AdminExtension {

  private[workflow] lazy val datastores = new WorkflowConfigAdminExtensionDatastores(env, id)
  private[workflow] lazy val states     = new WorkflowConfigAdminExtensionState(env)
  private[workflow] val handledJobs = new UnboundedTrieMap[String, Job]()

  val engine = new WorkflowEngine(env)

  override def id: AdminExtensionId = AdminExtensionId("otoroshi.extensions.Workflows")

  override def name: String = "Otoroshi Workflows extension"

  override def description: Option[String] = "Otoroshi Workflows extension".some

  override def enabled: Boolean = true

  override def start(): Unit = {
    WorkflowFunctionsInitializer.initDefaults()
    WorkflowOperatorsInitializer.initDefaults()
    NodesInitializer.initDefaults()
  }

  override def stop(): Unit = ()

  override def syncStates(): Future[Unit] = {
    implicit val ec = env.otoroshiExecutionContext
    implicit val ev = env
    for {
      configs <- datastores.workflowsDatastore.findAllAndFillSecrets()
    } yield {
      states.updateWorkflows(configs)
      startJobsIfNeeded(configs)
      ()
    }
  }

  override def backofficeAuthRoutes(): Seq[AdminExtensionBackofficeAuthRoute] = Seq(
    AdminExtensionBackofficeAuthRoute(
      method = "POST",
      path = "/extensions/workflows/_test",
      wantsBody = true,
      handle = handleWorkflowTest
    )
  )

  override def entities(): Seq[AdminExtensionEntity[EntityLocationSupport]] = {
    Seq(
      AdminExtensionEntity(
        Resource(
          "Workflow",
          "workflows",
          "workflow",
          "plugins.otoroshi.io",
          ResourceVersion("v1", true, false, true),
          GenericResourceAccessApiWithState[Workflow](
            Workflow.format,
            classOf[Workflow],
            id => datastores.workflowsDatastore.key(id),
            c => datastores.workflowsDatastore.extractId(c),
            json => json.select("id").asString,
            () => "id",
            tmpl = (v, p, _ctx) => Workflow.template().json,
            stateAll = () => states.allWorkflows(),
            stateOne = id => states.workflow(id),
            stateUpdate = values => states.updateWorkflows(values)
          )
        )
      )
    )
  }

  def workflows(): Seq[Workflow] = states.allWorkflows()

  def workflow(id: String): Option[Workflow] = states.workflow(id)

  def handleWorkflowTest(
      ctx: AdminExtensionRouterContext[AdminExtensionBackofficeAuthRoute],
      req: RequestHeader,
      user: Option[BackOfficeUser],
      body: Option[Source[ByteString, _]]
  ): Future[Result] = {
    implicit val ec  = env.otoroshiExecutionContext
    implicit val mat = env.otoroshiMaterializer
    implicit val ev  = env
    (body match {
      case None             => Results.Ok(Json.obj("done" -> false, "error" -> "no body")).vfuture
      case Some(bodySource) =>
        bodySource.runFold(ByteString.empty)(_ ++ _).flatMap { bodyRaw =>
          val payload_raw      = bodyRaw.utf8String
          val secretFillFuture =
            if (payload_raw.contains("${vault://")) env.vaults.fillSecretsAsync("workflow-test", payload_raw)
            else payload_raw.vfuture
          secretFillFuture.flatMap { payload_filled =>
            val payload  = payload_filled.parseJson
            val input    = payload.select("input").asString.parseJson.asObject
            val functions = payload.select("functions").asOpt[Map[String, JsObject]].getOrElse(Map.empty)
            val workflow = payload.select("workflow").asObject
            val node     = Node.from(workflow)
            // Node.flattenTree(node).foreach {
            //   case (path, n) => println(s"${path} - ${n.kind} / ${n.id}")
            // }
            engine.run(node, input, TypedMap.empty, functions).map { res =>
              Results.Ok(res.json)
            }
          }
        }
    }).recover {
      case e: Throwable => {
        Results.Ok(Json.obj("done" -> false, "error" -> e.getMessage))
      }
    }
  }

  def startJobsIfNeeded(workflows: Seq[Workflow]): Unit = {
    val currentIds: Seq[String] = workflows.filter(_.job.enabled).map { workflow =>
      val actualJob = new WorkflowJob(workflow.id, workflow.job)
      val uniqueId: String = actualJob.uniqueId.id
      if (!handledJobs.contains(uniqueId)) {
        handledJobs.put(uniqueId, actualJob)
        env.jobManager.registerJob(actualJob)
      }
      uniqueId
    }
    handledJobs.values.toSeq.foreach { job =>
      val id: String = job.uniqueId.id
      if (!currentIds.contains(id)) {
        handledJobs.remove(id)
        env.jobManager.unregisterJob(job)
      }
    }
  }
}<|MERGE_RESOLUTION|>--- conflicted
+++ resolved
@@ -50,14 +50,9 @@
     tags: Seq[String],
     metadata: Map[String, String],
     config: JsObject,
-<<<<<<< HEAD
-    testPayload: JsObject,
-    orphans: Orphans
-=======
     job: WorkflowJobConfig,
     functions: Map[String, JsObject],
     testPayload: JsObject
->>>>>>> 4f4fda29
 ) extends EntityLocationSupport {
   override def internalId: String               = id
   override def json: JsValue                    = Workflow.format.writes(this)
@@ -76,14 +71,9 @@
     metadata = Map.empty,
     tags = Seq.empty,
     config = Node.default,
-<<<<<<< HEAD
-    testPayload = Json.obj("name" -> "foo"),
-    orphans = Orphans()
-=======
     job = WorkflowJobConfig.default,
     functions = Map.empty,
     testPayload = Json.obj("name" -> "foo")
->>>>>>> 4f4fda29
   )
   val format               = new Format[Workflow] {
     override def writes(o: Workflow): JsValue             = o.location.jsonWithKey ++ Json.obj(
@@ -93,14 +83,10 @@
       "metadata"     -> o.metadata,
       "tags"         -> JsArray(o.tags.map(JsString.apply)),
       "config"       -> o.config,
-<<<<<<< HEAD
       "test_payload" -> o.testPayload,
       "orphans"      -> Orphans.format.writes(o.orphans)
-=======
       "job"          -> o.job.json,
-      "functions"    -> o.functions,
-      "test_payload" -> o.testPayload
->>>>>>> 4f4fda29
+      "functions"    -> o.functions
     )
     override def reads(json: JsValue): JsResult[Workflow] = Try {
       Workflow(
@@ -111,14 +97,9 @@
         metadata = (json \ "metadata").asOpt[Map[String, String]].getOrElse(Map.empty),
         tags = (json \ "tags").asOpt[Seq[String]].getOrElse(Seq.empty[String]),
         config = (json \ "config").asOpt[JsObject].getOrElse(Json.obj()),
-<<<<<<< HEAD
-        testPayload = (json \ "test_payload").asOpt[JsObject].getOrElse(Json.obj("name" -> "foo")),
-        orphans = (json \ "orphans").asOpt[Orphans](Orphans.format.reads).getOrElse(Orphans())
-=======
         job = (json \ "job").asOpt[JsObject].flatMap(o => WorkflowJobConfig.format.reads(o).asOpt).getOrElse(WorkflowJobConfig.default),
         functions = (json \ "functions").asOpt[Map[String, JsObject]].getOrElse(Map.empty),
         testPayload = (json \ "test_payload").asOpt[JsObject].getOrElse(Json.obj("name" -> "foo"))
->>>>>>> 4f4fda29
       )
     } match {
       case Failure(ex)    => JsError(ex.getMessage)

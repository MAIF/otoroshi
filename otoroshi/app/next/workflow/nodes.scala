--- conflicted
+++ resolved
@@ -572,26 +572,6 @@
       wfr: WorkflowRun,
       prefix: String
   )(implicit env: Env, ec: ExecutionContext): Future[Either[WorkflowError, JsValue]] = {
-<<<<<<< HEAD
-    if (json.select("predicate").isEmpty) {
-      WorkflowError(s"Missing predicate node").left.future
-    } else {
-      val pass =
-        WorkflowOperator.processOperators(json.select("predicate").asValue, wfr, env).asOptBoolean.getOrElse(false)
-      if (pass) {
-        val node = Node.from(json.select("then").asObject)
-        node.internalRun(wfr).recover { case t: Throwable =>
-          WorkflowError(s"caught exception on task '${id}' at path: '${node.id}'", None, Some(t)).left
-        }
-      } else {
-        json.select("else").asOpt[JsObject] match {
-          case None           => JsNull.rightf
-          case Some(nodeJson) =>
-            val node = Node.from(nodeJson)
-            node.internalRun(wfr).recover { case t: Throwable =>
-              WorkflowError(s"caught exception on task '${id}' at path: '${node.id}'", None, Some(t)).left
-            }
-=======
     val pass =
       WorkflowOperator.processOperators(json.select("predicate").asValue, wfr, env).asOptBoolean.getOrElse(false)
     if (pass) {
@@ -609,7 +589,6 @@
           node.internalRun(wfr, s"${prefix}.1").recover { case t: Throwable =>
             WorkflowError(s"caught exception on task '${id}' at path: '${node.id}'", None, Some(t)).left
           }
->>>>>>> 4f4fda29
         }
       }
     }
@@ -754,23 +733,6 @@
     val node   = Node.from(json.select("node").asObject)
     values match {
       case arr: JsArray => {
-<<<<<<< HEAD
-        Source(arr.value.toList)
-          .mapAsync(1) { item =>
-            wfr.memory.set("foreach_value", item)
-            val value = node
-              .internalRun(wfr)
-
-            println("internal run", value)
-
-            value
-              .recover { case t: Throwable =>
-                WorkflowError(s"caught exception on task '${id}' at path: '${node.id}'", None, Some(t)).left
-              }
-              .andThen { case _ =>
-                wfr.memory.remove("foreach_value")
-              }
-=======
         Source(arr.value.toList.zipWithIndex)
           .mapAsync(1) { 
             case (item, idx) =>
@@ -784,7 +746,6 @@
                 .andThen { case _ =>
                   wfr.memory.remove("foreach_value")
                 }
->>>>>>> 4f4fda29
           }
           .takeWhile(_.isRight, inclusive = true)
           .runWith(Sink.seq)(env.otoroshiMaterializer)

--- conflicted
+++ resolved
@@ -340,7 +340,6 @@
 }
 
 class AddOperator extends WorkflowOperator {
-<<<<<<< HEAD
   override def documentationName: String = "$add"
   override def documentationDescription: String = "This operator adds a list of numbers"
   override def documentationInputSchema: Option[JsObject] = Some(Json.obj(
@@ -355,18 +354,6 @@
     "$add" -> Json.obj(
       "values" -> Seq(1, 2, 3)
     )
-  ))
-=======
-  override def documentationName: String                  = "$add"
-  override def documentationDescription: String           = "This operator adds a list of numbers"
-  override def documentationInputSchema: Option[JsObject] = Some(
-    Json.obj(
-      "type"       -> "object",
-      "required"   -> Seq("values"),
-      "properties" -> Json.obj(
-        "values" -> Json.obj("type" -> "array", "description" -> "The list of numbers to add")
-      )
-    )
   )
   override def documentationExample: Option[JsObject]     = Some(
     Json.obj(
@@ -375,7 +362,6 @@
       )
     )
   )
->>>>>>> 3e62fbb1
   override def process(opts: JsValue, wfr: WorkflowRun, env: Env): JsValue = {
     opts.select("values").asOpt[Seq[JsNumber]] match {
       case Some(numbers) => JsNumber(numbers.foldLeft(BigDecimal(0))((a, b) => a + b.value))
@@ -385,7 +371,6 @@
 }
 
 class SubtractOperator extends WorkflowOperator {
-<<<<<<< HEAD
   override def documentationName: String = "$subtract"
   override def documentationDescription: String = "This operator subtracts a list of numbers"
   override def documentationInputSchema: Option[JsObject] = Some(Json.obj(
@@ -401,18 +386,6 @@
     "$subtract" -> Json.obj(
       "values" -> Seq(1, 2, 3)
     )
-  ))
-=======
-  override def documentationName: String                  = "$subtract"
-  override def documentationDescription: String           = "This operator subtracts a list of numbers"
-  override def documentationInputSchema: Option[JsObject] = Some(
-    Json.obj(
-      "type"       -> "object",
-      "required"   -> Seq("values"),
-      "properties" -> Json.obj(
-        "values" -> Json.obj("type" -> "array", "description" -> "The list of numbers to subtract")
-      )
-    )
   )
   override def documentationExample: Option[JsObject]     = Some(
     Json.obj(
@@ -421,7 +394,6 @@
       )
     )
   )
->>>>>>> 3e62fbb1
   override def process(opts: JsValue, wfr: WorkflowRun, env: Env): JsValue = {
     opts.select("values").asOpt[Seq[JsNumber]] match {
       case Some(numbers) => JsNumber(numbers.foldLeft(BigDecimal(0))((a, b) => a - b.value))

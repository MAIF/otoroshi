package otoroshi.script

import akka.http.scaladsl.model.Uri
import akka.stream.scaladsl.{Flow, Source}
import akka.util.ByteString
import com.auth0.jwt.JWT
import com.auth0.jwt.algorithms.Algorithm
import org.joda.time.DateTime
import otoroshi.env.Env
import otoroshi.events.{DataInOut, GatewayEvent, Header, Location}
import otoroshi.models.RemainingQuotas
import otoroshi.next.plugins.api.{NgPluginCategory, NgPluginVisibility, NgStep}
import otoroshi.utils.http.Implicits.BetterStandaloneWSResponse
import otoroshi.utils.http.RequestImplicits._
import otoroshi.utils.http.WSCookieWithSameSite
import otoroshi.utils.syntax.implicits._
import play.api.http.HttpEntity
import play.api.http.websocket.{Message => PlayWSMessage}
import play.api.libs.json.{JsObject, Json}
import play.api.mvc.Results.Status
import play.api.mvc._

import java.util.UUID
import scala.concurrent.{ExecutionContext, Future}

trait RequestHandler extends StartableAndStoppable with NamedPlugin {
  override def pluginType: PluginType                                                                       = PluginType.RequestHandlerType
  def handledDomains(implicit ec: ExecutionContext, env: Env): Seq[String]                                  = Seq.empty[String]
  def handle(
      request: Request[Source[ByteString, _]],
      defaultRouting: Request[Source[ByteString, _]] => Future[Result]
  )(implicit ec: ExecutionContext, env: Env): Future[Result]                                                = defaultRouting(request)
  def handleWs(
      request: RequestHeader,
      defaultRouting: RequestHeader => Future[Either[Result, Flow[PlayWSMessage, PlayWSMessage, _]]]
  )(implicit ec: ExecutionContext, env: Env): Future[Either[Result, Flow[PlayWSMessage, PlayWSMessage, _]]] =
    defaultRouting(request)
}

class ForwardTrafficHandler extends RequestHandler {

  override def name: String = "Forward traffic"

  override def visibility: NgPluginVisibility    = NgPluginVisibility.NgInternal
  override def categories: Seq[NgPluginCategory] = Seq(NgPluginCategory.Other)
  override def steps: Seq[NgStep]                = Seq(NgStep.HandlesRequest)

  override def description: Option[String] =
    "This plugin can be use to perform a raw traffic forward to an URL without passing through otoroshi routing".some

  override def configRoot: Option[String] = "ForwardTrafficHandler".some

  override def defaultConfig: Option[JsObject] = Json
    .obj(
      configRoot.get -> Json.obj(
        "domains" -> Json.obj(
          "my.domain.tld" -> Json.obj(
            "baseUrl" -> "https://my.otherdomain.tld",
            "secret"  -> "jwt signing secret",
            "service" -> Json.obj(
              "id"   -> "service id for analytics",
              "name" -> "service name for analytics"
            )
          )
        )
      )
    )
    .some

  def hasBody(request: Request[_]): Boolean = request.theHasBody

  override def handledDomains(implicit ec: ExecutionContext, env: Env): Seq[String] = {
    val config                         = env.datastores.globalConfigDataStore.latest().plugins.config.select(configRoot.get)
    val domains: Map[String, JsObject] = config.select("domains").asOpt[Map[String, JsObject]].getOrElse(Map.empty)
    domains.keys.toSeq
  }

  override def handle(
      request: Request[Source[ByteString, _]],
      defaultRouting: Request[Source[ByteString, _]] => Future[Result]
  )(implicit ec: ExecutionContext, env: Env): Future[Result] = {
    val config                         = env.datastores.globalConfigDataStore.latest().plugins.config.select(configRoot.get)
    val domains: Map[String, JsObject] = config.select("domains").asOpt[Map[String, JsObject]].getOrElse(Map.empty)
    domains.get(request.theDomain) match {
      case None      => defaultRouting(request)
      case Some(obj) => {
        val start           = System.currentTimeMillis()
        val baseUrl         = obj.select("baseUrl").asString
        val secret          = obj.select("secret").asString
        val service         = obj.select("service").asObject
        val serviceId       = service.select("id").asString
        val serviceName     = service.select("name").asString
        val issuer          = obj.select("jwtIssuer").asOpt[String].getOrElse(env.Headers.OtoroshiIssuer)
        val stateHeaderName = obj.select("stateHeaderName").asOpt[String].getOrElse(env.Headers.OtoroshiState)
        val claimHeaderName = obj.select("claimHeaderName").asOpt[String].getOrElse(env.Headers.OtoroshiClaim)
        val date            = DateTime.now()
        val reqId           = UUID.randomUUID().toString
        val alg             = Algorithm.HMAC512(secret)
        val token           = JWT.create().withIssuer(issuer).sign(alg)
        val path            = request.thePath
        val baseUri         = Uri(baseUrl)
        val host            = baseUri.authority.host.toString()
        val headers         = request.headers.toSimpleMap.toSeq
          // .filterNot(_._1.toLowerCase == "content-type")
          .filterNot(_._1.toLowerCase == "timeout-access")
          .filterNot(_._1.toLowerCase == "tls-session-info")
          .filterNot(_._1.toLowerCase == "host") ++ Seq(
          (stateHeaderName -> reqId),
          (claimHeaderName -> token),
          ("Host"          -> host)
        )
        val cookies         = request.cookies.toSeq.map { c =>
          WSCookieWithSameSite(
            name = c.name,
            value = c.value,
            domain = c.domain,
            path = Option(c.path),
            maxAge = c.maxAge.map(_.toLong),
            secure = c.secure,
            httpOnly = c.httpOnly,
            sameSite = c.sameSite
          )
        }
        val overhead        = System.currentTimeMillis() - start
        var builder         = env.gatewayClient
          .akkaUrl(s"$baseUrl$path")
          .withHttpHeaders(headers: _*)
          .withCookies(cookies: _*)
          .withMethod(request.method)
          .withFollowRedirects(false)

        if (hasBody(request)) {
          builder = builder.withBody(request.body)
        }

        builder
          .stream()
          .map { resp =>
            val duration                     = System.currentTimeMillis() - start
            val ctypeOut                     = resp.headers.get("Content-Type").orElse(resp.headers.get("content-type")).map(_.last)
            val clenOut                      =
              resp.headers.get("Content-Length").orElse(resp.headers.get("content-length")).map(_.last).map(_.toLong)
            val headersOut                   = resp.headers
              .mapValues(_.last)
              .filterNot { case (key, _) =>
                key.toLowerCase == "content-length"
              }
              .filterNot { case (key, _) =>
                key.toLowerCase == "content-type"
              }
              .toSeq
            val transferEncoding             =
              resp.headers.get("Transfer-Encoding").orElse(resp.headers.get("transfer-encoding")).map(_.last)
<<<<<<< HEAD
            val hasChunkedHeader   = transferEncoding.exists(h => h.toLowerCase().contains("chunked"))

            val isChunked: Boolean = resp.isChunked() match { // don't know if actualy legit ...
=======
            val hasChunkedHeader             = transferEncoding.exists(h => h.toLowerCase().contains("chunked"))
            val isContentLengthZero: Boolean = resp.headers.getIgnoreCase("Content-Length").contains("0")
            val isChunked: Boolean           = resp.isChunked() match { // don't know if actualy legit ...
              case _ if isContentLengthZero                                                        => false
>>>>>>> 0940e07b
              case Some(chunked)                                                                   => chunked
              case None if !env.emptyContentLengthIsChunked                                        =>
                hasChunkedHeader // false
              case None if env.emptyContentLengthIsChunked && hasChunkedHeader                     =>
                true
              case None if env.emptyContentLengthIsChunked && !hasChunkedHeader && clenOut.isEmpty =>
                true
              case _                                                                               => false
            }
            val cookiesOut                   = resp.cookies.map {
              case c: WSCookieWithSameSite =>
                Cookie(
                  name = c.name,
                  value = c.value,
                  maxAge = c.maxAge.map(_.toInt),
                  path = c.path.getOrElse("/"),
                  domain = c.domain,
                  secure = c.secure,
                  httpOnly = c.httpOnly,
                  sameSite = c.sameSite
                )
              case c                       => {
                val sameSite: Option[Cookie.SameSite] =
                  resp.headers.get("Set-Cookie").orElse(resp.headers.get("set-cookie")).flatMap { values => // legit
                    values
                      .find { sc =>
                        sc.startsWith(s"${c.name}=${c.value}")
                      }
                      .flatMap { sc =>
                        sc.split(";")
                          .map(_.trim)
                          .find(p => p.toLowerCase.startsWith("samesite="))
                          .map(_.replace("samesite=", "").replace("SameSite=", ""))
                          .flatMap(Cookie.SameSite.parse)
                      }
                  }
                Cookie(
                  name = c.name,
                  value = c.value,
                  maxAge = c.maxAge.map(_.toInt),
                  path = c.path.getOrElse("/"),
                  domain = c.domain,
                  secure = c.secure,
                  httpOnly = c.httpOnly,
                  sameSite = sameSite
                )
              }
            }
            GatewayEvent(
              `@id` = reqId,
              `@timestamp` = date,
              `@calledAt` = date,
              reqId = reqId,
              parentReqId = None,
              protocol = request.version,
              to = Location(
                scheme = request.theProtocol,
                host = request.theHost,
                uri = request.relativeUri
              ),
              target = Location(
                scheme = request.theProtocol,
                host = host,
                uri = request.relativeUri
              ),
              url = request.theUrl,
              method = request.method,
              from = request.theIpAddress,
              env = env.env,
              duration = duration,
              overhead = overhead,
              cbDuration = 0,
              overheadWoCb = overhead,
              callAttempts = 1,
              data = DataInOut(0, 0),
              status = resp.status,
              headers = request.headers.toSimpleMap.toSeq.map(Header.apply),
              headersOut = resp.headers.mapValues(_.last).toSeq.map(Header.apply),
              otoroshiHeadersIn = headers.map(Header.apply),
              otoroshiHeadersOut = resp.headers.mapValues(_.last).toSeq.map(Header.apply),
              extraInfos = None,
              responseChunked = false,
              identity = None,
              gwError = None,
              err = false,
              `@serviceId` = serviceId,
              `@service` = serviceName,
              descriptor = None,
              remainingQuotas = RemainingQuotas(),
              viz = None,
              clientCertChain = Seq.empty[String],
              userAgentInfo = None,
              geolocationInfo = None,
              extraAnalyticsData = None
            ).toAnalytics()
            isChunked match {
              case true  => {
                // stream out
                val res = Status(resp.status)
                  .chunked(resp.bodyAsSource)
                  .withHeaders(headersOut: _*)
                  .withCookies(cookiesOut: _*)
                ctypeOut match {
                  case None      => res
                  case Some(ctp) => res.as(ctp)
                }
              }
              case false => {
                val res = Results
                  .Status(resp.status)
                  .sendEntity(
                    HttpEntity.Streamed(
                      resp.bodyAsSource,
                      clenOut,
                      ctypeOut
                    )
                  )
                  .withHeaders(headersOut: _*)
                  .withCookies(cookiesOut: _*)
                ctypeOut match {
                  case None      => res
                  case Some(ctp) => res.as(ctp)
                }
              }
            }
          }
          .recoverWith { case e =>
            defaultRouting(request)
          }
      }
    }
  }
}<|MERGE_RESOLUTION|>--- conflicted
+++ resolved
@@ -151,16 +151,10 @@
               .toSeq
             val transferEncoding             =
               resp.headers.get("Transfer-Encoding").orElse(resp.headers.get("transfer-encoding")).map(_.last)
-<<<<<<< HEAD
-            val hasChunkedHeader   = transferEncoding.exists(h => h.toLowerCase().contains("chunked"))
-
-            val isChunked: Boolean = resp.isChunked() match { // don't know if actualy legit ...
-=======
             val hasChunkedHeader             = transferEncoding.exists(h => h.toLowerCase().contains("chunked"))
             val isContentLengthZero: Boolean = resp.headers.getIgnoreCase("Content-Length").contains("0")
             val isChunked: Boolean           = resp.isChunked() match { // don't know if actualy legit ...
               case _ if isContentLengthZero                                                        => false
->>>>>>> 0940e07b
               case Some(chunked)                                                                   => chunked
               case None if !env.emptyContentLengthIsChunked                                        =>
                 hasChunkedHeader // false

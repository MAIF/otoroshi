--- conflicted
+++ resolved
@@ -30,11 +30,8 @@
 import scala.concurrent.{ExecutionContext, Future}
 import scala.util.{Failure, Success, Try}
 import org.bouncycastle.jce.ECNamedCurveTable
-<<<<<<< HEAD
 import org.jose4j.keys.X509Util
-=======
 import org.bouncycastle.operator
->>>>>>> 48e76eb8
 
 object models {
 
@@ -417,19 +414,13 @@
             }
         }
       })
-<<<<<<< HEAD
 
       val access = buildAuthorityInfoAccess()
       certgen.addExtension(access._1, access._2, access._3)
 
-      // val signatureAlgorithm = new DefaultSignatureAlgorithmIdentifierFinder().find("SHA256WithRSAEncryption")
-      val digestAlgorithm = new DefaultDigestAlgorithmIdentifierFinder().find("SHA-256")
-      val signer = contentSigner(csr.getSignatureAlgorithm, digestAlgorithm, PrivateKeyFactory.createKey(caKey.getEncoded))
-=======
       val digestAlgorithm = originalQuery.map(c => new DefaultDigestAlgorithmIdentifierFinder().find(c.digestAlg)).getOrElse(new DefaultDigestAlgorithmIdentifierFinder().find("SHA-256"))
       val parentSignatureAlg = new DefaultSignatureAlgorithmIdentifierFinder().find(caCert.getSigAlgName)
       val signer = contentSigner(parentSignatureAlg /*csr.getSignatureAlg*/, digestAlgorithm, PrivateKeyFactory.createKey(caKey.getEncoded))
->>>>>>> 48e76eb8
       val holder                                 = certgen.build(signer)
       val certencoded                            = holder.toASN1Structure.getEncoded
       val certificateFactory: CertificateFactory = CertificateFactory.getInstance("X.509")
@@ -703,16 +694,12 @@
               }
             }
           })
-<<<<<<< HEAD
-
+          
           val access = buildAuthorityInfoAccess()
           certgen.addExtension(access._1, access._2, access._3)
 
-          val certsigner = contentSigner(csr.getSignatureAlgorithm, digestAlgorithm, PrivateKeyFactory.createKey(caKey.getEncoded))
-=======
           val parentSignatureAlg = new DefaultSignatureAlgorithmIdentifierFinder().find(caCert.getSigAlgName)
           val certsigner = contentSigner(parentSignatureAlg /*csr.getSignatureAlg*/, digestAlgorithm, PrivateKeyFactory.createKey(caKey.getEncoded))
->>>>>>> 48e76eb8
           val holder                                 = certgen.build(certsigner)
           val certencoded                            = holder.toASN1Structure.getEncoded
           val certificateFactory: CertificateFactory = CertificateFactory.getInstance("X.509")

--- conflicted
+++ resolved
@@ -13,11 +13,7 @@
         <link rel="stylesheet" href="/__otoroshi_assets/stylesheets/bootstrap.min.css">
         <link rel="stylesheet" href="/__otoroshi_assets/stylesheets/bootstrap-theme.min.css">
         <link rel="stylesheet" media="screen" href="/__otoroshi_assets/stylesheets/otoroshiapps.css">
-<<<<<<< HEAD
         <link href="@routes.Assets.versioned("fonts/font-awesome/css/fontawesome.min.css")" rel="stylesheet">
-=======
-        <link href="@routes.Assets.versioned("fonts/font-awesome/css/all.min.css")" rel="stylesheet">
->>>>>>> f2c7bc99
         <link href="@routes.Assets.versioned("fonts/raleway/raleway.css")" rel="stylesheet">
         @moreStyles
     </head>

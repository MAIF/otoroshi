--- conflicted
+++ resolved
@@ -1,12 +1,7 @@
 name := """otoroshi"""
 organization := "fr.maif"
-<<<<<<< HEAD
-version := "1.0.2"
+version := "1.0.3"
 scalaVersion := "2.12.3"
-=======
-version := "1.0.3"
-scalaVersion := "2.11.8"
->>>>>>> 66a04d45
 
 lazy val root = (project in file("."))
   .enablePlugins(PlayScala)

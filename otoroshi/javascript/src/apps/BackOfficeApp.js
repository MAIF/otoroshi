--- conflicted
+++ resolved
@@ -359,11 +359,7 @@
                           }
                         />
                         {Otoroshi.extensions()
-<<<<<<< HEAD
-                          .flatMap((ext) => ext.routes)
-=======
                           .flatMap((ext) => ext.routes || [])
->>>>>>> 59e36f0a
                           .map((item) => {
                             return (
                               <Route

import React, { useContext, useEffect, useState } from 'react';
import { Link } from 'react-router-dom';

import { createTooltip } from '../tooltips';
import { SidebarContext } from '../apps/BackOfficeApp';
import { firstLetterUppercase } from '../util';
import { graph } from '../pages/FeaturesPage';
<<<<<<< HEAD
import { useHistory } from 'react-router-dom/cjs/react-router-dom.min';
=======
import { icon as snowmonkeyIcon } from '../components/SnowMonkeyConfig.js';
>>>>>>> fcd24499

const addShortcutButton = true;

export function DefaultSidebar(props) {
  const pathname = window.location.pathname;
  const rootClassName = (part) => {
    if (pathname.startsWith('/bo/dashboard/routes')) {
      if (pathname.startsWith('/bo/dashboard/routes/new') || pathname === '/bo/dashboard/routes') {
        return pathname.startsWith(`/bo/dashboard/${part}`) ? 'active' : '';
      } else {
        return '';
      }
    } else {
      return pathname.startsWith(`/bo/dashboard/${part}`) ? 'active' : '';
    }
  };

  const clearSidebar = () => {
    if (props.setSidebarContent) props.setSidebarContent(null);
  };

  const preferences = (props.env.user_preferences || { preferences: {} }).preferences;
  const stored_shortcuts = preferences.backoffice_sidebar_shortcuts || [];
  const [shortcuts, setShortcuts] = useState(stored_shortcuts);
  const [hightlighted, setHighlighted] = useState();

  const [start, setStart] = useState({ clientY: 0 });
  const [client, setClient] = useState({ clientY: 0 });
  const [draggingIndex, setDraggingIndex] = useState(-1);

  useEffect(() => {
    reloadStorage();
  }, [props.env]);

  const reloadStorage = () => {
    fetch('/bo/api/me/preferences/backoffice_sidebar_shortcuts', {
      method: 'GET',
      credentials: 'include',
      headers: {
        Accept: 'application/json',
      },
    })
      .then((r) => {
        if (r.status === 200) {
          return r.json();
        } else {
          return [];
        }
      })
      .then((newShortCuts) => {
        setShortcuts(newShortCuts);
      });
  };

  const writeStorage = (newShortCuts) => {
    fetch('/bo/api/me/preferences/backoffice_sidebar_shortcuts', {
      method: 'POST',
      credentials: 'include',
      headers: {
        Accept: 'application/json',
        'Content-Type': 'application/json',
      },
      body: JSON.stringify(newShortCuts),
    })
      .then((r) => r.json())
      .then((newShortCuts) => {
        setShortcuts(newShortCuts);
      });
  };

  const removeShortcut = (shortcut) => {
    if (shortcut.custom) {
      const newShortcuts = shortcuts.filter((f) => {
        if (_.isObject(f)) {
          return f.link !== shortcut.link;
        } else {
          return true;
        }
      });
      writeStorage(newShortcuts);
    } else {
      console.log('bilm ');
      const newShortcuts = shortcuts.filter((f) => !f.includes(shortcut.title));
      writeStorage(newShortcuts);
    }
  };

  const sortCategory = (a, b) => {
    const fa = a.title.toLowerCase(),
      fb = b.title.toLowerCase();

    if (fa < fb) {
      return -1;
    }
    if (fa > fb) {
      return 1;
    }
    return 0;
  };

  const setPosition = (offset) => {
    const index = Math.round(draggingIndex + offset);

    const item = shortcuts[draggingIndex];
    const b = shortcuts[index];

    let newShortcuts = [...shortcuts];
    newShortcuts[draggingIndex] = b;
    newShortcuts[index] = item;

    setDraggingIndex(index);
    setShortcuts(newShortcuts);
  };

  const sidebarContext = useContext(SidebarContext);

  const { openedSidebar } = sidebarContext;

  const onRouteTab = window.location.pathname.startsWith('/bo/dashboard/routes/') ||
    window.location.pathname.startsWith('/bo/dashboard/route-compositions/');

  const links = graph(props.env);

  const features = links.flatMap((l) =>
    l.features.map((f) => ({ ...f, title: f.title.toLowerCase() }))
  );
  return (
    <>
      <ul
        className="nav flex-column nav-sidebar"
        style={{
          opacity: !hightlighted ? 1 : 0.5,
        }}
        onMouseMove={(ev) => {
          if (!isNaN(draggingIndex) && draggingIndex !== -1) {
            if (start.clientY === 0) {
              setStart({ clientY: ev.clientY });
            } else {
              // console.log(Math.floor(ev.clientY - start.clientY), Math.floor(ev.clientY - start.clientY) / 32)
              setClient({ clientY: ev.clientY });

              const offset = Math.floor(ev.clientY - start.clientY) / 32;

              if (offset < -1 || offset >= 1) {
                const index = Math.round(draggingIndex + offset);
                if (!(index < 0 || index > shortcuts.length - 1 || index === draggingIndex)) {
                  setStart({ clientY: ev.clientY });
                  setPosition(offset);
                }
              }
            }
          }
        }}
        onMouseUp={() => {
          setTimeout(() => {
            if (!isNaN(draggingIndex) && draggingIndex !== -1) {
              setDraggingIndex(undefined);
              writeStorage(shortcuts.filter((f) => f));
            }
          }, 50); // delay to avoid simple click
<<<<<<< HEAD
        }}>

        {openedSidebar && !onRouteTab && shortcuts.length>0 &&<p className="sidebar-title">Shortcuts</p>}
        {!onRouteTab && shortcuts
          .map((shortcut) => features.find((feat) => feat.title.includes(shortcut)))
=======
        }}
      >
        {openedSidebar && <p className="ps-2">Shortcuts</p>}
        {shortcuts
          .map((shortcut) => {
            if (_.isObject(shortcut)) {
              shortcut.link = shortcut.link || shortcut.path;
              shortcut.icon = shortcut.icon || (() => 'fa-star');
              shortcut.custom = true;
              return shortcut;
            } else {
              return features.find((feat) => feat.title.includes(shortcut));
            }
          })
>>>>>>> fcd24499
          .filter((s) => s)
          .map((shortcut, initialIndex) => {
            return (
              <SidebarLink
                key={shortcut.title}
                dragging={
                  draggingIndex === initialIndex
                    ? {
                      clientY: client.clientY - start.clientY,
                    }
                    : undefined
                }
                startDragging={(clientY) => {
                  setStart({ clientY });
                  setDraggingIndex(initialIndex);
                }}
                removeShortcut={() => removeShortcut(shortcut)}
                rootClassName={rootClassName}
                openedSidebar={openedSidebar}
                clearSidebar={clearSidebar}
                {...shortcut}
              />
            );
          })}
      </ul>
      {openedSidebar && !onRouteTab && (
        <ul className="nav flex-column nav-sidebar me-2" style={{ marginTop: 20 }}>
          <p className="sidebar-title">Categories</p>
          <div className="d-flex flex-column">
            {links.sort(sortCategory).map((item, i) => {
              return (
                <Block
                  key={item.title}
                  {...item}
                  first={i === 0}
                  last={i === links.length - 1}
                  shortcuts={shortcuts}
                  writeStorage={writeStorage}
                  hightlighted={!hightlighted || item.title === hightlighted}
                  setHighlighted={() => setHighlighted(item.title)}
                  onClose={() => setHighlighted(undefined)}
                />
              );
            })}
          </div>

          <li
            className={`nav-item ${openedSidebar ? 'nav-item--open' : ''} mt-3`}
            style={{
              opacity: !hightlighted ? 1 : 0.5,
            }}
          >
            <Link
              to="/features"
              className={`nav-link ${rootClassName('features')} d-flex align-items-center`}
              {...createTooltip('All features')}
              onClick={clearSidebar}
            >
              <img
                className="icon-menu icon-svg"
                src="/assets/images/svgs/menu-icon.svg"
                style={{
                  marginRight: openedSidebar ? '1em' : '',
                }}
              />
              <span style={{ marginTop: '4px' }}>{!openedSidebar ? '' : 'Features'}</span>
            </Link>
          </li>
        </ul>
      )}
    </>
  );
}

function CustomIcon({ icon, title }) {
  const iconValue = icon ? (typeof icon === 'function' ? icon() : icon) : null;
  const className = _.isString(iconValue)
    ? iconValue.indexOf(' ') > -1
      ? iconValue
      : `fa ${iconValue}`
    : null;
  let zeIcon = iconValue ? (
    _.isString(iconValue) ? (
      <i className={className} title={title} />
    ) : (
      iconValue
    )
  ) : null;
  if (iconValue === 'fa-snow-monkey') {
    zeIcon = snowmonkeyIcon;
  }
  if (_.isObject(zeIcon) && zeIcon.type === 'svg' && !zeIcon['$$typeof']) {
    return <i className="fas fa-thumbtack" title={title} />;
  } else {
    return zeIcon;
  }
}

function Block({
  title,
  description,
  features,
  first,
  last,
  hightlighted,
  setHighlighted,
  onClose,
  shortcuts,
  writeStorage,
}) {
  const [open, setOpen] = useState(false);
  const history = useHistory();

  return (
    <div
      key={title}
      style={{
        background: 'var(--bg-color_level1)',
        borderTopLeftRadius: first ? 6 : 0,
        borderTopRightRadius: first ? 6 : 0,
        borderBottomLeftRadius: last ? 6 : 0,
        borderBottomRightRadius: last ? 6 : 0,
        cursor: 'pointer',
        marginBottom: 1,
        opacity: hightlighted ? 1 : 0.5,
      }}
      className="py-2"
      onClick={() => {
        if (!open === false) {
          onClose();
        } else {
          setHighlighted();
        }
        setOpen(!open);
      }}
    >
      <div
        className="d-flex justify-content-between align-items-center px-3"
        style={{ color: 'var(--text)' }}
      >
        {title}
        <i className="fas fa-chevron-down" />
      </div>

      {open && (
        <div style={{ display: 'flex', flexDirection: 'column' }} className="mt-2 animOpacity">
          {features
            .filter((d) => d.display === undefined || d.display())
            .map(({ title, link, icon }) => {
              const alreadyInShortcuts = !!shortcuts.find((s) => s === title.toLowerCase());
              if (link.indexOf('http') === 0) {
                const iconTitle = description ? `${title} - ${description}` : title;
                return (
                  <a
                    href={link}
                    target="_blank"
                    key={title}
                    className="sidebar-feature p-3 py-1 mx-1"
                    style={{
                      height: 'initial',
                      borderRadius: 6,
                      display: 'flex',
                      flexDirection: 'row',
                      justifyContent: 'space-between',
                      alignItems: 'center',
                    }}
                    onClick={(e) => {
                      if (!addShortcutButton) {
                        writeStorage([...new Set([...shortcuts, title.toLowerCase()])]);
                      }
                    }}
                  >
                    <div
                      style={{
                        display: 'flex',
                        flexDirection: 'row',
                        alignItems: 'center',
                        color: alreadyInShortcuts ? '#888' : null,
                      }}
                    >
                      <CustomIcon icon={icon} title={iconTitle} />
                      <div
                        title={iconTitle}
                        style={{
                          overflow: 'hidden',
                          whiteSpace: 'nowrap',
                          textOverflow: 'ellipsis',
                          marginLeft: 15,
                          maxWidth: 130,
                        }}
                      >
                        {title}
                      </div>
                    </div>
                    {addShortcutButton && (
                      <i
                        className="fas fa-thumbtack"
                        title={
                          alreadyInShortcuts ? 'Already added to shortcuts' : 'Add to shortcuts'
                        }
                        disabled={alreadyInShortcuts}
                        style={{ cursor: 'pointer', color: alreadyInShortcuts ? '#888' : null }}
                        onClick={(e) => {
                          if (!alreadyInShortcuts && addShortcutButton) {
                            writeStorage([...new Set([...shortcuts, title.toLowerCase()])]);
                            e.preventDefault();
                            e.stopPropagation();
                          }
                        }}
                      />
                    )}
                  </a>
                );
              }

              const iconTitle = description ? `${title} - ${description}` : title;

              return (
                <Link
                  key={title}
                  className="sidebar-feature p-3 py-1 mx-1"
                  style={{
                    height: 'initial',
                    borderRadius: 6,
                    display: 'flex',
                    flexDirection: 'row',
                    justifyContent: 'space-between',
                    alignItems: 'center',
                  }}
                  onClick={(e) => {
                    if (!addShortcutButton) {
                      writeStorage([...new Set([...shortcuts, title.toLowerCase()])]);
                    }
<<<<<<< HEAD

                    if (link.startsWith('http')) {
                      window.open(link, '_blank').focus();
                    } else {
                      history.push(link)
                    }
                  }}>
                  <div style={{ display: 'flex', flexDirection: 'row', alignItems: 'center' }}>
                    <CustomIcon icon={icon} title={`${title} - ${description}`} />
=======
                  }}
                >
                  <div
                    style={{
                      display: 'flex',
                      flexDirection: 'row',
                      alignItems: 'center',
                      color: alreadyInShortcuts ? '#888' : null,
                    }}
                  >
                    <CustomIcon icon={icon} title={iconTitle} />
>>>>>>> fcd24499
                    <div
                      title={iconTitle}
                      style={{
                        overflow: 'hidden',
                        whiteSpace: 'nowrap',
                        textOverflow: 'ellipsis',
                        marginLeft: 15,
                        maxWidth: 130,
                      }}
                    >
                      {title}
                    </div>
                  </div>
                  {addShortcutButton && (
                    <i
                      className="fas fa-thumbtack"
                      title={alreadyInShortcuts ? 'Already added to shortcuts' : 'Add to shortcuts'}
                      disabled={alreadyInShortcuts}
                      style={{ cursor: 'pointer', color: alreadyInShortcuts ? '#888' : null }}
                      onClick={(e) => {
                        if (!alreadyInShortcuts && addShortcutButton) {
                          writeStorage([...new Set([...shortcuts, title.toLowerCase()])]);
                          e.preventDefault();
                          e.stopPropagation();
                        }
                      }}
                    />
                  )}
                </Link>
              );
            })}
        </div>
      )}
    </div>
  );
}

function SidebarLink({
  openedSidebar,
  clearSidebar,
  title,
  description,
  text,
  icon,
  rootClassName,
  removeShortcut,
  startDragging,
  dragging,
  ...props
}) {
  const path = props.path || props.link;
  const iconTitle = description ? `${title} - ${description}` : title;

  return (
    <li
      className={`nav-item mt-0 d-flex align-items-center animOpacity ${openedSidebar ? 'nav-item--open' : ''}`}
      draggable={false}
      style={{
        position: dragging ? 'asbolute' : 'relative',
        top: dragging ? dragging.clientY : 'initial',
        border: openedSidebar
          ? dragging
            ? '1px solid var(--bg-color_level3)'
            : '2px solid transparent'
          : 'none',
        zIndex: dragging ? 100 : 1,
        background: dragging ? 'var(--bg-color_level1)' : 'inherit',
      }}
    >
      {openedSidebar && (
        <i
          className="fas fa-grip-vertical nav-item-eye d-flex align-items-center m-0"
          title="Move shortcut"
          onMouseDown={(e) => {
            startDragging(e.clientY);
          }}
          style={{
            position: 'absolute',
            top: 0,
            left: 6,
            bottom: 0,
            cursor: 'move',
          }}
        />
      )}
<<<<<<< HEAD
      <Link
        to={`/${path}`.replace('//', '/')}
        className={`nav-link ${rootClassName(path)}`}
        {...createTooltip(text)}
        onClick={clearSidebar}
        style={{ flex: 1, marginLeft: openedSidebar ? 4 : 0 }}>
        <CustomIcon icon={icon} title={`${title} - ${description}`} />{' '}
        <span style={{ marginTop: '4px', textOverflow:'ellipsis', overflow:'hidden' }} title={`${title} - ${description}`}>
          {!openedSidebar ? '' : title ? firstLetterUppercase(title) : firstLetterUppercase(path)}
        </span>
      </Link>
=======
      {path.indexOf('http') < 0 && (
        <Link
          to={`/${path}`.replace('//', '/')}
          className={`nav-link ${rootClassName(path)}`}
          {...createTooltip(text)}
          onClick={clearSidebar}
          style={{ flex: 1, marginLeft: openedSidebar ? 4 : 0 }}
        >
          <CustomIcon icon={icon} title={iconTitle} />{' '}
          <span style={{ marginTop: '4px' }} title={iconTitle}>
            {!openedSidebar ? '' : title ? firstLetterUppercase(title) : firstLetterUppercase(path)}
          </span>
        </Link>
      )}
      {path.indexOf('http') === 0 && (
        <a
          href={path}
          target="_blank"
          className={`nav-link`}
          {...createTooltip(text)}
          onClick={clearSidebar}
          style={{ flex: 1, marginLeft: openedSidebar ? 4 : 0 }}
        >
          <CustomIcon icon={icon} title={iconTitle} />{' '}
          <span style={{ marginTop: '4px' }} title={iconTitle}>
            {!openedSidebar ? '' : title ? firstLetterUppercase(title) : firstLetterUppercase(path)}
          </span>
        </a>
      )}
>>>>>>> fcd24499
      <i
        className="fas fa-eye-slash nav-item-eye me-auto"
        onClick={removeShortcut}
        title="Remove shortcut"
      />
    </li>
  );
}<|MERGE_RESOLUTION|>--- conflicted
+++ resolved
@@ -5,11 +5,8 @@
 import { SidebarContext } from '../apps/BackOfficeApp';
 import { firstLetterUppercase } from '../util';
 import { graph } from '../pages/FeaturesPage';
-<<<<<<< HEAD
-import { useHistory } from 'react-router-dom/cjs/react-router-dom.min';
-=======
+import { useHistory } from 'react-router-dom/';
 import { icon as snowmonkeyIcon } from '../components/SnowMonkeyConfig.js';
->>>>>>> fcd24499
 
 const addShortcutButton = true;
 
@@ -170,15 +167,10 @@
               writeStorage(shortcuts.filter((f) => f));
             }
           }, 50); // delay to avoid simple click
-<<<<<<< HEAD
         }}>
 
         {openedSidebar && !onRouteTab && shortcuts.length>0 &&<p className="sidebar-title">Shortcuts</p>}
-        {!onRouteTab && shortcuts
-          .map((shortcut) => features.find((feat) => feat.title.includes(shortcut)))
-=======
-        }}
-      >
+        
         {openedSidebar && <p className="ps-2">Shortcuts</p>}
         {shortcuts
           .map((shortcut) => {
@@ -191,7 +183,6 @@
               return features.find((feat) => feat.title.includes(shortcut));
             }
           })
->>>>>>> fcd24499
           .filter((s) => s)
           .map((shortcut, initialIndex) => {
             return (
@@ -425,17 +416,6 @@
                     if (!addShortcutButton) {
                       writeStorage([...new Set([...shortcuts, title.toLowerCase()])]);
                     }
-<<<<<<< HEAD
-
-                    if (link.startsWith('http')) {
-                      window.open(link, '_blank').focus();
-                    } else {
-                      history.push(link)
-                    }
-                  }}>
-                  <div style={{ display: 'flex', flexDirection: 'row', alignItems: 'center' }}>
-                    <CustomIcon icon={icon} title={`${title} - ${description}`} />
-=======
                   }}
                 >
                   <div
@@ -447,7 +427,6 @@
                     }}
                   >
                     <CustomIcon icon={icon} title={iconTitle} />
->>>>>>> fcd24499
                     <div
                       title={iconTitle}
                       style={{
@@ -533,19 +512,6 @@
           }}
         />
       )}
-<<<<<<< HEAD
-      <Link
-        to={`/${path}`.replace('//', '/')}
-        className={`nav-link ${rootClassName(path)}`}
-        {...createTooltip(text)}
-        onClick={clearSidebar}
-        style={{ flex: 1, marginLeft: openedSidebar ? 4 : 0 }}>
-        <CustomIcon icon={icon} title={`${title} - ${description}`} />{' '}
-        <span style={{ marginTop: '4px', textOverflow:'ellipsis', overflow:'hidden' }} title={`${title} - ${description}`}>
-          {!openedSidebar ? '' : title ? firstLetterUppercase(title) : firstLetterUppercase(path)}
-        </span>
-      </Link>
-=======
       {path.indexOf('http') < 0 && (
         <Link
           to={`/${path}`.replace('//', '/')}
@@ -575,7 +541,6 @@
           </span>
         </a>
       )}
->>>>>>> fcd24499
       <i
         className="fas fa-eye-slash nav-item-eye me-auto"
         onClick={removeShortcut}

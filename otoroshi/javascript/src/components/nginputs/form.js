import React, { Component, useState } from 'react';
import cloneDeep from 'lodash/cloneDeep';
import isFunction from 'lodash/isFunction';
import isEqual from 'lodash/isEqual';
import isString from 'lodash/isString';

import {
  NgPasswordRenderer,
  NgJsonRenderer,
  NgStringRenderer,
  NgSelectRenderer,
  NgTextRenderer,
  NgNumberRenderer,
  NgBooleanRenderer,
  NgBoxBooleanRenderer,
  NgArrayRenderer,
  NgObjectRenderer,
  NgArraySelectRenderer,
  NgObjectSelectRenderer,
  NgDateRenderer,
  NgHiddenRenderer,
  NgSingleCodeLineRenderer,
  NgCodeRenderer,
  NgLocationRenderer,
  NgDotsRenderer,
  LabelAndInput,
  NgCustomFormsRenderer,
} from './inputs';

import {
  NgStepNotFound,
  NgRendererNotFound,
  NgValidationRenderer,
  NgFormRenderer,
  NgFlowNotFound,
} from './components';
import { Forms } from '../../forms';
import { camelCase } from 'lodash';

const isAnObject = v => typeof v === 'object' && v !== null && !Array.isArray(v);

const Helpers = {
  rendererFor: (type, components = {}) => {
    if (type?.endsWith('-no-label')) {
      const Renderer = Helpers.rendererFor(type.replace('-no-label', ''), components);
      return (props) => <Renderer {...props} ngOptions={{ ...props.ngOptions, spread: true }} />;
    } else if (type === 'string') {
      return components.StringRenderer;
    } else if (type === 'bool' || type === 'boolean') {
      return components.BooleanRenderer;
    } else if (type === 'box-bool' || type === 'box-boolean') {
      return components.BoxBooleanRenderer;
    } else if (type === 'number') {
      return components.NumberRenderer;
    } else if (type === 'array') {
      return components.ArrayRenderer;
    } else if (type === 'object') {
      return components.ObjectRenderer;
    } else if (type === 'date') {
      return components.DateRenderer;
    } else if (type === 'select') {
      return components.SelectRenderer;
    } else if (type === 'array-select') {
      return components.ArraySelectRenderer;
    } else if (type === 'object-select') {
      return components.ObjectSelectRenderer;
    } else if (type === 'code') {
      return components.CodeRenderer;
    } else if (type === 'json') {
      return components.JsonRenderer;
    } else if (type === 'single-line-of-code') {
      return components.SingleCodeLineRenderer;
    } else if (type === 'text') {
      return components.TextRenderer;
    } else if (type === 'hidden') {
      return components.HiddenRenderer;
    } else if (type === 'password') {
      return components.PasswordRenderer;
    } else if (type === 'dots') {
      return components.DotsRenderer;
    } else if (type === 'form') {
      return NgForm;
    } else if (type === 'location') {
      return components.LocationRenderer;
    } else {
      const customForms = Forms[type]
      if (customForms) {
        return NgCustomFormsRenderer;
      } else {
        return components.RendererNotFound;
      }
    }
  },
};

export class NgStep extends Component {
  state = { validation: { __valid: true, __errors: [] } };

  componentDidMount() {
    // this.handleValidation();
  }

  validate = (value) => {
    const constraints = this.props.schema.constraints || [];
    if (this.props.schema.typechecks) {
      if (this.props.schema.type === 'string') {
        constraints.push(yup.string().optional());
      } else if (this.props.schema.type === 'number') {
        constraints.push(yup.number().optional());
      } else if (this.props.schema.type === 'bool' || this.props.schema.type === 'boolean') {
        constraints.push(yup.boolean().optional());
      } else if (this.props.schema.type === 'array') {
        // constraints.push(yup.array().of())
      } else if (this.props.schema.type === 'object') {
        // constraints.push(yup.object().of())
      }
    }
    if (this.props.schema.required) {
      if (this.props.schema.type === 'string') {
        constraints.push(yup.string().required());
      } else if (this.props.schema.type === 'number') {
        constraints.push(yup.number().required());
      } else if (this.props.schema.type === 'bool' || this.props.schema.type === 'boolean') {
        constraints.push(yup.boolean().required());
      } else if (this.props.schema.type === 'array') {
        // constraints.push(yup.array().of())
      } else if (this.props.schema.type === 'object') {
        // constraints.push(yup.object().of())
      }
    }
    if (this.props.schema.constraints && this.props.schema.constraints.length > 0) {
      const res = { __valid: true, __errors: [] };
      this.props.schema.constraints.map((validator) => {
        if (validator.validateSync) {
          try {
            validator.validateSync(value);
          } catch (e) {
            res.__valid = false;
            res.__errors.push(e.message);
          }
        } else if (isFunction(validator)) {
          const r = validator(value);
          if (!r.valid) {
            res.__valid = false;
          }
          res.__errors = [...res.__errors, ...r.errors];
        }
      });
      this.props.setValidation(this.props.path, res);
      return res;
    } else {
      const res = { __valid: true, __errors: [] };
      this.props.setValidation(this.props.path, res);
      return res;
    }
  };

  renderer = () => {
    if (this.props.schema.component) {
      return this.props.schema.component;
    } else if (this.props.schema.renderer) {
      if (isString(this.props.schema.renderer)) {
        return Helpers.rendererFor(this.props.schema.renderer, this.props.components);
      } else {
        return this.props.schema.renderer;
      }
    } else {
      return Helpers.rendererFor(this.props.schema.type, this.props.components);
    }
  };

  handleValidation = (value) => {
    const constraints = this.props.schema.constraints || [];
    if (constraints && constraints.length > 0) {
      const validation = this.validate(value);
      console.debug(
        'trigger on change for',
        this.props.name,
        'at',
        '/' + this.props.path.join('/'),
        'with value',
        value,
        validation
      );
      this.setState({ validation });
    }
  };

  onChange = (value) => {
    this.handleValidation(value);
    if (this.props.onChange) {
      this.props.onChange(value);
    }
  };

  render() {
    const Renderer = this.renderer();
    // const validation = this.validate(this.props.value);
    const validation = this.state.validation;
    const ValidationRenderer = this.props.components.ValidationRenderer;

    return (
      <ValidationRenderer key={this.props.path.join('/')} validation={validation}>
        <Renderer
          validation={validation}
          {...this.props}
          embedded
          onChange={this.onChange}
          schema={this.props.schema.schema || this.props.schema}
          flow={this.props.schema.flow || this.props.flow}
          rawSchema={this.props.schema}
          rawFlow={this.props.flow}
        />
      </ValidationRenderer>
    );
  }
}

const firstLetterUppercase = (str) => str.charAt(0).toUpperCase() + str.slice(1);

const Breadcrumb = ({ breadcrumb, setBreadcrumb, toHome }) => {
  if (!breadcrumb && !toHome)
    return null;

  return <div className="breadcrumbs my-2">
    <span
      className="breadcrumbs__item px-2"
      onClick={toHome}>
      <img width="20px" style={{ scale: '2.5' }} src="data:image/svg+xml;base64,PD94bWwgdmVyc2lvbj0iMS4wIiBlbmNvZGluZz0iVVRGLTgiPz4KPHN2ZyB3aWR0aD0iNzUycHQiIGhlaWdodD0iNzUycHQiIHZlcnNpb249IjEuMSIgdmlld0JveD0iMCAwIDc1MiA3NTIiIHhtbG5zPSJodHRwOi8vd3d3LnczLm9yZy8yMDAwL3N2ZyI+CiA8Zz4KICA8cGF0aCBkPSJtMjk0LjYxIDUxNi42aC0zN2MtNC4wODU5IDAtNy4zOTg0LTMuMzE2NC03LjM5ODQtNy40MDIzdi0xNjIuNzloMTQuODAxdjE1NS4zOWgyOS41OTh6Ii8+CiAgPHBhdGggZD0ibTMzOSA1MDEuOGgyMi4xOTl2MTQuODAxaC0yMi4xOTl6Ii8+CiAgPHBhdGggZD0ibTQ5NC40IDUxNi42aC01OS4xOTl2LTE0LjgwMWg1MS43OTd2LTE1NS4zOWgxNC44MDF2MTYyLjc5YzAgMS45NjQ4LTAuNzgxMjUgMy44NDM4LTIuMTY4IDUuMjM0NC0xLjM4NjcgMS4zODY3LTMuMjY5NSAyLjE2OC01LjIzMDUgMi4xNjh6Ii8+CiAgPHBhdGggZD0ibTUxMi42OCAzNjcuNDktMTM2LjY4LTg2LjM1NS0xMzYuNjcgODYuMzU1LTcuOTE4LTEyLjUwNCAxNDAuNTktODguNzk3YzIuNDE4LTEuNTMxMiA1LjUwMzktMS41MzEyIDcuOTE4IDBsMTQwLjU5IDg4Ljc5N3oiLz4KICA8cGF0aCBkPSJtMzYxLjIgMzI0LjJoMjkuNTk4djE0LjgwMWgtMjkuNTk4eiIvPgogIDxwYXRoIGQ9Im0yODcuMiAzMzEuNmgtMTQuNzk3di00NC4zOThjMC00LjA4NTkgMy4zMTI1LTcuMzk4NCA3LjM5ODQtNy4zOTg0aDI5LjU5OGMxLjk2NDggMCAzLjg0NzcgMC43ODEyNSA1LjIzNDQgMi4xNjggMS4zODY3IDEuMzg2NyAyLjE2OCAzLjI2OTUgMi4xNjggNS4yMzA1djI5LjU5OGwtMTQuODAxIDAuMDAzOTA3di0yMi4xOTloLTE0LjgwMXoiLz4KICA8cGF0aCBkPSJtNDEzIDQ0Mi42aC03My45OTZjLTQuMDg1OSAwLTcuNDAyMy0zLjMxMjUtNy40MDIzLTcuMzk4NHYtNzMuOTk2YzAtNC4wODU5IDMuMzE2NC03LjQwMjMgNy40MDIzLTcuNDAyM2g3My45OTZjMS45NjA5IDAgMy44NDM4IDAuNzgxMjUgNS4yMzA1IDIuMTY4IDEuMzkwNiAxLjM4NjcgMi4xNjggMy4yNjk1IDIuMTY4IDUuMjM0NHY3My45OTZjMCAxLjk2MDktMC43NzczNCAzLjg0MzgtMi4xNjggNS4yMzA1LTEuMzg2NyAxLjM5MDYtMy4yNjk1IDIuMTY4LTUuMjMwNSAyLjE2OHptLTY2LjU5OC0xNC44MDFoNTkuMTk5di01OS4xOTVoLTU5LjE5OXoiLz4KICA8cGF0aCBkPSJtMzM5IDM5MC44aDczLjk5NnYxNC44MDFoLTczLjk5NnoiLz4KICA8cGF0aCBkPSJtMzY4LjYgMzYxLjJoMTQuODAxdjczLjk5NmgtMTQuODAxeiIvPgogIDxwYXRoIGQ9Im00OTQuNCA1MDEuOGgyOS41OTh2MTQuODAxaC0yOS41OTh6Ii8+CiAgPHBhdGggZD0ibTUxNi42IDQ5NC40aDE0LjgwMXY0NC4zOThoLTE0LjgwMXoiLz4KICA8cGF0aCBkPSJtMzE2LjggNTM4Ljc5Yy03Ljg1MTYgMC0xNS4zNzktMy4xMTcyLTIwLjkzLTguNjY4cy04LjY3MTktMTMuMDc4LTguNjcxOS0yMC45M2MwLTcuODQ3NyAzLjEyMTEtMTUuMzc5IDguNjcxOS0yMC45M3MxMy4wNzgtOC42NjggMjAuOTMtOC42NjhjNy44NDc3IDAgMTUuMzc5IDMuMTE3MiAyMC45MyA4LjY2OHM4LjY2OCAxMy4wODIgOC42NjggMjAuOTNjMCA3Ljg1MTYtMy4xMTcyIDE1LjM3OS04LjY2OCAyMC45M3MtMTMuMDgyIDguNjY4LTIwLjkzIDguNjY4em0wLTQ0LjM5OHYwLjAwMzkwN2MtMy45MjU4IDAtNy42OTE0IDEuNTU4Ni0xMC40NjUgNC4zMzItMi43NzczIDIuNzc3My00LjMzNTkgNi41MzkxLTQuMzM1OSAxMC40NjUgMCAzLjkyNTggMS41NTg2IDcuNjkxNCA0LjMzNTkgMTAuNDY1IDIuNzczNCAyLjc3NzMgNi41MzkxIDQuMzM1OSAxMC40NjUgNC4zMzU5IDMuOTI1OCAwIDcuNjg3NS0xLjU1ODYgMTAuNDY1LTQuMzM1OSAyLjc3MzQtMi43NzM0IDQuMzMyLTYuNTM5MSA0LjMzMi0xMC40NjUgMC0zLjkyNTgtMS41NTg2LTcuNjg3NS00LjMzMi0xMC40NjUtMi43NzczLTIuNzczNC02LjUzOTEtNC4zMzItMTAuNDY1LTQuMzMyeiIvPgogIDxwYXRoIGQ9Im0zODMuNCA1MzguNzljLTcuODUxNiAwLTE1LjM3OS0zLjExNzItMjAuOTMtOC42NjgtNS41NTA4LTUuNTUwOC04LjY3MTktMTMuMDc4LTguNjcxOS0yMC45MyAwLTcuODQ3NyAzLjEyMTEtMTUuMzc5IDguNjcxOS0yMC45MyA1LjU1MDgtNS41NTA4IDEzLjA3OC04LjY2OCAyMC45My04LjY2OCA3Ljg0NzcgMCAxNS4zNzkgMy4xMTcyIDIwLjkzIDguNjY4czguNjY4IDEzLjA4MiA4LjY2OCAyMC45M2MwIDcuODUxNi0zLjExNzIgMTUuMzc5LTguNjY4IDIwLjkzcy0xMy4wODIgOC42NjgtMjAuOTMgOC42Njh6bTAtNDQuMzk4djAuMDAzOTA3Yy0zLjkyNTggMC03LjY5MTQgMS41NTg2LTEwLjQ2NSA0LjMzMi0yLjc3NzMgMi43NzczLTQuMzM1OSA2LjUzOTEtNC4zMzU5IDEwLjQ2NSAwIDMuOTI1OCAxLjU1ODYgNy42OTE0IDQuMzM1OSAxMC40NjUgMi43NzM0IDIuNzc3MyA2LjUzOTEgNC4zMzU5IDEwLjQ2NSA0LjMzNTkgMy45MjE5IDAgNy42ODc1LTEuNTU4NiAxMC40NjUtNC4zMzU5IDIuNzczNC0yLjc3MzQgNC4zMzItNi41MzkxIDQuMzMyLTEwLjQ2NSAwLTMuOTI1OC0xLjU1ODYtNy42ODc1LTQuMzMyLTEwLjQ2NS0yLjc3NzMtMi43NzM0LTYuNTQzLTQuMzMyLTEwLjQ2NS00LjMzMnoiLz4KICA8cGF0aCBkPSJtMjk0LjYxIDI2NS4wMWMtMTIuNTEyIDAuMTQ4NDQtMjQuNjMzLTQuMzMyLTM0LjAzOS0xMi41ODItNi44NDM4LTYuMzEyNS0xNS44NTItOS43NTM5LTI1LjE2LTkuNjE3MnYtMTQuODAxYzEyLjUxMi0wLjE1MjM0IDI0LjYzMyA0LjMyODEgMzQuMDM5IDEyLjU3OCA2Ljg0MzggNi4zMTI1IDE1Ljg1MiA5Ljc1NzggMjUuMTYgOS42MjExeiIvPgogPC9nPgo8L3N2Zz4K" />
    </span>
    {breadcrumb && breadcrumb
      .map((part, i) => {
        return <span
          className={`breadcrumbs__item ${i === breadcrumb.length - 1 ? 'is-active' : ''}`}
          onClick={() => setBreadcrumb(i)} key={`${part}`}>
          {firstLetterUppercase(camelCase(part))}
        </span>
      })}
  </div>
}


function SubFlow({ fields = [], full_fields = [], render, config }) {
  const [moreFields, showMoreFields] = useState(false);

  if (isAnObject(fields)) {
    fields = fields.otoroshi_flow
    full_fields = fields.otoroshi_full_flow
  }

  const processedFields = isFunction(fields) ? fields(config) : fields;
  const processedAllFields = isFunction(full_fields) ? full_fields(config) : full_fields;
  const hasMoreFields = processedAllFields && processedAllFields.length > 0;


  const match = (test, breadcrumb) => {
    if (!breadcrumb) {
      return true;
    } else {
      const lowerTest = (test || []).join('-').toLowerCase();
      const lowerBreadcrumb = (breadcrumb || []).join('-').toLowerCase();
      return lowerTest === lowerBreadcrumb;
    }
  }

  if (config.readOnly) {
    if (hasMoreFields)
      return processedAllFields.map(render);
    else
      return [...processedFields, ...processedAllFields].map(render);

  }

  return <>
    {!moreFields && processedFields.map(render)}
    {hasMoreFields && moreFields && processedAllFields.map(render)}

    {hasMoreFields &&
      !moreFields &&
      !config.readOnly &&
      match(config.path, config.breadcrumb) &&
      <button className='btn btn-sm btn-info mt-2'
        onClick={() => showMoreFields(!moreFields)}
        style={{
          marginLeft: 'auto',
          display: 'block'
        }}>
        Show advanced settings
      </button>}
  </>
}

export class NgForm extends Component {
  static DefaultTheme = {
    FormRenderer: NgFormRenderer,
    StepNotFound: NgStepNotFound,
    StringRenderer: NgStringRenderer,
    SelectRenderer: NgSelectRenderer,
    TextRenderer: NgTextRenderer,
    NumberRenderer: NgNumberRenderer,
    BooleanRenderer: NgBooleanRenderer,
    ArrayRenderer: NgArrayRenderer,
    ObjectRenderer: NgObjectRenderer,
    ArraySelectRenderer: NgArraySelectRenderer,
    ObjectSelectRenderer: NgObjectSelectRenderer,
    DateRenderer: NgDateRenderer,
    HiddenRenderer: NgHiddenRenderer,
    RendererNotFound: NgRendererNotFound,
    ValidationRenderer: NgValidationRenderer,
    SingleCodeLineRenderer: NgSingleCodeLineRenderer,
    CodeRenderer: NgCodeRenderer,
    PasswordRenderer: NgPasswordRenderer,
    JsonRenderer: NgJsonRenderer,
    LocationRenderer: NgLocationRenderer,
    DotsRenderer: NgDotsRenderer,
    BoxBooleanRenderer: NgBoxBooleanRenderer,
    CustomFormsRenderer: NgCustomFormsRenderer,
    FlowNotFound: NgFlowNotFound,
  };

  static setTheme = (theme) => {
    NgForm.DefaultTheme = theme;
  };

  state = {
    validation: {
      valid: true,
      graph: {},
    },
  };
  tasks = [];

  componentDidMount() {
    const value = this.getValue();
    this.rootOnChange(value);
    this.interval = setInterval(() => this.handleTasks(), 100);
  }

  componentWillUnmount() {
    if (this.interval) {
      clearInterval(this.interval);
    }
  }

  isValid = (graph) => {
    return !(JSON.stringify(graph).indexOf('"__valid":false') > -1);
  };

  handleTasks = () => {
    if (this.tasks.length > 0) {
      const tasks = cloneDeep(this.tasks);
      this.tasks = [];
      let currentValidation = cloneDeep(this.state.validation);
      const handleNext = () => {
        const task = tasks.pop();
        if (task) {
          const { path, validation } = task;
          let current = currentValidation.graph;
          path.map((segment) => {
            if (!current[segment]) {
              current[segment] = {};
            }
            current = current[segment];
          });
          current.__valid = validation.__valid;
          current.__errors = validation.__errors;
          if (!current.__valid) {
            currentValidation.valid = false;
          }
          handleNext();
        } else {
          currentValidation.valid = this.isValid(currentValidation.graph);
          if (!isEqual(currentValidation, this.state.validation)) {
            this.setState({ validation: currentValidation });
            this.rootOnChange(this.getValue());
          }
        }
      };
      handleNext();
    }
  };

  getValue = () => {
    return this.props.value
      ? isFunction(this.props.value)
        ? this.props.value()
        : this.props.value
      : null;
  };

  validation = () => {
    if (!this.props.embedded) {
      return this.state.validation;
    } else {
      return this.props.validation;
    }
  };

  rootOnChange = (value) => {
    const validation = this.validation();
    if (this.props.onChange) this.props.onChange(value, validation);
    if (this.props.onValidationChange) this.props.onValidationChange(validation);
  };

  setValidation = (path, validation) => {
    if (!this.props.embedded) {
      this.tasks.push({ path, validation });
    } else {
      this.props.setValidation(path, validation);
    }
  };

  convertSchema = (schema) => {
    if (
      schema.array ||
      schema.format ||
      schema.createOption ||
      schema.isMulti ||
      schema.defaultKeyValue ||
      schema.label ||
      schema.placeholder ||
      schema.defaultValue ||
      schema.help ||
      schema.className ||
      schema.style ||
      schema.render ||
      schema.itemRenderer ||
      schema.conditionalSchema ||
      schema.props
    ) {
      const possible = {
        select: 'select',
        code: 'code',
        singleLineCode: 'single-line-of-code',
        markdown: 'code',
        text: 'text',
        hidden: 'hidden',
        password: 'password',
        form: 'form',
      };
      let renderer = possible[schema.format] || null;
      let itemRenderer = null;
      if (schema.array && schema.format === 'form') {
        itemRenderer = Helpers.rendererFor(renderer, this.props.components);
      } else if (schema.array && schema.type !== 'array') {
        itemRenderer = Helpers.rendererFor(schema.type, this.props.components);
      }
      const config = {
        type: schema.array ? 'array' : schema.format === 'form' ? 'form' : schema.type,
        of: schema.array ? schema.type : null,
        constraints: schema.constraints,
        visible: schema.visible,
        renderer: schema.array ? null : renderer,
        schema: schema.schema,
        flow: schema.flow,
        collapsable: schema.collapsable,
        collapsed: schema.collapsed,
        label: schema.label,
        itemRenderer: itemRenderer || schema.itemRenderer,
        props: {
          ...schema.props,
          label: schema.label,
          placeholder: schema.placeholder,
          help: schema.help,
          disabled: schema.disabled,
        },
      };
      return config;
    } else {
      return schema;
    }
  };

  recursiveSearch = (paths, value) => {
    if (paths.length === 0) return value;
    return this.recursiveSearch(paths.slice(1), (value || {})[paths.slice(0, 1)]);
  };

  getFlow = (value, schema) => {
    if (isFunction(this.props.flow)) {
      return {
        fields: this.props.flow(value, this.props)
      }
    } else if (isAnObject(this.props.flow) &&
      this.props.flow['otoroshi_flow'] &&
      this.props.flow['otoroshi_full_flow']
    ) {
      return {
        fields: this.props.flow['otoroshi_flow'],
        full_fields: this.props.flow['otoroshi_full_flow']
      }
    } else if (isAnObject(this.props.flow) &&
      this.props.flow.field &&
      this.props.flow.flow) {
      /* useful to match the case of a json flow
      {
        flow: {
          field: 'name',
          flow: {
            Foo: ['a sub flow'], Bar: ['a other sub flow']
          }
        }
      }*/
      const paths = this.props.flow.field.split('.');
      const flow =
        this.props.flow.flow[this.recursiveSearch(paths, value || {})] ||
        this.props.flow.flow[this.recursiveSearch(paths, this.props.rootValue || {})];

      if (!flow) {
        return { fields: Object.values(this.props.flow.flow)[0] };
      } else {
        return { fields: flow };
      }
    } else if (!this.props.flow || this.props.flow?.length === 0) {
      return { fields: Object.keys(schema) };
    } else {
      return { fields: this.props.flow || [] };
    }
  };

  renderCustomFlow({ name, fields, renderer }, config) {
    return renderer({
      name,
      fields,
      renderStepFlow: (subName) => this.renderInlineStepFlow(subName, config),
    });
  }

  renderGroupFlow({ groupId, name, fields, collapsed, visible, full_fields, collapsable, summaryFields }, config) {
    const show = isFunction(visible) ? visible(config.value) : (visible !== undefined ? visible : true);
    if (!show) {
      return null;
    } else {
      const part = groupId || name;
      const fullPath = (config.root ? [part] : [...config.path, isFunction(part) ? undefined : part])
        .filter(f => f)
        .map(n => isFunction(n) ? '' : n);

      const label = isFunction(name) ? name(config) : name;

      const FormRenderer = config.components.FormRenderer;
      return <FormRenderer
        embedded={true}
        breadcrumb={config.breadcrumb}
        setBreadcrumb={!config.setBreadcrumb ? null : () => {
          config.setBreadcrumb(fullPath)
        }}
        useBreadcrumb={config.useBreadcrumb}
        path={fullPath}
        rawSchema={{
          label,
          collapsable: config.readOnly ? false : collapsable === undefined ? true : collapsable,
          collapsed: config.readOnly ? false : collapsed === undefined ? false : true,
          showSummary: summaryFields,
          summaryFields
        }}
        value={config.value}
        key={fullPath}
      >
        <SubFlow
          fields={fields}
          full_fields={full_fields}
          render={field => this.renderStepFlow(field, {
            ...config,
            root: false,
            parent: fullPath.slice(-1)[0]
          })}
          config={{
            ...config,
            root: false,
            parent: fullPath.slice(-1)[0]
          }} />
      </FormRenderer>
    }
  }

  renderGridFlow({ name, fields, visible }, config) {
    const label = isFunction(name) ? name(config) : name;

<<<<<<< HEAD
    const show = isFunction(visible) ? visible(config.value) : (visible !== undefined ? visible : true)

    if (!show)
      return null

    const children = <div className="d-flex flex-wrap ms-3">
      {fields.map((subName) => (
        <div style={{ minWidth: '50%', flex:'0 1 33%' }} key={`${config.path}-${subName}`}>
          {this.renderStepFlow(subName, config)}
        </div>
      ))}
    </div>
=======
    const show = isFunction(visible)
      ? visible(config.value)
      : visible !== undefined
        ? visible
        : true;

    if (!show) return null;

    const children = (
      <div className="d-flex flex-wrap ms-3">
        {fields.map((subName) => (
          <div className="flex" style={{ minWidth: '50%' }} key={`${config.path}-${subName}`}>
            {this.renderStepFlow(subName, config)}
          </div>
        ))}
      </div>
    );
>>>>>>> d796bada

    return (
      <div className="row" key={config.path}>
        {label && <LabelAndInput label={label}>{children}</LabelAndInput>}
        {!label && children}
      </div>
    );
  }

  match(test, breadcrumb) {
    const lowerTest = test.join('-').toLowerCase();
    const lowerBreadcrumb = breadcrumb.join('-').toLowerCase();
    return lowerTest.startsWith(lowerBreadcrumb) || lowerBreadcrumb.startsWith(lowerTest);
  }

  newValueFrom = (value, paths, newValue) => {
    if (paths.length === 1) {
      return {
        ...(value || {}),
        [paths[0]]: newValue
      }
    } else {
      return {
        ...(value || {}),
        [paths[0]]: this.newValueFrom(value[paths[0]], paths.slice(1), newValue)
      }
    }
  }

  renderInlineStepFlow(name, {
    schema, value, root, path, validation, components, StepNotFound,
    parent, setBreadcrumb, breadcrumb, useBreadcrumb, readOnly
  }) {
    const paths = name.includes(".") ? name.split(".") : [name];
    const stepSchema = paths.reduce((acc, path) => acc[path] || acc.schema[path], schema);

    if (stepSchema) {
      const visible =
        'visible' in stepSchema
          ? isFunction(stepSchema.visible)
            ? stepSchema.visible(value)
            : stepSchema.visible
          : true;
      if (visible) {
        const newPath = root ? [...paths] : [...path, ...paths];
        const corePath = parent ? (root ? [...paths] : [...path, parent, ...paths]) : newPath;

        if (Array.isArray(newPath) && Array.isArray(breadcrumb) && Array.isArray(corePath) &&
          !this.match(newPath, breadcrumb) && !this.match(corePath, breadcrumb))
          return null

        return (
          <NgStep
            key={newPath.join('/')}
            name={name}
            readOnly={readOnly}
            embedded
            fromArray={this.props.fromArray}
            path={newPath}
            validation={validation}
            setValidation={this.setValidation}
            components={components}
            schema={this.convertSchema(stepSchema)}
            value={value ? (name.includes(".") ? name
              .split(".")
              .reduce(
                (acc, path) => acc[path] || (acc.schema || {})[path], value || {}) : value[name]) : null}
            onChange={(e) => {
              const newValue = this.newValueFrom(value, name.includes(".") ? name.split(".") : [name], e);
              this.rootOnChange(newValue);
            }}
            breadcrumb={breadcrumb}
            setBreadcrumb={setBreadcrumb}
            useBreadcrumb={useBreadcrumb}
            rootValue={value}
            rootOnChange={this.rootOnChange}
          />
        );
      } else {
        return null;
      }
    } else {
      return <StepNotFound name={name} key={path} />;
    }
  }

  renderStepFlow(name, config) {
    if (isAnObject(name)) {
      const composedFlow = name;
      if (composedFlow.type === 'grid') {
        return this.renderGridFlow(composedFlow, config);
      } else if (composedFlow.type === 'group') {
        return this.renderGroupFlow(composedFlow, config);
      } else if (composedFlow.type === 'custom') {
        return this.renderCustomFlow(composedFlow, config);
      } else {
        return React.createElement(config.components.FlowNotFound, {
          type: composedFlow.type,
          key: config.name,
        });
      }
    } else {
      return this.renderInlineStepFlow(name, config);
    }
  }

  getBreadcrumb(root) {
    if (this.props.useBreadcrumb) {
      if (!root) {
        return this.props.setBreadcrumb;
      } else
        return (e) => {
          this.setState({ breadcrumb: e });
        };
    }

    return null;
  }

  render() {
    const value = this.getValue();
    const schema =
      (isFunction(this.props.schema) ? this.props.schema(value) : this.props.schema) || {};

    const flow = this.getFlow(value, schema);

    const propsComponents = isFunction(this.props.components)
      ? this.props.components(value)
      : this.props.components;
    const components = { ...NgForm.DefaultTheme, ...propsComponents }; // TODO: get theme from context also
    const FormRenderer = components.FormRenderer;
    const StepNotFound = components.StepNotFound;
    const embedded = !!this.props.embedded;
    const root = !embedded;
    const validation = root ? this.state.validation : this.props.validation;
    const path = this.props.path || [];
    const readOnly = this.props.readOnly;

    const config = {
      schema,
      value,
      root,
      path,
      validation,
      components,
      StepNotFound,
      setBreadcrumb: this.getBreadcrumb(root),
      breadcrumb: root ? this.state.breadcrumb : this.props.breadcrumb,
      useBreadcrumb: this.props.useBreadcrumb,
      readOnly
    }

    return (
      <FormRenderer {...this.props}>
        {config.useBreadcrumb && !readOnly &&
          <Breadcrumb
            breadcrumb={this.state.breadcrumb}
            toHome={root ? () => {
              this.setState({
                breadcrumb: []
              })
            } : null}
            setBreadcrumb={i => {
              this.setState({
                breadcrumb: this.state.breadcrumb.slice(0, i + 1)
              })
            }} />
        }
        {flow.fields &&
          <SubFlow
            {...flow}
            render={name => this.renderStepFlow(name, config)}
            config={config} />
        }
      </FormRenderer>
    );
  }
}

export class NgFormState extends Component {
  state = { value: this.props.defaultValue || {}, validation: null };

  onChange = (value, validation) => {
    this.setState({ value, validation }, () => {
      if (this.props.onChange) {
        this.props.onChange(value, validation);
      }
    });
  };

  render() {
    return <>{this.props.children(this.state.value, this.onChange)}</>;
  }
}

export class NgManagedState extends Component {
  state = {
    value: this.props.defaultValue || {},
    firstValue: this.props.defaultValue || {},
    lastValue: this.props.defaultValue || {},
    validation: { valid: true },
    isDirty: false,
  };

  onChange = (value, validation) => {
    const isDirty = !isEqual(lastValue, value);
    this.setState({ value, validation, isDirty }, () => {
      if (this.props.onValidationChange) {
        this.props.onValidationChange(validation);
      }
      if (this.props.onValueChange) {
        this.props.onValueChange(value);
      }
    });
  };

  onSubmit = (e) => {
    if (e && e.preventDefault) e.preventDefault();
    const { validation, isDirty, value } = this.state;
    if (isDirty && validation.valid) {
      this.setState({ lastValue: value, isDirty: false }, () => {
        if (this.props.onSubmit) {
          this.props.onSubmit(value);
        }
      });
    }
  };

  onReset = (e) => {
    if (e && e.preventDefault) e.preventDefault();
    const { lastValue } = this.state;
    this.setState({ value: lastValue, lastValue, isDirty: false });
  };

  resetButton = () => {
    let ResetButton = (
      <button
        type="button"
        className="btn btn-danger"
        disabled={this.state.isDirty}
        onClick={this.onReset}>
        Reset
      </button>
    );
    if (this.props.noReset) {
      ResetButton = null;
    }
    if (this.props.resetButton) {
      ResetButton = this.props.resetButton(this.onReset, this.state.isDirty);
    }
    return ResetButton;
  };

  submitButton = () => {
    let SubmitButton = (
      <button
        type="button"
        className="btn btn-success"
        disabled={this.state.isDirty}
        onClick={this.onSubmit}>
        Submit
      </button>
    );
    if (this.props.noSubmit) {
      SubmitButton = null;
    }
    if (this.props.submitButton) {
      SubmitButton = this.props.submitButton(this.onSubmit, this.state.isDirty);
    }
    return SubmitButton;
  };

  render() {
    const resetButton = this.resetButton();
    return (
      <div style={this.props.style || { display: 'flex', flexDirection: 'column', width: '100%' }}>
        <NgForm
          style={this.props.formStyle}
          flow={this.props.flow}
          schema={this.props.schema}
          value={this.state.value}
          onChange={this.onChange}
        />
        <div className="btn-group">
          {resetButton}
          {submitButton}
        </div>
      </div>
    );
  }
}<|MERGE_RESOLUTION|>--- conflicted
+++ resolved
@@ -577,20 +577,6 @@
   renderGridFlow({ name, fields, visible }, config) {
     const label = isFunction(name) ? name(config) : name;
 
-<<<<<<< HEAD
-    const show = isFunction(visible) ? visible(config.value) : (visible !== undefined ? visible : true)
-
-    if (!show)
-      return null
-
-    const children = <div className="d-flex flex-wrap ms-3">
-      {fields.map((subName) => (
-        <div style={{ minWidth: '50%', flex:'0 1 33%' }} key={`${config.path}-${subName}`}>
-          {this.renderStepFlow(subName, config)}
-        </div>
-      ))}
-    </div>
-=======
     const show = isFunction(visible)
       ? visible(config.value)
       : visible !== undefined
@@ -599,16 +585,13 @@
 
     if (!show) return null;
 
-    const children = (
-      <div className="d-flex flex-wrap ms-3">
-        {fields.map((subName) => (
-          <div className="flex" style={{ minWidth: '50%' }} key={`${config.path}-${subName}`}>
-            {this.renderStepFlow(subName, config)}
-          </div>
-        ))}
-      </div>
-    );
->>>>>>> d796bada
+    const children = <div className="d-flex flex-wrap ms-3">
+      {fields.map((subName) => (
+        <div style={{ minWidth: '50%', flex: '0 1 33%' }} key={`${config.path}-${subName}`}>
+          {this.renderStepFlow(subName, config)}
+        </div>
+      ))}
+    </div>
 
     return (
       <div className="row" key={config.path}>

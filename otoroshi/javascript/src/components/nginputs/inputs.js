--- conflicted
+++ resolved
@@ -110,7 +110,7 @@
             if ((!optObj || backgroundColorFromOption === 'initial'))
               btnBackground = selected ? 'btn-info' : 'btn-dark';
 
-            return <button className={`btn btn-sm ${btnBackground} px-3`}
+            return <button className={`btn btn-radius-25 btn-sm ${optObj ? '' : (selected ? 'btn-info' : 'btn-dark')} me-2 px-3 mb-2`}
               type="button"
               key={rawOption}
               style={{
@@ -139,15 +139,6 @@
   }
 }
 
-<<<<<<< HEAD
-          let backgroundColor = selected ? option.color : '#595959'
-          return <button className={`btn btn-radius-25 btn-sm ${optObj ? '' : (selected ? 'btn-info' : 'btn-dark')} me-2 px-3 mb-2`}
-            type="button"
-            key={rawOption}
-            style={{
-              backgroundColor,
-              color: '#fff'
-=======
 export class NgCustomFormsRenderer extends Component {
   state = {
     showComponent: false,
@@ -190,7 +181,6 @@
             onConfirm={value => {
               this.props.onChange(value);
               this.hideComponent();
->>>>>>> d796bada
             }}
             value={this.props.value}
             hide={this.hideComponent}

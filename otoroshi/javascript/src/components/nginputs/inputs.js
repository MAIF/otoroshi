import React, { Component, Suspense } from 'react';
import Select from 'react-select';
import isFunction from 'lodash/isFunction';
import { OffSwitch, OnSwitch } from '../inputs/BooleanInput';
import { Location } from '../Location';
import { ObjectInput } from '../inputs';

const CodeInput = React.lazy(() => Promise.resolve(require('../inputs/CodeInput')));

export class NgLocationRenderer extends Component {
  render() {
    const schema = this.props.schema;
    const props = schema.props || {};
    const FormRenderer = this.props.components.FormRenderer;

<<<<<<< HEAD
    return <FormRenderer
      embedded={true}
      breadcrumb={[]} // TODO
      setBreadcrumb={this.props.setBreadcrumb} // TODO
      rawSchema={{
        label: 'Location',
        collapsable: true,
        collapsed: true
      }}>
      <Location
        {...props}
        tenant={this.props.value?.tenant || 'default'}
        teams={this.props.value?.teams || ['default']}
        onChangeTenant={tenant => this.props.onChange({
          ...this.props.value,
          tenant
        })}
        onChangeTeams={teams => this.props.onChange({
          ...this.props.value,
          teams
        })}
      />
    </FormRenderer>
=======
    return (
      <FormRenderer
        embedded={true}
        rawSchema={{
          label: 'Location',
          collapsable: true,
          collapsed: false,
        }}>
        <Location
          {...props}
          tenant={this.props.value?.tenant || 'default'}
          teams={this.props.value?.teams || ['default']}
          onChangeTenant={(tenant) =>
            this.props.onChange({
              ...this.props.value,
              tenant,
            })
          }
          onChangeTeams={(teams) =>
            this.props.onChange({
              ...this.props.value,
              teams,
            })
          }
        />
      </FormRenderer>
    );
>>>>>>> f568973d
  }
}

export class SingleLineCode extends Component {
  render() {
    return <div>SingleLineCode</div>;
  }
}

export function LabelAndInput(_props) {
  const schema = _props.schema || {};
  const props = schema.props || {};
  const label = _props.label || props.label || _props.rawSchema?.label || _props.name || '...';
  const ngOptions = _props.ngOptions || props.ngOptions || _props.rawSchema?.props?.ngOptions || {};
  const labelColumn = _props.labelColumn || props.labelColumn || 2;

  if (ngOptions.spread) return _props.children;

  return (
    <div className="row mb-3">
      <label
        className={`col-xs-12 col-sm-${labelColumn} col-form-label`}
        style={{
          textAlign: labelColumn === 2 ? 'right' : 'left',
        }}>
        {label.replace(/_/g, ' ')}{' '}
        {_props.help && (
          <i
            className="far fa-question-circle"
            data-toggle="tooltip"
            data-placement="top"
            title={_props.help}
            data-bs-original-title={_props.help}
            aria-label={_props.help}
          />
        )}
      </label>
      <div className={`col-sm-${12 - labelColumn}`}>{_props.children}</div>
    </div>
  );
}

export class NgSingleCodeLineRenderer extends Component {
  render() {
    return (
      <LabelAndInput {...this.props}>
        <SingleLineCode value={this.props.value} onChange={(e) => this.props.onChange(e)} />
      </LabelAndInput>
    );
  }
}

export class NgCodeRenderer extends Component {
  render() {
    return (
      <LabelAndInput {...this.props}>
        <Suspense fallback={<div>Loading</div>}>
          <CodeInput
            {...this.props.rawSchema?.props}
            value={this.props.value}
            onChange={(e) => this.props.onChange(e)}
            style={{ width: '100%' }}
          />
        </Suspense>
      </LabelAndInput>
    );
  }
}

export class NgJsonRenderer extends Component {
  render() {
    return (
      <Suspense fallback={<div>Loading</div>}>
        <CodeInput
          {...this.props.rawSchema?.props}
          value={JSON.stringify(this.props.value, null, 2)}
          onChange={(e) => {
            try {
              this.props.onChange(JSON.parse(e));
            } catch (ex) {}
          }}
          style={{ width: '100%' }}
        />
      </Suspense>
    );
  }
}

export class NgStringRenderer extends Component {
  render() {
    const schema = this.props.schema;
    const props = schema.props || {};
    return (
      <LabelAndInput {...this.props}>
        <input
          type="text"
          className="form-control"
          placeholder={props.placeholder}
          title={props.help}
          value={this.props.value}
          onChange={(e) => this.props.onChange(e.target.value)}
          {...props}
        />
      </LabelAndInput>
    );
  }
}

export class NgPasswordRenderer extends Component {
  render() {
    const schema = this.props.schema;
    const props = schema.props || {};
    return (
      <LabelAndInput {...this.props}>
        <input
          type="password"
          className="form-control"
          placeholder={props.placeholder}
          title={props.help}
          value={this.props.value}
          onChange={(e) => this.props.onChange(e.target.value)}
          {...props}
        />
      </LabelAndInput>
    );
  }
}

export class NgNumberRenderer extends Component {
  render() {
    const schema = this.props.schema;
    const props = schema.props || {};
    return (
      <LabelAndInput {...this.props}>
        <input
          type="number"
          className="form-control"
          placeholder={props.placeholder}
          title={props.help}
          value={this.props.value}
<<<<<<< HEAD
          onChange={(e) => this.props.onChange(~~e.target.value)}
=======
          onChange={(e) => {
            this.props.onChange(~~e.target.value);
          }}
>>>>>>> f568973d
          {...props}
        />
      </LabelAndInput>
    );
  }
}

export class NgHiddenRenderer extends Component {
  render() {
    const schema = this.props.schema;
    const props = schema.props || {};
    return (
      <input
        type="hidden"
        className="form-control"
        placeholder={props.placeholder}
        title={props.help}
        value={this.props.value}
        onChange={(e) => this.props.onChange(e.target.value)}
        {...props}
      />
    );
  }
}

export class NgTextRenderer extends Component {
  render() {
    const schema = this.props.schema;
    const props = schema.props || {};
    return (
      <LabelAndInput {...this.props}>
        <textarea
          placeholder={props.placeholder}
          className="form-control"
          title={props.help}
          onChange={(e) => this.props.onChange(e.target.value)}
          {...props}>
          {this.props.value}
        </textarea>
      </LabelAndInput>
    );
  }
}

export class NgDateRenderer extends Component {
  render() {
    const schema = this.props.schema;
    const props = schema.props || {};
    return (
      <LabelAndInput {...this.props}>
        <input
          type="date"
          className="form-control"
          placeholder={props.placeholder}
          title={props.help}
          value={this.props.value}
          onChange={(e) => this.props.onChange(e.target.value)}
          {...props}
        />
      </LabelAndInput>
    );
  }
}

export class NgBooleanRenderer extends Component {
  toggleOff = (e) => {
    if (e && e.preventDefault) e.preventDefault();
    if (!this.props.disabled) this.props.onChange(false);
  };

  toggleOn = (e) => {
    if (e && e.preventDefault) e.preventDefault();
    if (!this.props.disabled) this.props.onChange(true);
  };

  render() {
    const schema = this.props.schema;
    const props = schema.props || {};
    return (
      <LabelAndInput {...this.props}>
        {this.props.value && <OnSwitch onChange={this.toggleOff} />}
        {!this.props.value && <OffSwitch onChange={this.toggleOn} />}
      </LabelAndInput>
    );
  }
}

export class NgArrayRenderer extends Component {

  canShowActions() {
    const breadcrumbAsArray = this.props.breadcrumb || [];
    const pathAsArray = this.props.path || [];

    if (this.props.breadcrumb === undefined)
      return true

    console.log(pathAsArray, breadcrumbAsArray)

    return (pathAsArray.length >= breadcrumbAsArray.length) &&
      (pathAsArray.join('-').startsWith(pathAsArray.join('-')) ||
        pathAsArray.join('-').startsWith(pathAsArray.join('-')))
  }

  render() {
    const schema = this.props.schema;
    const props = schema.props || {};
    const ItemRenderer = schema.itemRenderer || this.props.rawSchema.itemRenderer;

    const showActions = this.canShowActions()

    return (
      <LabelAndInput {...this.props}>
        <div style={{
          display: 'flex', flexDirection: 'column', width: '100%'
        }}>
          {Array.isArray(this.props.value) &&
            this.props.value.map((value, idx) => {
              return (
                <div
                  style={{
                    display: 'flex',
                    alignItems: 'center',
                    width: '100%',
<<<<<<< HEAD
                    outline: ItemRenderer ? 'rgb(65, 65, 62) solid 1px' : 'none',
                    padding: '6px',
                    marginBottom: '6px'
                  }} key={`${value}-${idx}`}>
=======
                  }}>
>>>>>>> f568973d
                  {!ItemRenderer && (
                    <input
                      type="text"
                      className="form-control"
                      placeholder={props.placeholder}
                      title={props.help}
                      value={value}
                      onChange={(e) => {
                        const newArray = this.props.value ? [...this.props.value] : [];
                        newArray.splice(idx, 1, e.target.value);
                        this.props.onChange(newArray);
                      }}
                      style={{ width: '100%' }}
                      {...props}
                    />
                  )}
                  {ItemRenderer && (
                    <ItemRenderer
                      embedded
                      fromArray
                      breadcrumb={this.props.breadcrumb}
                      setBreadcrumb={this.props.setBreadcrumb}
                      useBreadcrumb={this.props.useBreadcrumb}
                      path={[...this.props.path, String(idx)]}
                      flow={this.props.flow}
                      schema={this.props.schema}
                      components={this.props.components}
                      validation={this.props.validation}
                      setValidation={this.props.setValidation}
                      rootValue={this.props.rootValue}
                      rootOnChange={this.props.rootOnChange}
                      rawSchema={{
                        ...this.props.rawSchema,
                        collapsable: false,
                        noBorder: true,
                        noTitle: true,
                      }}
                      rawFlow={this.props.rawFlow}
                      value={value}
                      onChange={(e) => {
                        const newArray = this.props.value ? [...this.props.value] : [];
                        newArray.splice(idx, 1, e);
                        this.props.onChange(newArray);
                      }}
                      {...props}
                    />
                  )}
                  {showActions && <button
                    type="button"
                    className="btn btn-sm btn-danger"
                    style={{ width: 42, marginLeft: 5 }}
                    onClick={(e) => {
                      const newArray = this.props.value ? [...this.props.value] : [];
                      newArray.splice(idx, 1);
                      this.props.onChange(newArray);
                    }}>
                    <i className="fas fa-trash" />
                  </button>}
                </div>
              );
            })}
          {showActions && <button
            type="button"
            className="btn btn-sm btn-info float-end"
            style={{ width: 42, marginTop: 5 }}
            onClick={() => {
              const newArray = Array.isArray(this.props.value) ? [...this.props.value, ''] : [''];
              this.props.onChange(newArray);
            }}>
            <i className="fas fa-plus-circle" />
          </button>}
        </div>
      </LabelAndInput>
    );
  }
}

export class NgObjectRenderer extends Component {
  render() {
    const schema = this.props.schema;
    const props = schema.props || {};
    const ItemRenderer = schema.itemRenderer || this.props.rawSchema.itemRenderer;

    return (
      <LabelAndInput {...this.props}>
        <ObjectInput
          ngOptions={{
            spread: true,
          }}
          label={null}
          placeholderKey={props.placeholderKey}
          placeholderValue={props.placeholderValue}
          value={this.props.value}
          onChange={this.props.onChange}
          itemRenderer={
            ItemRenderer
              ? (key, value, idx) => (
                  <ItemRenderer
                    embedded
                    flow={this.props.flow}
                    schema={this.props.schema}
                    value={value}
                    key={key}
                    idx={idx}
                    onChange={(e) => {
                      const newObject = this.props.value ? { ...this.props.value } : {};
                      newObject[key] = e;
                      this.props.onChange(newObject);
                    }}
                    {...props}
                  />
                )
              : null
          }
        />
      </LabelAndInput>
    );
  }
}

export class NgArraySelectRenderer extends Component {
  state = {};
  componentDidMount() {
    const schema = this.props.schema || {};
    const props = schema.props || {};
    if (props.optionsFrom) {
      this.setState({ loading: true }, () => {
        fetch(props.optionsFrom, {
          method: 'GET',
          credentials: 'include',
        })
          .then((r) => r.json())
          .then((r) => {
            this.setState({
              loading: false,
              options: r,
            });
          })
          .catch((e) => {
            this.setState({ loading: false });
          });
      });
    }
  }

  applyTransformer = (props, r) => {
    if (props.optionsTransformer) {
      if (isFunction(props.optionsTransformer)) return props.optionsTransformer(r || []);
      else
        return (r || []).map((item) => ({
          label: item[props.optionsTransformer.label],
          value: item[props.optionsTransformer.value],
        }));
    } else if ((r || []).length > 0 && r[0].label && r[0].value) {
      return r;
    } else return (r || []).map((rawValue) => ({ label: rawValue, value: rawValue }));
  };

  render() {
    const schema = this.props.schema || {};
    const props = schema.props || {};

    return (
      <LabelAndInput {...this.props}>
        <div style={{ display: 'flex', flexDirection: 'column', width: '100%' }}>
          {Array.isArray(this.props.value) &&
            this.props.value.map((value, idx) => {
              return (
                <div
                  className="d-flex justify-content-between align-items-center mb-1"
                  key={`${value}-${idx}`}>
                  <div style={{ width: '100%', flex: 1 }}>
                    <Select
                      name={`selector-${this.props.name}`}
                      value={value}
                      isLoading={this.state.loading}
                      disabled={props.disabled}
                      placeholder={props.placeholder}
                      optionRenderer={props.optionRenderer}
                      options={this.applyTransformer(
                        props || this.props,
                        this.state.options || props.options || []
                      )}
                      style={{ width: '100%' }}
                      onChange={(e) => {
                        const newArray = this.props.value ? [...this.props.value] : [];
                        newArray.splice(idx, 1, e?.value || '');
                        this.props.onChange(newArray);
                      }}
                    />
                  </div>
                  <button
                    type="button"
                    className="btn btn-sm btn-danger"
                    style={{ width: 42, marginLeft: 5, alignSelf: 'stretch' }}
                    onClick={(e) => {
                      const newArray = this.props.value ? [...this.props.value] : [];
                      newArray.splice(idx, 1);
                      this.props.onChange(newArray);
                    }}>
                    <i className="fas fa-trash" />
                  </button>
                </div>
              );
            })}
          <button
            type="button"
            className="btn btn-sm btn-info float-end"
            style={{ width: 42, marginTop: 5 }}
            onClick={(e) => {
              const newArray = Array.isArray(this.props.value) ? [...this.props.value, ''] : [''];
              this.props.onChange(newArray);
            }}>
            <i className="fas fa-plus-circle" />
          </button>
        </div>
      </LabelAndInput>
    );
  }
}

export class NgObjectSelectRenderer extends Component {
  state = {};
  componentDidMount() {
    const schema = this.props.schema || {};
    const props = schema.props || {};
    if (props.optionsFrom) {
      this.setState({ loading: true }, () => {
        fetch(this.props.schema.props.optionsFrom, {
          method: 'GET',
          credentials: 'include',
        })
          .then((r) => r.json())
          .then((r) => {
            this.setState({ loading: false });
            if (props.optionsTransformer) {
              this.setState({ options: props.optionsTransformer(r) });
            } else {
              this.setState({ options: r });
            }
          })
          .catch((e) => {
            this.setState({ loading: false });
          });
      });
    }
  }
  render() {
    const schema = this.props.schema || {};
    const props = schema.props || {};

    return (
      <LabelAndInput {...this.props}>
        <div style={{ display: 'flex', flexDirection: 'column', width: '100%' }}>
          {this.props.value &&
            Object.keys(this.props.value)
              .map((key) => [key, this.props.key])
              .map((raw, idx) => {
                const [key, value] = raw;
                return (
                  <div
                    style={{
                      display: 'flex',
                      flexDirection: 'row',
                      justifyContent: 'space-between',
                      alignItems: 'center',
                      width: '100%',
                    }}>
                    <input
                      type="text"
                      placeholder={props.placeholderKey}
                      title={props.help}
                      value={key}
                      onChange={(e) => {
                        const newObject = this.props.value ? { ...this.props.value } : {};
                        const old = newObject[key];
                        delete newObject[key];
                        newObject[e.target.value] = old;
                        this.props.onChange(newObject);
                      }}
                      style={{ width: '50%' }}
                      {...props}
                    />
                    <Select
                      name={`selector-${this.props.name}`}
                      value={value}
                      isLoading={this.state.loading}
                      disabled={props.disabled}
                      placeholder={props.placeholder}
                      optionRenderer={props.optionRenderer}
                      options={this.state.options || props.options}
                      style={{ width: '100%' }}
                      onChange={(e) => {
                        const newObject = this.props.value ? { ...this.props.value } : {};
                        newObject[key] = e.value;
                        this.props.onChange(newObject);
                      }}
                    />
                    <button
                      type="button"
                      className="btn btn-sm btn-danger"
                      style={{ width: 42, marginLeft: 5 }}
                      onClick={(e) => {
                        const newObject = this.props.value ? { ...this.props.value } : {};
                        delete newObject[key];
                        this.props.onChange(newObject);
                      }}>
                      <i className="fas fa-trash" />
                    </button>
                  </div>
                );
              })}
          <button
            type="button"
            className="btn btn-sm btn-info float-end"
            style={{ width: 42, marginTop: 5 }}
            onClick={(e) => {
              const newObject = { ...this.props.value };
              newObject[''] = '';
              this.props.onChange(newObject);
            }}>
            <i className="fas fa-plus-circle" />
          </button>
        </div>
      </LabelAndInput>
    );
  }
}

export class NgSelectRenderer extends Component {
  state = {};
  componentDidMount() {
    const schema = this.props.schema || {};
    const props = schema.props || {};
    if (props.optionsFrom || this.props.optionsFrom) {
      this.setState({ loading: true }, () => {
        fetch(props.optionsFrom || this.props.optionsFrom, {
          method: 'GET',
          credentials: 'include',
        })
          .then((r) => r.json())
          .then((r) => {
            this.setState({
              loading: false,
              options: r,
            });
          })
          .catch((e) => {
            this.setState({ loading: false });
          });
      });
    }
  }

  applyTransformer = (props, r) => {
    if (props.optionsTransformer) {
      if (isFunction(props.optionsTransformer)) {
        return props.optionsTransformer(r || []);
      } else
        return (r || []).map((item) => ({
          label: item[props.optionsTransformer.label],
          value: item[props.optionsTransformer.value],
        }));
    } else if ((r || []).length > 0 && r[0].label && r[0].value) {
      return r;
    } else return (r || []).map((rawValue) => ({ label: rawValue, value: rawValue }));
  };

  render() {
    const schema = this.props.schema || {};
    const props = schema.props || this.props || {};

    return (
      <LabelAndInput {...this.props}>
        <Select
          name={`selector-${this.props.name}`}
          value={this.props.value}
          isMulti={props.isMulti}
          isLoading={this.state.loading}
          disabled={props.disabled}
          placeholder={props.placeholder}
          optionRenderer={props.optionRenderer}
          options={this.applyTransformer(
            props || this.props,
            this.state.options || props.options || this.props.options
          )}
          onChange={(e) => this.props.onChange(e?.value)}
        />
      </LabelAndInput>
    );
  }
}<|MERGE_RESOLUTION|>--- conflicted
+++ resolved
@@ -13,7 +13,6 @@
     const props = schema.props || {};
     const FormRenderer = this.props.components.FormRenderer;
 
-<<<<<<< HEAD
     return <FormRenderer
       embedded={true}
       breadcrumb={[]} // TODO
@@ -37,35 +36,6 @@
         })}
       />
     </FormRenderer>
-=======
-    return (
-      <FormRenderer
-        embedded={true}
-        rawSchema={{
-          label: 'Location',
-          collapsable: true,
-          collapsed: false,
-        }}>
-        <Location
-          {...props}
-          tenant={this.props.value?.tenant || 'default'}
-          teams={this.props.value?.teams || ['default']}
-          onChangeTenant={(tenant) =>
-            this.props.onChange({
-              ...this.props.value,
-              tenant,
-            })
-          }
-          onChangeTeams={(teams) =>
-            this.props.onChange({
-              ...this.props.value,
-              teams,
-            })
-          }
-        />
-      </FormRenderer>
-    );
->>>>>>> f568973d
   }
 }
 
@@ -206,13 +176,7 @@
           placeholder={props.placeholder}
           title={props.help}
           value={this.props.value}
-<<<<<<< HEAD
           onChange={(e) => this.props.onChange(~~e.target.value)}
-=======
-          onChange={(e) => {
-            this.props.onChange(~~e.target.value);
-          }}
->>>>>>> f568973d
           {...props}
         />
       </LabelAndInput>
@@ -336,14 +300,10 @@
                     display: 'flex',
                     alignItems: 'center',
                     width: '100%',
-<<<<<<< HEAD
                     outline: ItemRenderer ? 'rgb(65, 65, 62) solid 1px' : 'none',
                     padding: '6px',
                     marginBottom: '6px'
                   }} key={`${value}-${idx}`}>
-=======
-                  }}>
->>>>>>> f568973d
                   {!ItemRenderer && (
                     <input
                       type="text"

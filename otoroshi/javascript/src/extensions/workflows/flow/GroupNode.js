import React, { useEffect, useLayoutEffect, useRef } from 'react';
import { Panel } from '@xyflow/react';
import NodeTrashButton from './NodeTrashButton';
import Handles from './Handles';

export const GroupNode = (props) => {
  const { position, data } = props;

  useLayoutEffect(() => {
    const height = props.data.height;

    const sourceEl = document.querySelector(`[data-id="${props.id}"]`);
    if (height) {
      setTimeout(() => {
        sourceEl.style.height = height(props.data);
      }, 150);
    }
  }, [props.data]);

<<<<<<< HEAD
  useLayoutEffect(() => {
    console.log(props.data.highlighted_ending)
    const sourceEl = document.querySelector(`[data-id="${props.id}"]`);
    if (props.data.highlighted_ending) {
      sourceEl.style.outline = '4px ridge #47FF0F'
    } else {
      sourceEl.style.outline = null
=======

  // const highlighted = useSignalValue(nodeHighlights).get(props.id)

  const highlightRef = useRef(data.highlighted)

  useEffect(() => {
    highlightRef.current = data.highlighted
  }, [data.highlighted])

  const highlight = () => {
    if (highlightRef.current !== "END") {
      document.querySelector(`[data-id="${props.id}"]`)
        .classList
        .add('loading-gradient')
>>>>>>> 9a7cbdcd
    }
  }

  useLayoutEffect(() => {
    const sourceEl = document.querySelector(`[data-id="${props.id}"]`);

    if (data.highlighted) {
      if (data.highlighted === 'END') {
        sourceEl.classList.remove("loading-gradient")
        sourceEl.classList.add('node--successfull')
      } else {
        setTimeout(highlight, ((data.highlighted)) * 1000)
      }
    }
  }, [data.highlighted])

  return (
    <>
      <Handles {...props} />

      {data.nodeRenderer && data.nodeRenderer(props)}

      <Panel className="m-0 node-one-output" position={position}>
        <i className={data.label || data.icon} /> {data.display_name || data.name}
      </Panel>

      <NodeTrashButton {...props} />

      <div className="node-description">{props.data.information.description}</div>
    </>
  );
};<|MERGE_RESOLUTION|>--- conflicted
+++ resolved
@@ -17,15 +17,6 @@
     }
   }, [props.data]);
 
-<<<<<<< HEAD
-  useLayoutEffect(() => {
-    console.log(props.data.highlighted_ending)
-    const sourceEl = document.querySelector(`[data-id="${props.id}"]`);
-    if (props.data.highlighted_ending) {
-      sourceEl.style.outline = '4px ridge #47FF0F'
-    } else {
-      sourceEl.style.outline = null
-=======
 
   // const highlighted = useSignalValue(nodeHighlights).get(props.id)
 
@@ -40,7 +31,6 @@
       document.querySelector(`[data-id="${props.id}"]`)
         .classList
         .add('loading-gradient')
->>>>>>> 9a7cbdcd
     }
   }
 

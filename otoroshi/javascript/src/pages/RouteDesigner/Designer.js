--- conflicted
+++ resolved
@@ -34,12 +34,9 @@
 import { HTTP_COLORS } from './RouteComposition';
 
 import { getPluginsPatterns } from './patterns';
-<<<<<<< HEAD
-import { MarkdownInput } from '../../components/nginputs/MarkdownInput';
-=======
 import { EurekaTargetForm } from './EurekaTargetForm';
 import { ExternalEurekaTargetForm } from './ExternalEurekaTargetForm';
->>>>>>> bc09b2a2
+import { MarkdownInput } from '../../components/nginputs/MarkdownInput';
 
 const TryItComponent = React.lazy(() => import('./TryIt'));
 
@@ -2012,18 +2009,7 @@
     let formSchema = schema || config_schema;
     let formFlow = [
       isFrontendOrBackend ? undefined : 'status',
-<<<<<<< HEAD
       isPluginWithConfiguration ? 'plugin' : undefined,
-=======
-      isPluginWithConfiguration
-        ? {
-          label: isFrontendOrBackend ? null : 'Plugin',
-          flow: ['plugin'],
-          collapsed: false,
-          collapsable: false,
-        }
-        : undefined,
->>>>>>> bc09b2a2
     ].filter((f) => f);
 
     if (config_schema) {
@@ -2098,7 +2084,6 @@
     const { selectedNode } = this.props;
     const { nodeId } = selectedNode;
 
-<<<<<<< HEAD
     this.setState({
       form: {
         ...this.state.form,
@@ -2108,9 +2093,6 @@
         }
       }
     })
-=======
-    const oldConfig = form.value
->>>>>>> bc09b2a2
 
     return this.props.updatePlugin(nodeId, selectedNode.id, {
       plugin: newValue.plugin || oldConfig?.plugin,
@@ -2253,32 +2235,21 @@
                   )}
                 </>
               )}
-<<<<<<< HEAD
-              {!asJsonFormat && (
+              {!asJsonFormat && <>
                 <NgForm
                   ref={this.formRef}
                   value={form.value}
                   schema={form.schema}
-                  flow={form.flow}
+                  flow={hasCustomPluginForm ? ['status'] : form.flow}
                   onChange={this.onValidate}
-=======
-              {!asJsonFormat && <>
-                <Form
-                  ref={this.formRef}
-                  value={form.value}
-                  schema={form.schema}
-                  flow={hasCustomPluginForm ? ['status'] : form.flow}
-                  onSubmit={this.onValidate}
-                  options={{ autosubmit: true }}
->>>>>>> bc09b2a2
-                  footer={() => (
-                    <Actions
-                      disabledSaveButton={disabledSaveButton}
-                      valid={saveRoute}
-                      selectedNode={selectedNode}
-                      onRemove={onRemove}
-                    />
-                  )}
+                // footer={() => (
+                //   <Actions
+                //     disabledSaveButton={disabledSaveButton}
+                //     valid={saveRoute}
+                //     selectedNode={selectedNode}
+                //     onRemove={onRemove}
+                //   />
+                // )}
                 />
                 {hasCustomPluginForm &&
                   <EurekaForm

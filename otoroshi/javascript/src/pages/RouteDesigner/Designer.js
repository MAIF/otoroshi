import React, {
  forwardRef,
  Suspense,
  useEffect,
  useImperativeHandle,
  useRef,
  useState,
} from 'react';
import { Link } from 'react-router-dom';
import { useParams, useLocation } from 'react-router';
import {
  nextClient,
  getCategories,
  getPlugins,
  getOldPlugins,
} from '../../services/BackOfficeServices';
import {
  DEFAULT_FLOW,
  EXCLUDED_PLUGINS,
  LEGACY_PLUGINS_WRAPPER,
  PLUGINS,
  PLUGIN_INFORMATIONS_SCHEMA,
} from './Graph';
import Loader from './Loader';
import { FeedbackButton } from './FeedbackButton';
import { toUpperCaseLabels, REQUEST_STEPS_FLOW, firstLetterUppercase } from '../../util';
import {
  SelectInput,
  Form,
  validate,
  CodeInput,
  MarkdownInput,
  BooleanInput,
} from '@maif/react-forms';
import snakeCase from 'lodash/snakeCase';
import camelCase from 'lodash/camelCase';
import isEqual from 'lodash/isEqual';
import _ from 'lodash';
import { HTTP_COLORS } from './RouteComposition';

import { getPluginsPatterns } from './patterns';
import { EurekaTargetForm } from './EurekaTargetForm';
import { ExternalEurekaTargetForm } from './ExternalEurekaTargetForm';

<<<<<<< HEAD
import TryItComponent from './TryIt'
=======
const TryItComponent = React.lazy(() => import('./TryIt'));
>>>>>>> c2f09688

const HeaderNode = ({ selectedNode, text, icon }) => (
  <Dot selectedNode={selectedNode} style={{ border: 'none' }}>
    <div className="flex-column p-1">
      <i className={`fas fa-arrow-${icon}`} style={{ color: '#fff' }} />
      <span style={{ color: '#fff' }}>{text}</span>
    </div>
  </Dot>
);

const Status = ({ value }) => (
  <div
    className="status-dot"
    title={value ? 'plugin enabled' : 'plugin disabled'}
    style={{ backgroundColor: value ? '#198754' : '#D5443F' }}
  />
);

const Legacy = ({ value }) => (
  <div
    className="legacy-dot"
    title="legacy plugin"
    style={{ display: !!value ? 'block' : 'none' }}
  />
);

const Dot = ({
  className,
  icon,
  children,
  clickable,
  onClick,
  highlighted,
  selectedNode,
  enabled,
  legacy,
  onUp,
  onDown,
  arrows = { up: false, down: false },
  style = {},
}) => (
  <div
    className={`dot ${className}`}
    style={{
      cursor: clickable ? 'pointer' : 'initial',
      opacity: !selectedNode || highlighted ? 1 : 0.25,
      backgroundColor: highlighted ? '#f9b000' : '#494948',
      ...style,
    }}
    onClick={(e) => {
      e.stopPropagation();
      if (onClick) onClick(e);
    }}>
    <div className="d-flex status-dots">
      {enabled !== undefined && <Status value={enabled} />}
      {legacy !== undefined && <Legacy value={legacy} />}
    </div>
    {icon && <i className={`fas fa-${icon} dot-icon`} />}
    {children && children}

    {highlighted && (
      <div className="flex flex-column node-cursor">
        {arrows.up && <i className="fas fa-chevron-up" onClick={onUp} />}
        {arrows.down && <i className="fas fa-chevron-down" onClick={onDown} />}
      </div>
    )}
  </div>
);

const RemoveButton = ({ onRemove }) => {
  return (
    <div onClick={onRemove} className="delete-node-button">
      <i className="fas fa-times" />
    </div>
  );
};

const NodeElement = ({
  className,
  element,
  setSelectedNode,
  hideLink,
  selectedNode,
  bold,
  disableBorder,
  style,
  enabled,
  onUp,
  onDown,
  onRemove,
  arrows,
}) => {
  const { id, name, legacy, nodeId } = element;
  const highlighted = selectedNode && selectedNode.nodeId === nodeId;

  return (
    <>
      <Dot
        onUp={onUp}
        onDown={onDown}
        className={className}
        clickable={true}
        selectedNode={selectedNode}
        style={{
          borderWidth: disableBorder ? 0 : 1,
          fontWeight: bold ? 'bold' : 'normal',
          ...style,
        }}
        onClick={(e) => {
          e.stopPropagation();
          setSelectedNode();
        }}
        highlighted={highlighted}
        arrows={arrows}
        legacy={legacy}
        enabled={enabled}>
        <span className="dot-text">{name || id}</span>
        {highlighted && id !== 'Frontend' && id !== 'Backend' && (
          <RemoveButton onRemove={onRemove} />
        )}
      </Dot>
      {!hideLink && <Hr highlighted={!selectedNode} />}
    </>
  );
};

const Hr = ({ highlighted = true, flex }) => (
  <div
    className="vertical-line"
    style={{
      opacity: highlighted ? 1 : 0.25,
      flex: flex ? 1 : 'initial',
    }}
  />
);

const ServiceView = () => {
  return (
    <div onClick={(e) => e.stopPropagation()} className="plugins-stack editor-view">
      <p>
        You are on a route composition. You can click to the routes button on the navbar to edit the
        frontends/backends.
      </p>
    </div>
  );
};

const FormContainer = ({
  selectedNode,
  route,
  preview,
  showPreview,
  alertModal,
  serviceMode,
  ...props
}) => {
  const isOnFrontendBackend = selectedNode && ['Frontend', 'Backend'].includes(selectedNode.id);

  return (
    <div
      className="col-sm-8 relative-container flex-column flow-container p-3"
      style={{ paddingRight: 0 }}
      id="form-container">
      <UnselectedNode hideText={selectedNode} route={route} {...props} />
      {serviceMode && isOnFrontendBackend && <ServiceView />}
      {selectedNode && (!serviceMode || (serviceMode && !isOnFrontendBackend)) && (
        <EditView
          {...props}
          route={route}
          selectedNode={selectedNode}
          hidePreview={() =>
            showPreview({
              ...preview,
              enabled: false,
            })
          }
        />
      )}
      {alertModal.show && <Modal {...alertModal} />}
    </div>
  );
};

const Modal = ({ question, onOk, onCancel }) => (
  <div className="designer-modal d-flex align-items-center justify-content-start flex-column p-3 pt-4">
    <h4>{question}</h4>
    <div className="d-flex ms-auto">
      <button type="button" className="btn btn-danger me-1" onClick={onCancel}>
        Cancel
      </button>
      <button type="button" className="btn btn-success" onClick={onOk}>
        Delete
      </button>
    </div>
  </div>
);

export default forwardRef(
  ({ value, setSaveButton, setTestingButton, setMenu, history, ...props }, ref) => {
    const { routeId } = useParams();
    const location = useLocation();

    const viewPlugins = new URLSearchParams(location.search).get('view_plugins');
    const subTab = new URLSearchParams(location.search).get('sub_tab');

    const childRef = useRef();

    useImperativeHandle(ref, () => ({
      onTestingButtonClick() {
        childRef.current.toggleTryIt();
      },
    }));

    useEffect(() => {
      console.log(location);
      if (location?.state?.showTryIt) childRef.current.toggleTryIt();
      else if (location?.state?.plugin) childRef.current.selectPlugin(location?.state?.plugin);
    }, [location.state]);

    return (
      <Designer
        ref={childRef}
        history={history}
        viewPlugins={props.viewPlugins || viewPlugins}
        subTab={subTab}
        routeId={routeId}
        location={location}
        value={value}
        setSaveButton={setSaveButton}
        setTestingButton={setTestingButton}
        setMenu={setMenu}
        pathname={location.pathname}
        serviceMode={location.pathname.includes('route-compositions')}
      />
    );
  }
);

const FrontendNode = ({ frontend, selectedNode, setSelectedNode, removeNode }) => (
  <div className="main-view relative-container" style={{ flex: 'initial' }}>
    <NodeElement
      element={frontend}
      className="frontend-container-button"
      selectedNode={selectedNode}
      setSelectedNode={setSelectedNode}
      bold={true}
      onRemove={removeNode}
    />
    <div
      className="frontend-button"
      style={{
        opacity: !selectedNode || (selectedNode && selectedNode.id === 'Frontend') ? 1 : 0.25,
        background:
          selectedNode && selectedNode.id === 'Frontend'
            ? 'linear-gradient(to right, rgb(249, 176, 0) 55%, transparent 1%)'
            : 'linear-gradient(to right, rgb(73, 73, 72) 55%, transparent 1%)',
      }}>
      <i className="fas fa-user frontend-button-icon" />
    </div>
  </div>
);

const Container = ({ children, onClick }) => {
  const [propagate, setPropagate] = useState();

  return (
    <div
      className="h-100 col-12 hide-overflow route-designer"
      onMouseDown={(e) => {
        setPropagate(
          !document.getElementById('form-container')?.contains(e.target) &&
          ![...document.getElementsByClassName('delete-node-button')].find((d) =>
            d.contains(e.target)
          )
        );
        // &&
        // ![...document.getElementsByClassName("fa-chevron")].find(d => d.contains(e.target))
        // )
      }}
      onMouseUp={(e) => {
        e.stopPropagation();
        if (propagate) onClick(e);

        setPropagate(false);
      }}>
      {children}
    </div>
  );
};

const BackendNode = ({ selectedNode, backend, ...props }) => (
  <div
    className="main-view backend-button"
    style={{
      opacity: !selectedNode ? 1 : selectedNode.nodeId === 'Backend' ? 1 : 0.25,
    }}>
    <i className="fas fa-bullseye backend-icon" />
    <NodeElement
      element={backend}
      selectedNode={selectedNode}
      hideLink={true}
      disableBorder={true}
      bold={true}
      {...props}
    />
  </div>
);

const BackendCallNode = ({ selectedNode, backendCall, isPluginEnabled, ...props }) => (
  <div
    className="main-view backend-call-button"
    style={{
      opacity: !selectedNode ? 1 : selectedNode.id === backendCall.id ? 1 : 0.25,
    }}>
    <NodeElement
      element={backendCall}
      selectedNode={selectedNode}
      hideLink={false}
      disableBorder={false}
      bold={false}
      enabled={isPluginEnabled(backendCall)}
      {...props}
    />
  </div>
);

const InBoundFlow = (props) => (
  <div className="col-sm-6 flex-column">
    <div className="main-view">{props.children}</div>
  </div>
);

const OutBoundFlow = (props) => (
  <div className="col-sm-6 pe-3 flex-column">
    <div className="main-view">{props.children}</div>
  </div>
);

const Flow = (props) => (
  <div className="col-sm-4 pe-3 pb-1 d-flex flex-column">{props.children}</div>
);

const PluginsContainer = ({
  handleSearch,
  showLegacy,
  setShowLegacy,
  onExpandAll,
  expandAll,
  searched,
  plugins,
  categories,
  addNode,
  showPreview,
  hidePreview,
}) => (
  <div className="plugins-stack-column">
    <div className="elements">
      <div className="plugins-background-bar" />
      <SearchBar handleSearch={handleSearch} />
      <div className="plugins-action-container mb-2">
        <button
          type="button"
          className="btn btn-sm btn-warning text-light plugins-action"
          style={{ marginRight: 5 }}
          onClick={() => {
            window.localStorage.setItem(
              'io.otoroshi.next.designer.showLegacy',
              String(!showLegacy)
            );
            setShowLegacy(!showLegacy);
          }}>
          {showLegacy ? 'Hide legacy plugins' : 'Show legacy plugins'}
        </button>
        <button
          type="button"
          className="btn btn-sm btn-warning text-light plugins-action"
          onClick={onExpandAll}>
          {expandAll ? 'Collapse all' : 'Expand all'}
        </button>
      </div>
      <div className="relative-container" id="plugins-stack-container">
        <PluginsStack
          forceOpen={!!searched}
          expandAll={expandAll}
          elements={plugins
            .filter((plugin) => (showLegacy ? true : !plugin.legacy))
            .reduce(
              (acc, plugin) => {
                if (plugin.selected || plugin.filtered) return acc;
                return acc.map((group) => {
                  if (plugin.plugin_categories.includes(group.group))
                    return {
                      ...group,
                      elements: [...(group.elements || []), plugin],
                    };
                  return group;
                });
              },
              categories.map((category) => ({
                group: category,
                elements: [],
              }))
            )}
          addNode={addNode}
          showPreview={showPreview}
          hidePreview={hidePreview}
        />
      </div>
    </div>
  </div>
);

class Designer extends React.Component {
  state = {
    backends: [],
    categories: [],
    nodes: [],
    plugins: [],
    selectedNode: undefined,
    route: null,
    originalRoute: null,
    loading: true,
    searched: '',
    expandAll: false,
    showLegacy:
      (window.localStorage.getItem('io.otoroshi.next.designer.showLegacy') || 'true') === 'true',
    preview: {
      enabled: false,
    },
    frontend: {},
    backend: {},
    alertModal: {
      show: false,
    },
    hiddenSteps: {
      MatchRoute: true,
      PreRoute: true,
      ValidateAccess: true,
      TransformRequest: true,
      TransformResponse: true,
    },
    advancedDesignerView: null,
    showTryIt: false,
    backendForm: undefined
  };

  componentDidMount() {
    this.loadData();
    this.injectSaveButton();
    this.injectNavbarMenu();
  }

  toggleTryIt = () => {
    this.setState({ showTryIt: true });
  };

  selectPlugin = (pluginId) => {
    this.setState({ locationPlugin: pluginId });
  };

  injectSaveButton = () => {
    this.props.setSaveButton(
      <FeedbackButton
        className="ms-2"
        onPress={this.saveRoute}
        text="Save route"
        _disabled={isEqual(this.state.route, this.state.originalRoute)}
        icon={() => <i className="fas fa-paper-plane" />}
      />
    );
  };

  injectOverrideRoutePluginsForm = () => (
    <>
      <span className="me-3 mt-2">Override route plugins</span>{' '}
      {/* mt-2 to fix the form lib css ...*/}
      <BooleanInput
        value={this.state.route?.overridePlugins}
        onChange={(overridePlugins) => {
          this.setState(
            {
              route: {
                ...this.state.route,
                overridePlugins,
              },
            },
            () => {
              this.injectNavbarMenu();
              this.injectSaveButton();
            }
          );
        }}
      />
    </>
  );

  injectDefaultMenu = () => (
    <button
      type="button"
      className="btn btn-sm btn-danger mt-1"
      style={{ width: '100%' }}
      onClick={this.clearPlugins}>
      <i className="fas fa-ban me-3" />
      Remove plugins
    </button>
  );

  injectNavbarMenu = () => {
    if (this.props.viewPlugins && this.props.viewPlugins !== -1)
      this.props.setMenu(this.injectOverrideRoutePluginsForm());
    else this.props.setMenu(this.injectDefaultMenu());
  };

  loadHiddenStepsFromLocalStorage = (route) => {
    const data = localStorage.getItem('hidden_steps');
    if (data) {
      try {
        const hiddenSteps = JSON.parse(data);
        if (hiddenSteps[route.id]) {
          this.setState({
            hiddenSteps: hiddenSteps[route.id],
          });
        }
      } catch (_) { }
    }
  };

  storeHiddenStepsToLocalStorage = (newHiddenSteps) => {
    const data = localStorage.getItem('hidden_steps');
    if (data) {
      try {
        const hiddenSteps = JSON.parse(data);
        localStorage.setItem(
          'hidden_steps',
          JSON.stringify({
            ...hiddenSteps,
            [this.state.route.id]: newHiddenSteps,
          })
        );
      } catch (_) { }
    } else {
      localStorage.setItem(
        'hidden_steps',
        JSON.stringify({
          [this.state.route.id]: newHiddenSteps,
        })
      );
    }
  };

  loadData = () => {
    Promise.all([
      nextClient.find(nextClient.ENTITIES.BACKENDS),
      nextClient.fetch(
        this.props.serviceMode ? nextClient.ENTITIES.SERVICES : nextClient.ENTITIES.ROUTES,
        this.props.routeId
      ),
      getCategories(),
      getPlugins(),
      getOldPlugins(),
      nextClient.form(nextClient.ENTITIES.FRONTENDS),
      nextClient.form(nextClient.ENTITIES.BACKENDS),
    ]).then(([backends, r, categories, plugins, oldPlugins, frontendForm, backendForm]) => {
      let route =
        this.props.viewPlugins !== null && this.props.viewPlugins !== -1
          ? {
            ...r,
            overridePlugins: true,
            plugins: [],
            ...r.routes[~~this.props.viewPlugins],
          }
          : r;

      if (route.error) {
        this.setState({
          loading: false,
          notFound: true,
        });
        return;
      }

      const formattedPlugins = [
        ...plugins,
        ...oldPlugins.map((p) => ({
          ...p,
          legacy: true,
        })),
      ]
        .filter(this.filterSpecificPlugin)
        .map((plugin) => ({
          ...plugin,
          config_schema: toUpperCaseLabels(plugin.config_schema || plugin.configSchema || {}),
          config: plugin.default_config || plugin.defaultConfig,
        }));

      const routePlugins = route.plugins.map((ref) => ({
        ...ref,
        plugin_index: Object.fromEntries(
          Object.entries(ref.plugin_index || {}).map(([key, v]) => [
            firstLetterUppercase(camelCase(key)),
            v,
          ])
        ),
        ...formattedPlugins.find((p) => p.id === ref.plugin || p.id === ref.config.plugin),
      }));
      const pluginsWithNodeId = this.generateInternalNodeId(routePlugins);

      const routeWithNodeId = {
        ...route,
        plugins: route.plugins.map((plugin, i) => ({
          ...plugin,
          nodeId: pluginsWithNodeId[i].nodeId,
        })),
      };

      this.loadHiddenStepsFromLocalStorage(routeWithNodeId);

      const nodes = pluginsWithNodeId.some((p) => Object.keys(p.plugin_index || {}).length > 0)
        ? pluginsWithNodeId
        : this.generatedPluginIndex(pluginsWithNodeId);

      this.setState(
        {
          backends,
          backendForm,
          loading: false,
          categories: categories.filter((category) => !['Tunnel', 'Job'].includes(category)),
          route: { ...routeWithNodeId },
          originalRoute: { ...routeWithNodeId },
          plugins: formattedPlugins.map((p) => ({
            ...p,
            selected: p.plugin_multi_inst
              ? false
              : routeWithNodeId.plugins.find((r) => r.plugin === p.id),
          })),
          nodes,
          frontend: {
            ...DEFAULT_FLOW.Frontend,
            ...frontendForm,
            config_schema: toUpperCaseLabels({
              ...frontendForm.schema,
              ...DEFAULT_FLOW.Frontend.config_schema,
            }),
            config_flow: DEFAULT_FLOW.Frontend.config_flow,
            nodeId: 'Frontend',
          },
          backend: {
            ...DEFAULT_FLOW.Backend('plugin'),
            ...backendForm,
            config_schema: toUpperCaseLabels(
              DEFAULT_FLOW.Backend('plugin')
                .config_schema(backendForm.schema, route, this.updateRoute)
            ),
            config_flow: DEFAULT_FLOW.Backend('plugin').config_flow,
            nodeId: 'Backend',
          },
          selectedNode: this.getSelectedNodeFromLocation(routeWithNodeId.plugins, formattedPlugins),
        },
        this.injectNavbarMenu
      );
    });
  };

  getSelectedNodeFromLocation = (routePlugins, plugins) => {
    const id = this.state.locationPlugin;
    const routePlugin = routePlugins.find((p) => p.plugin === id);

    const plugin = plugins.find((p) => p.id === id);

    if (routePlugin && plugin)
      return {
        ...routePlugin,
        ...plugin,
      };

    return null;
  };

  generateInternalNodeId = (nodes) =>
    nodes.reduce(
      (acc, node) => [
        ...acc,
        {
          ...node,
          nodeId: acc.find((n) => n.nodeId == node.id)
            ? `${node.id}-${acc.reduce((a, c) => a + (c.id.startsWith(node.id) ? 1 : 0), 0)}`
            : node.id,
        },
      ],
      []
    );

  generateNewInternalNodeId = (nodeId) =>
    `${nodeId}-${this.state.nodes.reduce((a, c) => a + (c.id.startsWith(nodeId) ? 1 : 0), 0)}`;

  generatedPluginIndex = (plugins) => {
    const getStep = (step, elements, element, pluginSteps) =>
      [...elements[step], pluginSteps.includes(step) ? element : undefined].filter((f) => f);

    const pluginsIndexes = plugins.reduce(
      (acc, curr) => {
        const pluginSteps = curr.plugin_steps || [];
        return {
          MatchRoute: getStep('MatchRoute', acc, curr, pluginSteps),
          PreRoute: getStep('PreRoute', acc, curr, pluginSteps),
          ValidateAccess: getStep('ValidateAccess', acc, curr, pluginSteps),
          TransformRequest: getStep('TransformRequest', acc, curr, pluginSteps),
          TransformResponse: getStep('TransformResponse', acc, curr, pluginSteps),
        };
      },
      {
        MatchRoute: [],
        PreRoute: [],
        ValidateAccess: [],
        TransformRequest: [],
        TransformResponse: [],
      }
    );

    const pluginsWithIndex = Object.values(
      Object.fromEntries(
        Object.entries(pluginsIndexes).map(([step, plugins]) => {
          return [
            step,
            plugins.map((plugin, idx) => ({
              ...plugin,
              plugin_index: {
                ...(plugin.plugin_index || {}),
                [step]: idx,
              },
            })),
          ];
        })
      )
    ).flatMap((f) => f);

    return _.chain(pluginsWithIndex)
      .groupBy('nodeId')
      .map((values, nodeId) => ({
        nodeId,
        ...values.reduce((acc, curr) => ({
          ...acc,
          plugin_index: {
            ...acc.plugin_index,
            ...curr.plugin_index,
          },
        })),
      }))
      .value();
  };

  calculateIndexFor = (node) => {
    const { nodes } = this.state;
    return Object.entries({
      MatchRoute: nodes
        .filter((n) => n.plugin_index.MatchRoute !== undefined)
        .sort((a, b) => a.plugin_index.MatchRoute - b.plugin_index.MatchRoute),
      PreRoute: nodes
        .filter((n) => n.plugin_index.PreRoute !== undefined)
        .sort((a, b) => a.plugin_index.PreRoute - b.plugin_index.PreRoute),
      ValidateAccess: nodes
        .filter((n) => n.plugin_index.ValidateAccess !== undefined)
        .sort((a, b) => a.plugin_index.ValidateAccess - b.plugin_index.ValidateAccess),
      TransformRequest: nodes
        .filter((n) => n.plugin_index.TransformRequest !== undefined)
        .sort((a, b) => a.plugin_index.TransformRequest - b.plugin_index.TransformRequest),
      TransformResponse: nodes
        .filter((n) => n.plugin_index.TransformResponse !== undefined)
        .sort((a, b) => a.plugin_index.TransformResponse - b.plugin_index.TransformResponse),
    })
      .filter(([step, _]) => node.plugin_steps.includes(step))
      .reduce((pluginIndex, curr) => {
        const [step, indexes] = curr;
        return {
          ...pluginIndex,
          [step]: indexes.length === 0 ? 0 : indexes[indexes.length - 1].plugin_index[step] + 1,
        };
      }, {});
  };

  filterSpecificPlugin = (plugin) =>
    !plugin.plugin_steps.includes('Sink') &&
    !plugin.plugin_steps.includes('HandlesTunnel') &&
    !['job', 'sink'].includes(plugin.pluginType) &&
    !EXCLUDED_PLUGINS.plugin_visibility.includes(plugin.plugin_visibility) &&
    !EXCLUDED_PLUGINS.ids.includes(plugin.id.replace('cp:', ''));

  removeNode = (e) => {
    if (e && typeof e.stopPropagation === 'function') e.stopPropagation();

    this.setState({
      alertModal: {
        show: true,
        question: `Delete this plugin ?`,
        onCancel: (e) => {
          e.stopPropagation();
          this.setState({
            alertModal: {
              show: false,
            },
          });
        },
        onOk: (e) => {
          e.stopPropagation();
          const { selectedNode, nodes, plugins, route } = this.state;
          const { nodeId, id } = selectedNode;

          this.setState(
            {
              nodes: nodes.filter((node) => node.nodeId !== nodeId),
              plugins: plugins.map((plugin) => ({
                ...plugin,
                selected: plugin.id === id ? undefined : plugin.selected,
              })),
              selectedNode: undefined,
              alertModal: {
                show: false,
              },
            },
            () => {
              this.updateRoute({
                ...route,
                plugins: route.plugins.filter((plugin) => plugin.nodeId !== nodeId),
              });
            }
          );
        },
      },
    });
  };

  addNode = (node) => {
    const nodeId = this.generateNewInternalNodeId(node.id);

    const newNode = {
      ...node,
      nodeId,
      plugin_index: this.calculateIndexFor({ ...node, nodeId }),
    };

    const { nodes, plugins, route } = this.state;

    this.setState(
      {
        selectedNode: newNode,
        nodes: [...nodes, newNode],
        plugins: plugins.map((p) => ({
          ...p,
          selected: p.id === newNode.id ? !p.plugin_multi_inst : p.selected,
        })),
      },
      () => {
        this.updateRoute({
          ...route,
          plugins: [
            ...route.plugins,
            {
              plugin_index: newNode.plugin_index,
              nodeId: newNode.nodeId,
              plugin: newNode.legacy ? LEGACY_PLUGINS_WRAPPER[newNode.pluginType] : newNode.id,
              enabled: node.enabled || true,
              debug: node.debug || false,
              include: node.include || [],
              exclude: node.exclude || [],
              config: {
                ...newNode.config,
                plugin: newNode.legacy ? newNode.id : undefined,
              },
            },
          ],
        });
      }
    );
  };

  clearPlugins = () => {
    window.newConfirm('Are you sure you want to delete all current plugins ?').then((ok) => {
      if (ok) {
        const newRoute = this.state.route;
        newRoute.plugins = [];
        this.setState({ route: newRoute, nodes: [] });
        this.updateRoute({ ...newRoute });
      }
    });
  };

  deleteRoute = () => {
    window.newConfirm('are you sure you want to delete this route ?', (ok) => {
      if (ok) {
        nextClient.deleteById(nextClient.ENTITIES.ROUTES, this.state.route.id).then(() => {
          window.location = '/bo/dashboard/routes';
        });
      }
    });
  };

  addNodes = (new_nodes) => {
    const { plugins, route } = this.state;

    let newNodes = [];
    let newRoute = { ...route, plugins: [] };

    new_nodes
      .filter((node) => !!node)
      .map((node) => {
        const nodeId = this.generateNewInternalNodeId(node.id);
        const newNode = {
          ...node,
          nodeId,
          plugin_index: node.plugin_index,
        };
        newNodes = [...newNodes, newNode];
        newRoute = {
          ...newRoute,
          plugins: [
            ...newRoute.plugins,
            {
              plugin_index: newNode.plugin_index,
              nodeId: newNode.nodeId,
              plugin: newNode.legacy ? LEGACY_PLUGINS_WRAPPER[newNode.pluginType] : newNode.id,
              enabled: node.enabled === false ? false : true,
              debug: node.debug || false,
              include: node.include || [],
              exclude: node.exclude || [],
              config: {
                ...newNode.config,
                plugin: newNode.legacy ? newNode.id : undefined,
              },
            },
          ],
        };
      });
    this.setState(
      {
        selectedNode: null,
        nodes: newNodes,
        route: newRoute,
        plugins: plugins.map((p) => ({
          ...p,
          selected: route.plugins.find((plugin) => plugin.id === p.id)
            ? p.plugin_multi_inst
              ? false
              : true
            : false,
        })),
      },
      () => {
        this.updateRoute({ ...newRoute }).then(() => console.log('pattern added '));
      }
    );
  };

  setNodes = (new_nodes) => {
    const { nodes, plugins, route } = this.state;
    const newPlugins = [...plugins];
    let newNodes = [];
    let newRoute = { ...route, plugins: [] };
    new_nodes
      .filter((node) => !!node)
      .map((node) => {
        const nodeId = this.generateNewInternalNodeId(node.id);
        const newNode = {
          ...node,
          nodeId,
          plugin_index: node.plugin_index,
        };
        newNodes = [...newNodes, newNode];
        newRoute = {
          ...newRoute,
          plugins: [
            ...newRoute.plugins,
            {
              plugin_index: newNode.plugin_index,
              nodeId: newNode.nodeId,
              plugin: newNode.legacy ? LEGACY_PLUGINS_WRAPPER[newNode.pluginType] : newNode.id,
              enabled: node.enabled === false ? false : true,
              debug: node.debug || false,
              include: node.include || [],
              exclude: node.exclude || [],
              config: {
                ...newNode.config,
                plugin: newNode.legacy ? newNode.id : undefined,
              },
            },
          ],
        };
      });
    this.setState(
      {
        selectedNode: null,
        nodes: newNodes,
        route: newRoute,
        plugins: newPlugins.map((p) => ({
          ...p,
          selected: false,
        })),
      },
      () => {
        this.updateRoute({ ...newRoute }).then(() => console.log('pattern added '));
      }
    );
  };

  swap = (node, step, offset) => {
    const { nodeId } = node;

    const nodes = this.state.nodes
      .filter((n) => n.plugin_index[step] !== undefined)
      .sort((a, b) => a.plugin_index[step] - b.plugin_index[step]);

    const swapIndexNode = nodes.findIndex((n) => n.nodeId === nodeId);

    const newNodes = this.state.nodes.map((n) => {
      if (n.nodeId === nodeId)
        return {
          ...n,
          plugin_index: {
            ...n.plugin_index,
            [step]: nodes[swapIndexNode + offset].plugin_index[step],
          },
        };
      else if (n.nodeId === nodes[swapIndexNode + offset].nodeId)
        return {
          ...n,
          plugin_index: {
            ...n.plugin_index,
            [step]: node.plugin_index[step],
          },
        };
      return n;
    });

    this.setState({ nodes: newNodes });

    this.updateRoute({
      ...this.state.route,
      plugins: this.state.route.plugins.map((plugin) => ({
        ...plugin,
        plugin_index: newNodes.find((n) => n.nodeId === plugin.nodeId)?.plugin_index,
      })),
    });
  };

  onUp = (e, node, step) => {
    e.stopPropagation();
    this.swap(node, step, -1);
  };

  onDown = (e, node, step) => {
    e.stopPropagation();
    this.swap(node, step, 1);
  };

  handleSearch = (searched) => {
    this.setState({
      searched,
      plugins: this.state.plugins.map((plugin) => ({
        ...plugin,
        filtered: !(
          plugin.id.toLowerCase().includes(searched.toLowerCase()) ||
          plugin.name.toLowerCase().includes(searched.toLowerCase())
        ),
      })),
    });
  };

  updatePlugin = (nodeId, pluginId, item) => {
    const { route } = this.state;
    return this.updateRoute({
      ...route,
      frontend: pluginId === 'Frontend' ? item.plugin : route.frontend,
      backend: pluginId === 'Backend' ? item.plugin : route.backend,
      plugins: route.plugins.map((plugin) => {
        if (plugin.nodeId === nodeId)
          return {
            ...plugin,
            ...item.status,
            config: item.plugin,
          };

        return plugin;
      }),
    });
  };

  saveRoute = () => {
    const { route, originalRoute } = this.state;

    let newRoute;

    if (this.props.viewPlugins !== null && this.props.viewPlugins !== -1) {
      newRoute = {
        ...originalRoute,
        routes: originalRoute.routes.map((r, i) => {
          if (String(i) === String(this.props.viewPlugins))
            return {
              ...r,
              plugins: route.plugins,
              overridePlugins: route.overridePlugins,
            };
          else return r;
        }),
      };
    } else {
      newRoute = {
        ...route,
        plugins: route.plugins.map((plugin) => ({
          ...plugin,
          plugin_index: Object.fromEntries(
            Object.entries(
              plugin.plugin_index ||
              this.state.nodes.find((n) => n.nodeId === plugin.nodeId)?.plugin_index ||
              {}
            ).map(([key, v]) => [snakeCase(key), v])
          ),
        })),
      };
    }
    return nextClient
      .update(
        this.props.serviceMode ? nextClient.ENTITIES.SERVICES : nextClient.ENTITIES.ROUTES,
        newRoute
      )
      .then(() => {
        this.setState({
          originalRoute: { ...route },
        });
        this.injectSaveButton();
      });
  };

  updateRoute = (r) =>
    new Promise((resolve) => {
      this.setState({ route: r }, () => {
        this.injectSaveButton();
        resolve();
      });
    });

  isPluginEnabled = (value) =>
    this.state.route.plugins.find((plugin) => plugin.nodeId === value.nodeId)?.enabled;

  renderInBound = () => {
    let steps = [...REQUEST_STEPS_FLOW];

    const { selectedNode, nodes, hiddenSteps } = this.state;

    const matchRoute = nodes
      .filter((n) => n.plugin_index.MatchRoute !== undefined)
      .sort((a, b) => a.plugin_index.MatchRoute - b.plugin_index.MatchRoute);
    const preRoute = nodes
      .filter((n) => n.plugin_index.PreRoute !== undefined)
      .sort((a, b) => a.plugin_index.PreRoute - b.plugin_index.PreRoute);
    const validateAccess = nodes
      .filter((n) => n.plugin_index.ValidateAccess !== undefined)
      .sort((a, b) => a.plugin_index.ValidateAccess - b.plugin_index.ValidateAccess);
    const transformRequest = nodes
      .filter((n) => n.plugin_index.TransformRequest !== undefined)
      .sort((a, b) => a.plugin_index.TransformRequest - b.plugin_index.TransformRequest);

    return [matchRoute, preRoute, validateAccess, transformRequest].map((nodes, i) => {
      if (nodes.length === 0) return null;

      return (
        <>
          <>
            <span
              className="badge bg-warning text-dark"
              style={{
                opacity: selectedNode ? 0.25 : hiddenSteps[steps[i]] ? 1 : 0.75,
                cursor: 'pointer',
              }}
              onClick={() => {
                const hidden_steps = {
                  ...hiddenSteps,
                  [steps[i]]: !hiddenSteps[steps[i]],
                };
                this.storeHiddenStepsToLocalStorage(hidden_steps);
                this.setState({
                  hiddenSteps: hidden_steps,
                });
              }}>
              {steps[i]}
            </span>
            <Hr highlighted={!selectedNode} />
          </>
          {hiddenSteps[steps[i]] &&
            nodes.map((node) => (
              <NodeElement
                onUp={(e) => this.onUp(e, node, steps[i])}
                onDown={(e) => this.onDown(e, node, steps[i])}
                enabled={this.isPluginEnabled(node)}
                element={node}
                key={`${node.nodeId}-${i}`}
                selectedNode={selectedNode}
                setSelectedNode={() => {
                  if (!this.state.alertModal.show) this.setState({ selectedNode: node });
                }}
                onRemove={this.removeNode}
                arrows={this.showArrows(node, steps[i])}
              />
            ))}
        </>
      );
    });
  };

  renderOutBound = () => {
    const responseNodes = this.state.nodes
      .filter((n) => n.plugin_index.TransformResponse !== undefined)
      .sort((a, b) => b.plugin_index.TransformResponse - a.plugin_index.TransformResponse);
    return (
      this.state.hiddenSteps.TransformResponse &&
      responseNodes.map((node, i) => (
        <NodeElement
          onUp={(e) => this.onDown(e, node, 'TransformResponse')}
          onDown={(e) => this.onUp(e, node, 'TransformResponse')}
          enabled={this.isPluginEnabled(node)}
          element={node}
          key={`${node.nodeId}${i}`}
          setSelectedNode={() => {
            if (!this.state.alertModal.show) this.setState({ selectedNode: node });
          }}
          selectedNode={this.state.selectedNode}
          onRemove={this.removeNode}
          arrows={this.showArrows(node, 'TransformResponse')}
        />
      ))
    );
  };

  transformResponseBadge = () => {
    const { nodes, hiddenSteps, selectedNode } = this.state;
    return (
      nodes.find((n) => n.plugin_index.TransformResponse !== undefined) && (
        <span
          className="badge bg-warning text-dark"
          style={{
            opacity: selectedNode ? 0.25 : hiddenSteps.TransformResponse ? 1 : 0.75,
            cursor: 'pointer',
          }}
          onClick={() => {
            const hidden_steps = {
              ...hiddenSteps,
              TransformResponse: !hiddenSteps.TransformResponse,
            };
            this.storeHiddenStepsToLocalStorage(hidden_steps);
            this.setState({
              hiddenSteps: hidden_steps,
            });
          }}>
          TransformResponse
        </span>
      )
    );
  };

  showArrows = (node, step) => {
    const nodes = this.state.nodes
      .filter((n) => n.plugin_index[step] !== undefined)
      .sort((a, b) => a.plugin_index[step] - b.plugin_index[step]);

    if (nodes.length === 1) return undefined;
    else {
      const arrows = {
        up: node.plugin_index[step] === 0 ? false : true,
        down: nodes[nodes.length - 1].nodeId !== node.nodeId ? true : false,
      };

      if (step === 'TransformResponse')
        return {
          up: arrows.down,
          down: arrows.up,
        };

      return arrows;
    }
  };

  render() {
    const {
      loading,
      preview,
      route,
      plugins,
      backends,
      selectedNode,
      originalRoute,
      frontend,
      categories,
      alertModal,
      showLegacy,
      expandAll,
      searched,
      backend,
      advancedDesignerView,
      showTryIt,
    } = this.state;

    const { serviceMode } = this.props;

    const backendCallNodes =
      route && route.plugins
        ? route.plugins
          .map((p) => {
            const id = p.plugin;
            const pluginDef = plugins.filter((pl) => pl.id === id)[0];
            if (pluginDef) {
              if (pluginDef.plugin_steps.indexOf('CallBackend') > -1) {
                return { ...p, ...pluginDef };
              }
            }
            return null;
          })
          .filter((p) => !!p)
        : [];

    const patterns = getPluginsPatterns(plugins, this.setNodes, this.addNodes, this.clearPlugins);

    // TODO - better error display
    if (!loading && this.state.notFound) return <h1>Route not found</h1>;

    const FullForm = showTryIt ? TryItComponent : advancedDesignerView;

    return (
      <Loader loading={loading}>
        <Container
          onClick={() => {
            this.setState({
              selectedNode: undefined,
            });
          }}>
<<<<<<< HEAD
          {FullForm &&
            // <Suspense fallback={null}>
            <FullForm
              route={route}
              saveRoute={(route) => {
                this.setState({ route });
              }}
              hide={(e) => {
                e.stopPropagation();
                this.setState({
                  selectedNode: backendCallNodes.find((node) => {
                    return node.id.includes(
                      FullForm.name !== 'GraphQLForm' ?
                        (FullForm.name === 'MocksDesigner' ? 'otoroshi.next.plugins.MockResponses'
                          : this.state.selectedNode)
                        : 'otoroshi.next.plugins.GraphQLBackend'
                    )
                  }),
                  advancedDesignerView: false,
                });

                this.setState({
                  showTryIt: false,
                });
              }}
            />
            // </Suspense>
          }
=======
          {FullForm && (
            <Suspense fallback={null}>
              <FullForm
                route={route}
                saveRoute={(route) => {
                  this.setState({ route });
                }}
                hide={(e) => {
                  e.stopPropagation();
                  this.setState({
                    selectedNode: backendCallNodes.find((node) => {
                      return node.id.includes(
                        FullForm.name !== 'GraphQLForm'
                          ? FullForm.name === 'MocksDesigner'
                            ? 'otoroshi.next.plugins.MockResponses'
                            : this.state.selectedNode
                          : 'otoroshi.next.plugins.GraphQLBackend'
                      );
                    }),
                    advancedDesignerView: false,
                  });

                  this.setState({
                    showTryIt: false,
                  });
                }}
              />
            </Suspense>
          )}
>>>>>>> c2f09688
          <PluginsContainer
            handleSearch={this.handleSearch}
            showLegacy={showLegacy}
            setShowLegacy={(l) => this.setState({ showLegacy: l })}
            onExpandAll={() => this.setState({ expandAll: !expandAll })}
            expandAll={expandAll}
            searched={searched}
            plugins={[...plugins, ...patterns]}
            categories={[...categories, 'Patterns']}
            addNode={this.addNode}
            showPreview={(element) =>
              this.setState({
                preview: {
                  enabled: true,
                  element,
                },
              })
            }
            hidePreview={() =>
              this.setState({
                preview: {
                  ...preview,
                  enabled: false,
                },
              })
            }
          />
          <div className="relative-container" style={{ flex: 9 }}>
            {preview.enabled ? (
              <EditView
                addNode={this.addNode}
                hidePreview={() =>
                  this.setState({
                    preview: {
                      ...preview,
                      enabled: false,
                    },
                  })
                }
                readOnly={true}
                setRoute={(r) => this.setState({ route: r })}
                selectedNode={preview.element}
                setSelectedNode={(n) => {
                  if (!this.state.alertModal.show) this.setState({ selectedNode: n });
                }}
                route={route}
                plugins={plugins}
                backends={backends}
              />
            ) : (
              <>
                <div className="row h-100 mx-1">
                  <Flow>
                    <div className="row" style={{ height: '100%' }}>
                      <InBoundFlow>
                        <HeaderNode text="Request" icon="down" selectedNode={selectedNode} />
                        <Hr highlighted={!selectedNode} />
                        <FrontendNode
                          frontend={frontend}
                          selectedNode={selectedNode}
                          removeNode={this.removeNode}
                          setSelectedNode={() => {
                            if (!this.state.alertModal.show)
                              this.setState({ selectedNode: frontend });
                          }}
                        />
                        {this.renderInBound()}
                        <Hr highlighted={!selectedNode} flex={true} />
                      </InBoundFlow>
                      <OutBoundFlow>
                        <HeaderNode text="Response" icon="up" selectedNode={selectedNode} />
                        <Hr highlighted={!selectedNode} flex={true} />
                        {this.renderOutBound()}
                        {this.transformResponseBadge()}
                        <Hr highlighted={!selectedNode} />
                      </OutBoundFlow>
                    </div>
                    {backendCallNodes.length > 0 && (
                      <>
                        <div
                          style={{
                            display: 'flex',
                            flexDirection: 'column',
                            alignItems: 'center',
                            width: '100%',
                          }}>
                          <span
                            className="badge bg-warning text-dark"
                            style={{
                              width: '100%',
                              opacity: !selectedNode ? 1 : 0.25,
                              cursor: 'pointer',
                            }}>
                            CallBackend
                          </span>
                          <Hr highlighted={!selectedNode} />
                        </div>
                        {backendCallNodes.map((node) => (
                          <BackendCallNode
                            key={node.id}
                            isPluginEnabled={this.isPluginEnabled}
                            backendCall={node}
                            selectedNode={selectedNode}
                            hideLink={!node.plugin_backend_call_delegates}
                            setSelectedNode={() => {
                              if (!this.state.alertModal.show) {
                                this.setState({ selectedNode: node });
                              }
                            }}
                            onRemove={this.removeNode}
                          />
                        ))}
                        {false && !backendCall.plugin_backend_call_delegates && (
                          <div style={{ height: 10 }}></div>
                        )}
                      </>
                    )}
                    <BackendNode
                      backend={backend}
                      selectedNode={selectedNode}
                      setSelectedNode={() => {
                        if (!this.state.alertModal.show) this.setState({ selectedNode: backend });
                      }}
                      onRemove={this.removeNode}
                    />
                  </Flow>
                  <FormContainer
                    showAdvancedDesignerView={(pluginName) =>
                      this.setState({ advancedDesignerView: pluginName })
                    }
                    serviceMode={serviceMode}
                    clearPlugins={this.clearPlugins}
                    deleteRoute={this.deleteRoute}
                    updateRoute={this.updateRoute}
                    saveRoute={this.saveRoute}
                    selectedNode={selectedNode}
                    route={route}
                    setRoute={(n) => this.setState({ route: n })}
                    setSelectedNode={(n) => {
                      if (!this.state.alertModal.show) this.setState({ selectedNode: n });
                    }}
                    updatePlugin={this.updatePlugin}
                    onRemove={this.removeNode}
                    plugins={plugins}
                    backends={backends}
                    preview={preview}
                    showPreview={(element) =>
                      this.setState({
                        preview: {
                          ...this.state.preview,
                          element,
                        },
                      })
                    }
                    originalRoute={originalRoute}
                    alertModal={alertModal}
                    disabledSaveButton={isEqual(route, originalRoute)}
                    backendForm={this.state.backendForm}
                  />
                </div>
              </>
            )}
          </div>
        </Container>
      </Loader>
    );
  }
}

const Element = ({ element, addNode, showPreview, hidePreview }) => (
  <div
    className="element"
    onClick={(e) => {
      e.stopPropagation();
      showPreview(element);
    }}>
    <div className="d-flex-between element-text">
      <div>
        {element.legacy ? (
          <span className="badge bg-info text-dark" style={{ marginRight: 5 }}>
            legacy
          </span>
        ) : (
          ''
        )}
        {element.name.charAt(0).toUpperCase() + element.name.slice(1)}
      </div>
      <i
        className={`fas fa-${element.plugin_multi_inst ? 'plus' : 'arrow-right'} element-arrow`}
        onClick={(e) => {
          e.stopPropagation();
          if (element.shortcut) {
            element.shortcut();
          } else {
            hidePreview();
            addNode(element);
          }
        }}
      />
    </div>
  </div>
);

const Group = ({ group, elements, addNode, ...props }) => {
  const [open, setOpen] = useState(props.forceOpen);

  useEffect(() => {
    setOpen(props.forceOpen);
  }, [props.forceOpen]);

  useEffect(() => {
    setOpen(props.expandAll);
  }, [props.expandAll]);

  return (
    <div className="group">
      <div
        className="search-group-header"
        style={{ cursor: 'pointer' }}
        onClick={(e) => {
          e.stopPropagation();
          setOpen(!open);
        }}>
        <i
          className={`fas fa-chevron-${open ? 'down' : 'right'} ms-3`}
          size={16}
          style={{ color: '#fff' }}
          onClick={(e) => {
            e.stopPropagation();
            setOpen(!open);
          }}
        />
        <span style={{ color: '#fff', padding: '10px' }}>
          {group.charAt(0).toUpperCase() + group.slice(1)}
        </span>
      </div>
      {(props.forceOpen || open) && (
        <PluginsStack elements={elements} addNode={addNode} {...props} />
      )}
    </div>
  );
};

const PluginsStack = ({ elements, ...props }) => (
  <div className="plugins-stack">
    {elements.map((element, i) => {
      if (element.group) {
        if (element.elements?.find((e) => !e.default))
          return <Group {...element} key={element.group} {...props} />;
        return null;
      } else return <Element key={`${element.id}${i}`} n={i + 1} element={element} {...props} />;
    })}
  </div>
);

const SearchBar = ({ handleSearch }) => (
  <div className="group">
    <div className="group-header" style={{ alignItems: 'initial' }}>
      <i className="fas fa-search group-icon designer-group-header-icon" />
      <div
        style={{
          paddingLeft: '6px',
          width: '100%',
          display: 'flex',
          alignItems: 'center',
        }}>
        <input
          type="text"
          style={{
            borderWidth: 0,
            padding: '6px 0px 6px 6px',
            width: '100%',
            outline: 'none',
            borderRadius: '4px',
          }}
          onChange={(e) => handleSearch(e.target.value)}
          placeholder="Search the plugin"
        />
      </div>
    </div>
  </div>
);

const read = (value, path) => {
  const keys = path.split('.');
  if (keys.length === 1) return value[path];

  return read(value[keys[0]], keys.slice(1).join('.'));
};

const UnselectedNode = ({ hideText, route, clearPlugins, deleteRoute }) => {
  if (route && route.frontend && route.backend && !hideText) {
    const frontend = route.frontend;
    const backend = route.backend;
    const allMethods =
      frontend.methods && frontend.methods.length > 0
        ? frontend.methods.map((m, i) => (
          <span
            key={`frontendmethod-${i}`}
            className={`badge me-1`}
            style={{ backgroundColor: HTTP_COLORS[m] }}>
            {m}
          </span>
        ))
        : [<span className="badge bg-success">ALL</span>];
    return (
      <>
        <div className="d-flex-center justify-content-start dark-background py-2 ps-2">
          <span style={{ fontStyle: 'italic' }}> Start by selecting a</span>
          <Dot style={{ width: 'initial' }} className="mx-1">
            <div className="flex-column p-1">
              <span style={{ color: '#fff' }}>plugin</span>
            </div>
          </Dot>
          <span>to configure it</span>
        </div>
        <div style={{ marginTop: 20 }}>
          <h3 style={{ fontSize: '1.25rem' }}>Frontend</h3>
          <span>this route is exposed on</span>
          <div
            style={{
              display: 'flex',
              flexDirection: 'column',
              marginBottom: 10,
              marginTop: 10,
              paddingTop: 10,
              paddingBottom: 10,
              backgroundColor: '#555',
              borderRadius: 3,
            }}>
            {frontend.domains.map((domain) => {
              const exact = frontend.exact;
              const end = exact ? '' : domain.indexOf('/') < 0 ? '/*' : '*';
              const start = 'http://';
              return allMethods.map((method, i) => {
                return (
                  <div
                    style={{
                      paddingLeft: 10,
                      paddingRight: 10,
                      display: 'flex',
                      flexDirection: 'row',
                    }}
                    key={`allmethods-${i}`}>
                    <div style={{ width: 80 }}>{method}</div>
                    <span style={{ fontFamily: 'monospace' }}>
                      {start}
                      {domain}
                      {end}
                    </span>
                  </div>
                );
              });
            })}
          </div>
          {frontend.query && Object.keys(frontend.query).length > 0 && (
            <div className="">
              <span>this route will match only if the following query params are present</span>
              <pre
                style={{
                  padding: 10,
                  marginTop: 10,
                  backgroundColor: '#555',
                  fontFamily: 'monospace',
                  borderRadius: 3,
                }}>
                <code>
                  {Object.keys(frontend.query)
                    .map((key) => `${key}: ${frontend.query[key]}`)
                    .join('\n')}
                </code>
              </pre>
            </div>
          )}
          {frontend.headers && Object.keys(frontend.headers).length > 0 && (
            <div className="">
              <span>this route will match only if the following headers are present</span>
              <pre
                style={{
                  padding: 10,
                  marginTop: 10,
                  backgroundColor: '#555',
                  fontFamily: 'monospace',
                  borderRadius: 3,
                }}>
                <code>
                  {Object.keys(frontend.headers)
                    .map((key) => `${key}: ${frontend.headers[key]}`)
                    .join('\n')}
                </code>
              </pre>
            </div>
          )}
        </div>
        <div style={{ marginTop: 20 }}>
          <h3 style={{ fontSize: '1.25rem' }}>Backend</h3>
          <span>this route will forward requests to</span>
          <div
            style={{
              display: 'flex',
              flexDirection: 'column',
              marginBottom: 10,
              marginTop: 10,
              paddingTop: 10,
              paddingBottom: 10,
              backgroundColor: '#555',
              borderRadius: 3,
            }}>
            {backend.targets.map((target, i) => {
              const path = backend.root;
              const rewrite = backend.rewrite;
              const hostname = target.ip_address
                ? `${target.hostname}@${target.ip_address}`
                : target.hostname;
              const end = rewrite || frontend.strip_path ? path : `/<request_path>${path}`;
              const start = target.tls ? 'https://' : 'http://';
              const mtls =
                target.tls_config &&
                  target.tls_config.enabled &&
                  [...target.tls_config.certs, ...target.tls_config.trusted_certs].length > 0 ? (
                  <span className="badge bg-warning text-dark" style={{ marginRight: 10 }}>
                    mTLS
                  </span>
                ) : (
                  <span></span>
                );
              return (
                <div
                  style={{
                    paddingLeft: 10,
                    paddingRight: 10,
                    display: 'flex',
                    flexDirection: 'row',
                  }}
                  key={`backend-targets${i}`}>
                  <span style={{ fontFamily: 'monospace' }}>
                    {mtls}
                    {start}
                    {hostname}:{target.port}
                    {end}
                  </span>
                </div>
              );
            })}
          </div>
        </div>
        <div style={{ marginTop: 20, width: '100%', display: 'flex', justifyContent: 'flex-end' }}>
          <button className="btn btn-danger btn-sm" onClick={clearPlugins}>
            Remove plugins
          </button>
        </div>
      </>
    );
  } else {
    return null;
  }
};

const convertTransformer = (obj) => {
  return Object.entries(obj).reduce((acc, [key, value]) => {
    let newValue = value;
    if (key === 'transformer' && typeof value === 'object')
      newValue = (item) => ({ label: item[value.label], value: item[value.value] });
    else if (typeof value === 'object' && value !== null && !Array.isArray(value))
      newValue = convertTransformer(value);

    return {
      ...acc,
      [key]: newValue,
    };
  }, {});
};

const EditViewHeader = ({ icon, name, id, onCloseForm }) => (
  <div className="group-header d-flex-between editor-view-informations">
    <div className="d-flex-between">
      <i
        className={`fas fa-${icon || 'bars'
          } group-icon designer-group-header-icon editor-view-icon`}
      />
      <span className="editor-view-text">{name || id}</span>
    </div>
    <div className="d-flex me-1">
      <button
        className="btn btn-sm"
        type="button"
        style={{ minWidth: '36px' }}
        onClick={onCloseForm}>
        <i className="fas fa-times" style={{ color: '#fff' }} />
      </button>
    </div>
  </div>
);

const EditViewFormatActions = ({ asJsonFormat, errors, onFormClick, onRawJsonClick }) => (
  <div className={`d-flex justify-content-end ${asJsonFormat ? 'mb-3' : ''}`}>
    <button
      className="btn btn-sm toggle-form-buttons mt-3"
      disabled={errors && errors.length > 0}
      onClick={onFormClick}
      style={{ backgroundColor: asJsonFormat ? '#373735' : '#f9b000' }}>
      FORM
    </button>
    <button
      className="btn btn-sm mx-1 toggle-form-buttons mt-3"
      onClick={onRawJsonClick}
      style={{ backgroundColor: asJsonFormat ? '#f9b000' : '#373735' }}>
      RAW JSON
    </button>
  </div>
);

const EditViewJsonEditor = ({ readOnly, value, onChange, errors }) => (
  <>
    {value && value.toString().length > 0 && (
      <CodeInput
        mode="json"
        themeStyle={{
          maxHeight: readOnly ? '300px' : '-1',
          minHeight: '100px',
          width: '100%',
        }}
        value={value}
        onChange={(e) => {
          if (!readOnly) onChange(e);
        }}
      />
    )}
    {errors && (
      <div>
        {(errors || []).map((error, idx) => (
          <div
            className="mt-3 ps-3"
            style={{ borderLeft: '2px solid #D5443F' }}
            key={`errror${idx}`}>
            {error}
          </div>
        ))}
      </div>
    )}
  </>
);

const EditViewReadOnlyActions = ({ onCancel, onOk }) => (
  <div className="d-flex justify-content-end mt-3">
    <button className="btn btn-sm btn-danger me-1" onClick={onCancel}>
      Cancel
    </button>
    <button className="btn btn-sm btn-save" onClick={onOk}>
      Add to flow
    </button>
  </div>
);

class EditView extends React.Component {
  state = {
    usingExistingBackend: this.props.route.backend_ref,
    asJsonFormat: this.props.selectedNode.legacy || this.props.readOnly,
    form: {
      schema: {},
      flow: [],
      value: undefined,
    },
    offset: 0,
    errors: [],
  };

  formRef = React.createRef();

  componentDidMount() {
    this.manageScrolling();
    this.loadForm();
  }

  componentDidUpdate(prevProps) {
    if (this.props.selectedNode.id !== prevProps.selectedNode.id) this.loadForm();
  }

  manageScrolling = () => {
    window.removeEventListener('scroll', this.onScroll);
    window.addEventListener('scroll', this.onScroll, { passive: true });

    this.onScroll();
  };

  onScroll = () => {
    this.setState({
      offset: window.pageYOffset,
    });
  };

  componentWillUnmount() {
    window.removeEventListener('scroll', this.onScroll);
  }

  loadForm = () => {
    const { selectedNode, plugins, route, readOnly } = this.props;

    const { id, flow, config_flow, schema, nodeId } = selectedNode;
    let { config_schema } = selectedNode

    const isFrontendOrBackend = ['Backend', 'Frontend'].includes(id);
    const isPluginWithConfiguration = Object.keys(config_schema).length > 0;

    let formSchema = schema || config_schema;
    let formFlow = [
      isFrontendOrBackend ? undefined : 'status',
      isPluginWithConfiguration
        ? {
          label: isFrontendOrBackend ? null : 'Plugin',
          flow: ['plugin'],
          collapsed: false,
          collapsable: false,
        }
        : undefined,
    ].filter((f) => f);

    if (config_schema) {
      formSchema = {
        status: {
          type: 'object',
          format: 'form',
          collapsable: true,
          collapsed: isPluginWithConfiguration,
          label: 'Informations',
          schema: PLUGIN_INFORMATIONS_SCHEMA,
        },
      };
      if (isPluginWithConfiguration)
        formSchema = {
          ...formSchema,
          plugin: {
            type: 'object',
            format: 'form',
            label: null,
            schema: { ...convertTransformer(config_schema) },
            flow: [...(config_flow || flow)],
          },
        };
    }

    const overridePlugin = PLUGINS[id];

    if (overridePlugin) {
      formSchema.plugin = overridePlugin(formSchema.plugin, this.props.showAdvancedDesignerView);
    }

    let value = route[selectedNode.field]; // matching Frontend and Backend case

    if (!value) {
      const node =
        route.plugins.find((p) => p.nodeId === nodeId) || plugins.find((p) => p.id === id);
      if (node)
        value = {
          plugin: node.config,
          status: {
            enabled: node.enabled !== undefined ? node.enabled : true,
            debug: node.debug !== undefined ? node.debug : false,
            include: node.include !== undefined ? node.include : [],
            exclude: node.exclude !== undefined ? node.exclude : [],
          },
        };
    } else {
      value = {
        plugin: { ...value },
      };
    }

    this.setState({
      form: {
        schema: formSchema,
        flow: formFlow,
        value,
        originalValue: value,
      },
      asJsonFormat: selectedNode.legacy || readOnly,
    });
  };

  onValidate = (newValue) => {
    const { selectedNode } = this.props;
    const { nodeId } = selectedNode;

    const oldConfig = form.value

    return this.props.updatePlugin(nodeId, selectedNode.id, {
      plugin: newValue.plugin || oldConfig?.plugin,
      status: newValue.status,
    });
  };

  onJsonInputChange = (value) => {
    const { form } = this.state;
    validate([], form.schema, value)
      .then(() => {
        this.setState({
          errors: [],
        });
        this.onValidate(JSON.parse(value));
      })
      .catch((err) => {
        if (err.inner && Array.isArray(err.inner)) {
          this.setState({
            errors: err.inner.map((r) => r.message),
          });
        }
      });
  };

  toggleJsonFormat = (value) => {
    this.setState({
      asJsonFormat: value,
    });
  };

  render() {
    const {
      selectedNode,
      setSelectedNode,
      route,
      setRoute,
      onRemove,
      backends,
      readOnly,
      addNode,
      hidePreview,
      disabledSaveButton,
      saveRoute,
    } = this.props;

    const { id, name, icon } = selectedNode;
    const { usingExistingBackend, form, offset, asJsonFormat, errors } = this.state;

    const showActions = !selectedNode.legacy && !readOnly && 'Backend' !== id;
    const notOnBackendNode = !usingExistingBackend || id !== 'Backend';

    if (form.flow.length === 0 && Object.keys(form.schema).length === 0) return null;

    const EurekaForm = id === 'cp:otoroshi.next.plugins.EurekaTarget' ? EurekaTargetForm : ExternalEurekaTargetForm
    const hasCustomPluginForm = ['cp:otoroshi.next.plugins.EurekaTarget',
      'cp:otoroshi.next.plugins.ExternalEurekaTarget'].includes(id)

    return (
      <div
        id="form"
        onClick={(e) => e.stopPropagation()}
        className="plugins-stack editor-view"
        style={{ top: offset }}>
        <EditViewHeader
          icon={icon}
          name={name}
          id={id}
          onCloseForm={() => {
            setSelectedNode(undefined);
            hidePreview();
          }}
        />
        <div style={{ backgroundColor: '#494949' }}>
          {selectedNode.description && (
            <Description
              text={selectedNode.description}
              legacy={selectedNode.legacy}
              steps={selectedNode.plugin_steps || []}
            />
          )}
          {showActions && (
            <EditViewFormatActions
              asJsonFormat={asJsonFormat}
              errors={errors}
              onFormClick={() => this.toggleJsonFormat(false)}
              onRawJsonClick={() => {
                if (this.formRef.current)
                  this.formRef.current.validate().then(() => {
                    this.toggleJsonFormat(true);
                  });
                else this.toggleJsonFormat(true);
              }}
            />
          )}
          <BackendSelector
            enabled={id === 'Backend'}
            backends={backends}
            setUsingExistingBackend={(e) => {
              this.setState({
                usingExistingBackend: e,
              });
            }}
            setRoute={setRoute}
            usingExistingBackend={usingExistingBackend}
            route={route}
          />
          {notOnBackendNode && (
            <div className="editor-view-form">
              {asJsonFormat && (
                <>
                  <EditViewJsonEditor
                    readOnly={readOnly}
                    value={form.value}
                    onChange={this.onJsonInputChange}
                    errors={errors}
                  />
                  {readOnly ? (
                    <EditViewReadOnlyActions
                      onCancel={() => {
                        setSelectedNode(undefined);
                        hidePreview();
                      }}
                      onOk={() => {
                        hidePreview();
                        if (selectedNode.shortcut) selectedNode.shortcut(selectedNode);
                        else addNode(selectedNode);
                      }}
                    />
                  ) : (
                    <Actions
                      disabledSaveButton={disabledSaveButton}
                      valid={saveRoute}
                      selectedNode={selectedNode}
                      onRemove={onRemove}
                    />
                  )}
                </>
              )}
              {!asJsonFormat && <>
                <Form
                  ref={this.formRef}
                  value={form.value}
                  schema={form.schema}
                  flow={hasCustomPluginForm ? ['status'] : form.flow}
                  onSubmit={this.onValidate}
                  options={{ autosubmit: true }}
                  footer={() => (
                    <Actions
                      disabledSaveButton={disabledSaveButton}
                      valid={saveRoute}
                      selectedNode={selectedNode}
                      onRemove={onRemove}
                    />
                  )}
                />
                {hasCustomPluginForm &&
                  <EurekaForm
                    route={route}
                    update={plugin => {
                      const { selectedNode } = this.props;
                      const { nodeId } = selectedNode;

                      return this.props.updatePlugin(nodeId, selectedNode.id, {
                        plugin,
                        status: form.schema.status,
                      });
                    }} />
                }
              </>}
            </div>
          )}
          {!notOnBackendNode && (
            <div className="d-flex justify-content-end p-3">
              <FeedbackButton
                text="Save"
                icon={() => <i className="fas fa-paper-plane" />}
                onPress={saveRoute}
              />
              {route.backend_ref && (
                <Link
                  className="btn btn-sm btn-success ms-2"
                  to={`/backends/${route.backend_ref}/`}>
                  Edit this backend
                </Link>
              )}
            </div>
          )}
        </div>
      </div>
    );
  }
}

const Actions = ({ selectedNode, onRemove, valid, disabledSaveButton }) => (
  <div className="d-flex mt-4 justify-content-end">
    {!['Frontend', 'Backend'].includes(selectedNode.id) && <RemoveComponent onRemove={onRemove} />}
    <FeedbackButton
      text="Save"
      className="ms-2"
      // disabled={disabledSaveButton}
      icon={() => <i className="far fa-paper-plane" />}
      onPress={valid}
    />
  </div>
);

const BackendSelector = ({
  enabled,
  setUsingExistingBackend,
  setRoute,
  usingExistingBackend,
  route,
  backends,
}) => {
  return (
    enabled && (
      <div className="backend-selector">
        <div className={`d-flex ${usingExistingBackend ? 'mb-3' : ''}`}>
          <button
            className="btn btn-sm new-backend-button"
            onClick={() => {
              setUsingExistingBackend(false);
            }}
            style={{ backgroundColor: usingExistingBackend ? '#494849' : '#f9b000' }}>
            Create a new backend
          </button>
          <button
            className="btn btn-sm new-backend-button"
            onClick={() => setUsingExistingBackend(true)}
            style={{ backgroundColor: usingExistingBackend ? '#f9b000' : '#494849' }}>
            Select an existing backend
          </button>
        </div>
        {usingExistingBackend && (
          <SelectInput
            id="backend_select"
            value={route.backend_ref}
            placeholder="Select an existing backend"
            label=""
            onChange={(backend_ref) =>
              setRoute({
                ...route,
                backend_ref,
              })
            }
            possibleValues={backends}
            transformer={(item) => ({ label: item.name, value: item.id })}
          />
        )}
      </div>
    )
  );
};

const Description = ({ text, steps, legacy }) => {
  const [showMore, setShowMore] = useState(false);

  const textLength = text ? text.length : 0;
  const overflows = textLength > 300;
  let content = text ? (overflows && !showMore ? text.slice(0, 300) + ' ...' : text) : '...';

  if (content.split('```').length % 2 === 0) {
    content = content + '\n```\n';
  }

  return (
    <>
      {content && content.toLowerCase() !== '...' && (
        <MarkdownInput
          className="form-description"
          readOnly={true}
          preview={true}
          value={content}
        />
      )}
      {steps.length > 0 && (
        <div className="steps" style={{ paddingBottom: 10, paddingLeft: 12 }}>
          active on{' '}
          {steps.map((step, i) => (
            <span
              className="badge bg-warning text-dark"
              style={{ marginLeft: 5 }}
              key={`steps-${i}`}>
              {step}
            </span>
          ))}
        </div>
      )}
      {legacy && (
        <div className="steps" style={{ paddingBottom: 10, paddingLeft: 12 }}>
          this plugin is a{' '}
          <span className="badge bg-info text-dark" style={{ marginLeft: 5 }}>
            legacy plugin
          </span>
        </div>
      )}
      {overflows && (
        <button
          className="btn btn-sm btn-success me-3 mb-3"
          onClick={() => setShowMore(!showMore)}
          style={{ marginLeft: 'auto', display: 'block' }}>
          {showMore ? 'Show less' : 'Show more description'}
        </button>
      )}
    </>
  );
};

const RemoveComponent = ({ onRemove }) => (
  <button className="btn btn-sm btn-danger" type="button" onClick={onRemove}>
    <i className="fas fa-trash me-2"></i>
    Remove this plugin
  </button>
);<|MERGE_RESOLUTION|>--- conflicted
+++ resolved
@@ -42,11 +42,7 @@
 import { EurekaTargetForm } from './EurekaTargetForm';
 import { ExternalEurekaTargetForm } from './ExternalEurekaTargetForm';
 
-<<<<<<< HEAD
-import TryItComponent from './TryIt'
-=======
 const TryItComponent = React.lazy(() => import('./TryIt'));
->>>>>>> c2f09688
 
 const HeaderNode = ({ selectedNode, text, icon }) => (
   <Dot selectedNode={selectedNode} style={{ border: 'none' }}>
@@ -1379,36 +1375,6 @@
               selectedNode: undefined,
             });
           }}>
-<<<<<<< HEAD
-          {FullForm &&
-            // <Suspense fallback={null}>
-            <FullForm
-              route={route}
-              saveRoute={(route) => {
-                this.setState({ route });
-              }}
-              hide={(e) => {
-                e.stopPropagation();
-                this.setState({
-                  selectedNode: backendCallNodes.find((node) => {
-                    return node.id.includes(
-                      FullForm.name !== 'GraphQLForm' ?
-                        (FullForm.name === 'MocksDesigner' ? 'otoroshi.next.plugins.MockResponses'
-                          : this.state.selectedNode)
-                        : 'otoroshi.next.plugins.GraphQLBackend'
-                    )
-                  }),
-                  advancedDesignerView: false,
-                });
-
-                this.setState({
-                  showTryIt: false,
-                });
-              }}
-            />
-            // </Suspense>
-          }
-=======
           {FullForm && (
             <Suspense fallback={null}>
               <FullForm
@@ -1438,7 +1404,6 @@
               />
             </Suspense>
           )}
->>>>>>> c2f09688
           <PluginsContainer
             handleSearch={this.handleSearch}
             showLegacy={showLegacy}

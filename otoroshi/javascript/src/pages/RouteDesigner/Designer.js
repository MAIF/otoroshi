--- conflicted
+++ resolved
@@ -863,11 +863,7 @@
   };
 
   filterSpecificPlugin = (plugin) =>
-<<<<<<< HEAD
-    plugin.plugin_steps &&
-=======
     // plugin.plugin_steps &&
->>>>>>> acc91534
     !plugin.plugin_steps.includes('Sink') &&
     !plugin.plugin_steps.includes('HandlesTunnel') &&
     !['job', 'sink'].includes(plugin.pluginType) &&

--- conflicted
+++ resolved
@@ -2065,13 +2065,8 @@
                         title={`Go to ${start}${domain}`}
                         onClick={() => goTo(idx)}
                       >
-<<<<<<< HEAD
-                        <i className="fas fa-arrow-right" />
+                        <i className="fas fa-external-link-alt" />
                       </button>}
-=======
-                        <i className="fas fa-external-link-alt"/>
-                      </button>
->>>>>>> f99c314b
                     </div>
                   </div>
                 );

--- conflicted
+++ resolved
@@ -648,11 +648,6 @@
   render() {
     const { onChange, field } = this.props;
 
-<<<<<<< HEAD
-=======
-    console.log(this.props);
-
->>>>>>> ea20e22e
     if (!field) {
       return null;
     }
@@ -769,7 +764,6 @@
   );
 };
 
-<<<<<<< HEAD
 const Header = ({ schemaView, toggleSchema, hide }) => <>
   <div className="d-flex-between">
     <h3>GraphQL Schema Editor</h3>
@@ -783,36 +777,4 @@
     onChange={toggleSchema}
     leftText='Form'
     rightText='Schema' />
-</>
-=======
-const Header = ({ schemaView, toggleSchema, hide }) => (
-  <>
-    <div className="d-flex-between">
-      <h3>GraphQL Schema Editor</h3>
-      <button className="btn btn-sm btn-info" onClick={hide}>
-        <i className="fas fa-times" />
-      </button>
-    </div>
-    <div className="d-flex justify-content-center mb-3">
-      <div
-        className="p-1"
-        style={{
-          borderRadius: '24px',
-          backgroundColor: '#373735',
-          position: 'relative',
-          width: 'fit-content',
-        }}>
-        <div
-          className={`tryit-selector-cursor ${!schemaView ? '' : 'tryit-selector-mode-right'}`}
-        />
-        <button className="tryit-selector-mode" type="button" onClick={() => toggleSchema(false)}>
-          Form
-        </button>
-        <button className="tryit-selector-mode" type="button" onClick={() => toggleSchema(true)}>
-          Schema
-        </button>
-      </div>
-    </div>
-  </>
-);
->>>>>>> ea20e22e
+</>
import React, { forwardRef, useEffect, useImperativeHandle, useState } from 'react';
import { NgForm } from '../../components/nginputs';
import { nextClient } from '../../services/BackOfficeServices';
import { useHistory, useLocation } from 'react-router-dom';
import { useEntityFromURI } from '../../util';
import { FeedbackButton } from './FeedbackButton';
import { RouteForm } from './form'
import { Button } from '../../components/Button';
import { ENTITIES, FormSelector } from '../../components/FormSelector';

export const Informations = forwardRef(({ isCreation, value, setValue, setSaveButton, routeId }, ref) => {
  const history = useHistory();
  const location = useLocation()
  const [showAdvancedForm, toggleAdvancedForm] = useState(false)

  const { capitalize, lowercase, fetchName, link } = useEntityFromURI();

  const isOnRouteCompositions = location.pathname.includes('route-compositions');
  const entityName = isOnRouteCompositions ? 'route composition' : 'route'

  useImperativeHandle(ref, () => ({
    onTestingButtonClick() {
      history.push(`/${link}/${value.id}?tab=flow`, { showTryIt: true });
    },
  }));

  useEffect(() => {
    setSaveButton(<FeedbackButton
      className="ms-2"
      onPress={saveRoute}
      text={isCreation ? `Create ${entityName}` : `Save ${entityName}`}
      icon={() => <i className="fas fa-paper-plane" />}
    />);
  }, [value]);

  function saveRoute() {
    if (isCreation || location.state?.routeFromService) {
      return nextClient
        .create(nextClient.ENTITIES[fetchName], value)
        .then(() => history.push(`/${link}/${value.id}?tab=flow`));
    } else {
      return nextClient.update(nextClient.ENTITIES[fetchName], value)
        .then((res) => {
          if (!res.error) setValue(res);
        });
    }
  };

  const schema = {
    id: {
      type: 'string',
      visible: false
    },
    name: {
      type: 'string',
      label: `${capitalize} name`,
      placeholder: `Your ${lowercase} name`,
      help: `The name of your ${lowercase}. Only for debug and human readability purposes.`,
      // constraints: [constraints.required()],
    },
    enabled: {
      type: 'bool',
      label: 'Enabled',
      props: {
      }
    },
    capture: {
      type: 'bool',
      label: 'Capture route traffic',
      props: {
        labelColumn: 3
      }
    },
    debug_flow: {
      type: 'bool',
      label: 'Debug the flow',
      props: {
        labelColumn: 3
      }
    },
    export_reporting: {
      type: 'bool',
      label: 'Export reporting',
      props: {
        labelColumn: 3
      }
    },
    description: {
      type: 'string',
      label: 'Description',
      placeholder: 'Your route description',
      help: 'The description of your route. Only for debug and human readability purposes.',
    },
    groups: {
      type: 'array-select',
      label: 'Groups',
      props: {
        optionsFrom: "/bo/api/proxy/api/groups",
        optionsTransformer: arr => arr.map(item => ({ value: item.id, label: item.name })),
      }
    },
    metadata: {
      type: 'object',
      label: 'Metadata'
    },
    tags: {
<<<<<<< HEAD
      type: 'array',
      label: 'Tags',
      props: {
      }
=======
      type: 'string',
      array: true,
      label: 'Tags'
>>>>>>> d796bada
    },
    _loc: {
      type: 'location',
      props: {
        label: 'Location'
      }
    }
  };

  const flow = [
    {
      type: 'group',
      name: 'Expose your route',
      fields: ['enabled']
    },
    '_loc',
    {
      type: 'group',
      name: 'Route',
      fields: [
        'name',
        'description',
        'groups',
        {
          type: 'grid',
          name: 'Flags',
          fields: ['debug_flow', 'export_reporting', 'capture']
        }
      ]
    },
    {
      type: 'group',
      name: 'Misc.',
      collapsed: true,
      fields: [
        'metadata', 'tags'
      ]
    }
  ];

  if (!value) return null;

  return (
    <>
      {showAdvancedForm ?
        <RouteForm
          routeId={routeId}
          setValue={setValue}
          history={history}
          location={location}
          isCreation={isCreation} />
        :
        <NgForm
          schema={schema}
          flow={flow}
          value={value}
          onChange={v => {
            setValue(v)
          }}
        />}

      <div className="d-flex align-items-center justify-content-end mt-3 p-0">
        {!isOnRouteCompositions && <FormSelector
          onChange={toggleAdvancedForm}
          entity={ENTITIES.ROUTES}
          className="me-1"
        />}
        <Button type="danger" className='btn-sm'
          onClick={() => history.push(`/${link}`)}
          text="Cancel"
        />
      </div>
    </>
  );
});<|MERGE_RESOLUTION|>--- conflicted
+++ resolved
@@ -104,16 +104,9 @@
       label: 'Metadata'
     },
     tags: {
-<<<<<<< HEAD
-      type: 'array',
-      label: 'Tags',
-      props: {
-      }
-=======
       type: 'string',
       array: true,
       label: 'Tags'
->>>>>>> d796bada
     },
     _loc: {
       type: 'location',

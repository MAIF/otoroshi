--- conflicted
+++ resolved
@@ -36,15 +36,9 @@
     },
     {
       to: `/${entity}/${route.id}/apikeys`,
-<<<<<<< HEAD
-      icon: "fa-lock",
-      title: "API Keys",
-      tab: "apikeys",
-=======
       icon: 'fa-key',
       title: 'API Keys',
       tab: 'apikeys',
->>>>>>> a6622ddf
       tooltip: { ...createTooltip(`Manage all API keys that can access`) },
     },
   ].filter((link) => !link.enabled || link.enabled.includes(entity));

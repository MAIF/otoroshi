--- conflicted
+++ resolved
@@ -285,11 +285,7 @@
           injectTopBar={() => (
             <>
               <div className="btn-group input-group-btn">
-<<<<<<< HEAD
                 <button type="button" onClick={this.addService} className="btn btn-primary btn-sm">
-=======
-                <button type="button" onClick={this.addService} className="btn btn-sm btn-primary">
->>>>>>> fcd24499
                   <i className="fas fa-plus-circle" /> Create new service
                 </button>
               </div>

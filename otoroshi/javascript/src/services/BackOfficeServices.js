import moment from 'moment';

////////////////////////////////////////////////////////////////////////////////////////////////////////////////////////
// Should stay in BackOffice controller
////////////////////////////////////////////////////////////////////////////////////////////////////////////////////////

export function syncWithMaster(config) {
  return fetch(`/bo/api/redis/sync`, {
    method: 'POST',
    credentials: 'include',
    headers: {
      Accept: 'application/json',
      'Content-Type': 'application/json',
    },
    body: JSON.stringify(config),
  }).then(r => r.json());
}

export function resetDB() {
  return fetch(`/bo/api/resetdb`, {
    method: 'POST',
    credentials: 'include',
    headers: {
      Accept: 'application/json',
    },
  }).then(r => r.json());
}

export function fetchLine(lineId) {
  throw new Error('Deprecated API. Should not be used anymore !');
}

export function fetchBodiesFor(serviceId, requestId) {
  return fetch(`/bo/api/bodies/${serviceId}/${requestId}`, {
    method: 'GET',
    credentials: 'include',
    headers: {
      Accept: 'application/json',
    },
  }).then(r => r.json());
}

////////////////////////////////////////////////////////////////////////////////////////////////////////////////////////
// should use api proxy
////////////////////////////////////////////////////////////////////////////////////////////////////////////////////////

window.__otoroshi__env__latest = { currentTenant: 'default', userAdmin: false, bypassUserRightsCheck: false };

export function env() {
  return fetch('/bo/api/env', {
    method: 'GET',
    credentials: 'include',
    headers: {
      Accept: 'application/json',
    },
  }).then(r => r.json()).then(env => {
    window.__otoroshi__env__latest = env;
    window.__currentTenant = env.currentTenant;
    window.__user.superAdmin = env.superAdmin;
    window.__user.tenantAdmin = env.tenantAdmin;
    return env;
  });
}

export function version() {
  return fetch('/bo/api/version', {
    method: 'GET',
    credentials: 'include',
    headers: {
      Accept: 'application/json',
    },
  }).then(r => r.json());
}

export function fetchClusterMembers() {
  return fetch(`/bo/api/proxy/api/cluster/members`, {
    method: 'GET',
    credentials: 'include',
    headers: {
      Accept: 'application/json',
    },
  }).then(r => r.json());
}

export function clearClusterMembers() {
  return fetch(`/bo/api/proxy/api/cluster/members`, {
    method: 'DELETE',
    credentials: 'include',
    headers: {
      Accept: 'application/json',
    },
  }).then(r => r.json());
}

export function fetchSnowMonkeyOutages() {
  return fetch(`/bo/api/proxy/api/snowmonkey/outages`, {
    method: 'GET',
    credentials: 'include',
    headers: {
      Accept: 'application/json',
    },
  }).then(r => r.json());
}

export function fetchSnowMonkeyConfig() {
  return fetch(`/bo/api/proxy/api/snowmonkey/config`, {
    method: 'GET',
    credentials: 'include',
    headers: {
      Accept: 'application/json',
    },
  }).then(r => r.json());
}

export function updateSnowMonkeyConfig(config) {
  return fetch(`/bo/api/proxy/api/snowmonkey/config`, {
    method: 'PUT',
    credentials: 'include',
    headers: {
      Accept: 'application/json',
      'Content-Type': 'application/json',
    },
    body: JSON.stringify(config),
  }).then(r => r.json());
}

export function startSnowMonkey() {
  return fetch(`/bo/api/proxy/api/snowmonkey/_start`, {
    method: 'POST',
    credentials: 'include',
    headers: {
      Accept: 'application/json',
    },
  }).then(r => r.json());
}

export function stopSnowMonkey() {
  return fetch(`/bo/api/proxy/api/snowmonkey/_stop`, {
    method: 'POST',
    credentials: 'include',
    headers: {
      Accept: 'application/json',
    },
  }).then(r => r.json());
}

export function fetchCanaryCampaign(serviceId) {
  return fetch(`/bo/api/proxy/api/services/${serviceId}/canary`, {
    method: 'GET',
    credentials: 'include',
    headers: {
      Accept: 'application/json',
    },
  }).then(r => r.json());
}

export function resetCanaryCampaign(serviceId) {
  return fetch(`/bo/api/proxy/api/services/${serviceId}/canary`, {
    method: 'DELETE',
    credentials: 'include',
    headers: {
      Accept: 'application/json',
    },
  }).then(r => r.json());
}

export function allServices(env, group) {
  const url = env
    ? `/bo/api/proxy/api/services?env=${env}`
    : group
    ? `/bo/api/proxy/api/services?group=${group}`
    : `/bo/api/proxy/api/services`;
  return fetch(url, {
    method: 'GET',
    credentials: 'include',
    headers: {
      Accept: 'application/json',
    },
  }).then(r => r.json());
}

export function fetchRemainingQuotas(groupId, clientId) {
  return fetch(`/bo/api/proxy/api/groups/${groupId}/apikeys/${clientId}/quotas`, {
    method: 'GET',
    credentials: 'include',
    headers: {
      Accept: 'application/json',
    },
  }).then(r => r.json());
}

export function resetRemainingQuotas(groupId, clientId) {
  return fetch(`/bo/api/proxy/api/groups/${groupId}/apikeys/${clientId}/quotas`, {
    method: 'DELETE',
    credentials: 'include',
    headers: {
      Accept: 'application/json',
    },
  }).then(r => r.json());
}

export function fetchServiceEvents(serviceId, from, to, limit = 500, order = 'asc') {
  return fetch(
    `/bo/api/proxy/api/services/${serviceId}/events?from=${from.valueOf()}&to=${to.valueOf()}&pageSize=${limit}&order=${order}`,
    {
      method: 'GET',
      credentials: 'include',
      headers: {
        Accept: 'application/json',
      },
    }
  ).then(r => r.json());
}

export function fetchGlobalEvents(from, to, limit = 500, order = 'asc') {
  return fetch(
    `/bo/api/proxy/api/events?from=${from.valueOf()}&to=${to.valueOf()}&pageSize=${limit}&order=${order}`,
    {
      method: 'GET',
      credentials: 'include',
      headers: {
        Accept: 'application/json',
      },
    }
  ).then(r => r.json());
}

export function fetchServiceStats(serviceId, from, to) {
  return fetch(
    `/bo/api/proxy/api/services/${serviceId}/stats?from=${from.valueOf()}&to=${to.valueOf()}`,
    {
      method: 'GET',
      credentials: 'include',
      headers: {
        Accept: 'application/json',
      },
    }
  ).then(
    r => {
      if (r.status === 200) {
        return r.json();
      }
      console.log('error while fetching global stats');
      return {};
    },
    e => {
      console.log('error while fetching global stats');
      return {};
    }
  );
}

export function fetchGlobalStats(from, to) {
  return fetch(`/bo/api/proxy/api/stats/global?from=${from.valueOf()}&to=${to.valueOf()}`, {
    method: 'GET',
    credentials: 'include',
    headers: {
      Accept: 'application/json',
    },
  }).then(
    r => {
      if (r.status === 200) {
        return r.json();
      }
      console.log('error while fetching global stats');
      return {};
    },
    e => {
      console.log('error while fetching global stats');
      return {};
    }
  );
}

export function fetchHealthCheckEvents(serviceId) {
  return fetch(`/bo/api/proxy/api/services/${serviceId}/health`, {
    method: 'GET',
    credentials: 'include',
    headers: {
      Accept: 'application/json',
    },
  }).then(r => r.json());
}

export function fetchLines() {
  return fetch('/bo/api/proxy/api/lines', {
    method: 'GET',
    credentials: 'include',
    headers: {
      Accept: 'application/json',
    },
  })
    .then(
      r => r.json(),
      e => {
        console.log(e);
        return ['prod'];
      }
    )
    .then(
      r => r,
      e => {
        console.log(e);
        return ['prod'];
      }
    );
}

export function fetchApiKeys(lineId, serviceId) {
  return fetch(`/bo/api/proxy/api/services/${serviceId}/apikeys`, {
    method: 'GET',
    credentials: 'include',
    headers: {
      Accept: 'application/json',
    },
  }).then(r => r.json());
}

export function fetchApiKeysForPage(serviceId) {
  return fetch(`/bo/api/apikeys-for/${serviceId}`, {
    method: 'GET',
    credentials: 'include',
    headers: {
      Accept: 'application/json',
    },
  }).then(r => r.json());
}


export function fetchAllApikeys() {
  return fetch(`/bo/api/proxy/api/apikeys`, {
    method: 'GET',
    credentials: 'include',
    headers: {
      Accept: 'application/json',
    },
  }).then(r => r.json());
}

export function fetchApiKeyById(serviceId, apkid) {
  return fetch(`/bo/api/proxy/api/services/${serviceId}/apikeys/${apkid}`, {
    method: 'GET',
    credentials: 'include',
    headers: {
      Accept: 'application/json',
    },
  }).then(r => r.json());
}

export function deleteApiKey(serviceId, ak) {
  return fetch(`/bo/api/proxy/api/services/${serviceId}/apikeys/${ak.clientId}`, {
    method: 'DELETE',
    credentials: 'include',
    headers: {
      Accept: 'application/json',
    },
  }).then(r => r.json());
}

export function createApiKey(serviceId, ak) {
  return fetch(`/bo/api/proxy/api/services/${serviceId}/apikeys`, {
    method: 'POST',
    credentials: 'include',
    headers: {
      Accept: 'application/json',
      'Content-Type': 'application/json',
    },
    body: JSON.stringify(ak),
  }).then(r => r.json());
}

export function updateApiKey(serviceId, ak) {
  return fetch(`/bo/api/proxy/api/services/${serviceId}/apikeys/${ak.clientId}`, {
    method: 'PUT',
    credentials: 'include',
    headers: {
      Accept: 'application/json',
      'Content-Type': 'application/json',
    },
    body: JSON.stringify(ak),
  }).then(r => r.json());
}

export function deleteStandaloneApiKey(ak) {
  return fetch(`/bo/api/proxy/api/apikeys/${ak.clientId}`, {
    method: 'DELETE',
    credentials: 'include',
    headers: {
      Accept: 'application/json',
    },
  }).then(r => r.json());
}

export function createStandaloneApiKey(ak) {
  return fetch(`/bo/api/proxy/api/apikeys`, {
    method: 'POST',
    credentials: 'include',
    headers: {
      Accept: 'application/json',
      'Content-Type': 'application/json',
    },
    body: JSON.stringify(ak),
  }).then(r => r.json());
}

export function updateStandaloneApiKey(ak) {
  return fetch(`/bo/api/proxy/api/apikeys/${ak.clientId}`, {
    method: 'PUT',
    credentials: 'include',
    headers: {
      Accept: 'application/json',
      'Content-Type': 'application/json',
    },
    body: JSON.stringify(ak),
  }).then(r => r.json());
}

export function getGlobalConfig() {
  return fetch(`/bo/api/proxy/api/globalconfig`, {
    method: 'GET',
    credentials: 'include',
    headers: {
      Accept: 'application/json',
    },
  }).then(r => r.json());
}

export function updateGlobalConfig(gc) {
  return fetch(`/bo/api/proxy/api/globalconfig`, {
    method: 'PUT',
    credentials: 'include',
    headers: {
      Accept: 'application/json',
      'Content-Type': 'application/json',
    },
    body: JSON.stringify(gc),
  }).then(r => r.json());
}

export function fetchService(lineId, serviceId) {
  return fetch(`/bo/api/proxy/api/services/${serviceId}`, {
    method: 'GET',
    credentials: 'include',
    headers: {
      Accept: 'application/json',
    },
  }).then(r => r.json());
}

export function findServicesForGroup(group) {
  return fetch(`/bo/api/proxy/api/groups/${group.id}/services`, {
    method: 'GET',
    credentials: 'include',
    headers: {
      Accept: 'application/json',
    },
  }).then(r => r.json());
}

export function findAllGroups() {
  return fetch('/bo/api/proxy/api/groups', {
    method: 'GET',
    credentials: 'include',
    headers: {
      Accept: 'application/json',
    },
  }).then(r => r.json());
}

export function findGroupById(id) {
  return fetch(`/bo/api/proxy/api/groups/${id}`, {
    method: 'GET',
    credentials: 'include',
    headers: {
      Accept: 'application/json',
    },
  }).then(r => r.json());
}

export function deleteGroup(ak) {
  return fetch(`/bo/api/proxy/api/groups/${ak.id}`, {
    method: 'DELETE',
    credentials: 'include',
    headers: {
      Accept: 'application/json',
    },
  }).then(r => r.json());
}

export function createGroup(ak) {
  return fetch(`/bo/api/proxy/api/groups`, {
    method: 'POST',
    credentials: 'include',
    headers: {
      Accept: 'application/json',
      'Content-Type': 'application/json',
    },
    body: JSON.stringify(ak),
  }).then(r => r.json());
}

export function updateGroup(ak) {
  return fetch(`/bo/api/proxy/api/groups/${ak.id}`, {
    method: 'PUT',
    credentials: 'include',
    headers: {
      Accept: 'application/json',
      'Content-Type': 'application/json',
    },
    body: JSON.stringify(ak),
  }).then(r => r.json());
}

export function deleteService(service) {
  return fetch(`/bo/api/proxy/api/services/${service.id}`, {
    method: 'DELETE',
    credentials: 'include',
    headers: {
      Accept: 'application/json',
    },
  }).then(r => r.json());
}

export function createNewService() {
  return fetch(`/bo/api/proxy/api/new/service`, {
    method: 'GET',
    credentials: 'include',
    headers: {
      Accept: 'application/json',
    },
  }).then(r => r.json());
}

export function saveService(service) {
  return fetch(`/bo/api/proxy/api/services`, {
    method: 'POST',
    credentials: 'include',
    headers: {
      Accept: 'application/json',
      'Content-Type': 'application/json',
    },
    body: JSON.stringify(service),
  }).then(r => r.json());
}

export function updateService(serviceId, service) {
  delete service.groupId;
  return fetch(`/bo/api/proxy/api/services/${serviceId}`, {
    method: 'PUT',
    credentials: 'include',
    headers: {
      Accept: 'application/json',
      'Content-Type': 'application/json',
    },
    body: JSON.stringify(service),
  }).then(r => r.json());
}

export function findAllApps() {
  return fetch(`/bo/api/apps`, {
    method: 'GET',
    credentials: 'include',
    headers: {
      Accept: 'application/json',
    },
  }).then(r => r.json());
}

export function discardAllSessions() {
  // return fetch(`/bo/api/sessions`, {
  return fetch(`/bo/api/proxy/api/admin-sessions`, {
    method: 'DELETE',
    credentials: 'include',
    headers: {
      Accept: 'application/json',
    },
  }).then(r => r.json());
}

export function discardSession(id) {
  // return fetch(`/bo/api/sessions/${id}`, {
  return fetch(`/bo/api/proxy/api/admin-sessions/${id}`, {
    method: 'DELETE',
    credentials: 'include',
    headers: {
      Accept: 'application/json',
    },
  }).then(r => r.json());
}

export function fetchSessions() {
  // return fetch(`/bo/api/sessions`, {
  return fetch(`/bo/api/proxy/api/admin-sessions`, {
    method: 'GET',
    credentials: 'include',
    headers: {
      Accept: 'application/json',
    },
  }).then(r => r.json());
}

export function discardAllPrivateAppsSessions() {
  // return fetch(`/bo/api/papps/sessions`, {
  return fetch(`/bo/api/proxy/api/apps-sessions`, {
    method: 'DELETE',
    credentials: 'include',
    headers: {
      Accept: 'application/json',
    },
  }).then(r => r.json());
}

export function discardPrivateAppsSession(id) {
  // return fetch(`/bo/api/papps/sessions/${id}`, {
  return fetch(`/bo/api/proxy/api/apps-sessions/${id}`, {
    method: 'DELETE',
    credentials: 'include',
    headers: {
      Accept: 'application/json',
    },
  }).then(r => r.json());
}

export function fetchPrivateAppsSessions() {
  // return fetch(`/bo/api/papps/sessions`, {
  return fetch(`/bo/api/proxy/api/apps-sessions`, {
    method: 'GET',
    credentials: 'include',
    headers: {
      Accept: 'application/json',
    },
  }).then(r => r.json());
}

export function panicMode() {
  return fetch(`/bo/api/panic`, {
    method: 'POST',
    credentials: 'include',
    headers: {
      Accept: 'application/json',
    },
    body: '{}',
  }).then(r => r.json());
}

export function fetchAdmins() {
  // return fetch(`/bo/simple/admins`, {
  return fetch(`/bo/api/proxy/api/admins/simple`, {
    method: 'GET',
    credentials: 'include',
    headers: {
      Accept: 'application/json',
    },
  })
    .then(r => r.json())
    .then(_admins => {
      // return fetch(`/bo/webauthn/admins`, {
      return fetch(`/bo/api/proxy/api/admins/webauthn`, {
        method: 'GET',
        credentials: 'include',
        headers: {
          Accept: 'application/json',
        },
      })
        .then(r => r.json())
        .then(_webauthnadmins => {
          const admins = _admins.map(admin => ({ ...admin, type: 'SIMPLE' }));
          const webauthnadmins = _webauthnadmins.map(admin => ({ ...admin, type: 'WEBAUTHN' }));
          return [...webauthnadmins, ...admins];
        });
    });
}

export function discardAdmin(username, id, type) {
  if (type === 'SIMPLE') {
    // return fetch(`/bo/simple/admins/${username}`, {
    return fetch(`/bo/api/proxy/api/admins/simple/${username}`, {
      method: 'DELETE',
      credentials: 'include',
      headers: {
        Accept: 'application/json',
      },
    }).then(r => r.json());
  } else if (type === 'WEBAUTHN') {
    //return fetch(`/bo/webauthn/admins/${username}/${id}`, {
    return fetch(`/bo/api/proxy/api/admins/webauthn/${username}/${id}`, {
      method: 'DELETE',
      credentials: 'include',
      headers: {
        Accept: 'application/json',
      },
    }).then(r => r.json());
  } else {
    // nothing
    return;
  }
}

export function fetchOtoroshi(ctype) {
  return fetch(`/bo/api/proxy/api/otoroshi.json`, {
    method: 'GET',
    credentials: 'include',
    headers: {
      Accept: ctype || 'application/json',
    },
  }).then(r => (ctype === 'application/json' ? r.json() : r.text()));
}

export function fetchAuditEvents() {
  return fetch(`/bo/api/events/audit`, {
    method: 'GET',
    credentials: 'include',
    headers: {
      Accept: 'application/json',
    },
  }).then(r => r.json());
}

export function fetchAlertEvents() {
  return fetch(`/bo/api/events/alert`, {
    method: 'GET',
    credentials: 'include',
    headers: {
      Accept: 'application/json',
    },
  }).then(r => r.json());
}

export function fetchLoggers() {
  return fetch(`/bo/api/loggers`, {
    method: 'GET',
    credentials: 'include',
    headers: {
      Accept: 'application/json',
    },
  }).then(r => r.json());
}

export function changeLogLevel(name, level) {
  return fetch(`/bo/api/loggers/${name}/level?newLevel=${level}`, {
    method: 'PUT',
    credentials: 'include',
    headers: {
      Accept: 'application/json',
    },
    body: '{}',
  }).then(r => r.json());
}

export function fetchTop10() {
  return fetch(`/bo/api/services/top10`, {
    method: 'GET',
    credentials: 'include',
    headers: {
      Accept: 'application/json',
    },
  }).then(r => r.json());
}

export function fetchServicesMap() {
  return fetch(`/bo/api/services/map`, {
    method: 'GET',
    credentials: 'include',
    headers: {
      Accept: 'application/json',
    },
  }).then(r => r.json());
}

export function fetchServicesTree() {
  return new Promise(s =>
    s({
      nodes: [
        { id: 'Otoroshi', group: '1' },
        { id: 'Group 1', group: '2' },
        { id: 'Group 2', group: '3' },
        { id: 'Service 11', group: '2' },
        { id: 'Service 21', group: '2' },
        { id: 'Service 12', group: '3' },
        { id: 'Service 22', group: '3' },
      ],
      links: [
        { source: 'Otoroshi', target: 'Group 1', value: 3 },
        { source: 'Otoroshi', target: 'Group 2', value: 3 },

        { source: 'Group 1', target: 'Service 11', value: 1 },
        { source: 'Group 1', target: 'Service 21', value: 1 },

        { source: 'Group 2', target: 'Service 12', value: 1 },
        { source: 'Group 2', target: 'Service 22', value: 1 },
      ],
    })
  );
  return fetch(`/bo/api/services/tree`, {
    method: 'GET',
    credentials: 'include',
    headers: {
      Accept: 'application/json',
    },
  }).then(r => r.json());
}

export function findTemplateById(id) {
  return fetch(`/bo/api/proxy/api/services/${id}/template`, {
    method: 'GET',
    credentials: 'include',
    headers: {
      Accept: 'application/json',
    },
  }).then(r => (r.status === 404 ? null : r.json()));
}

export function deleteTemplate(ak) {
  return fetch(`/bo/api/proxy/api/services/${ak.serviceId}/template`, {
    method: 'DELETE',
    credentials: 'include',
    headers: {
      Accept: 'application/json',
    },
  }).then(r => r.json());
}

export function createTemplate(ak) {
  return fetch(`/bo/api/proxy/api/services/${ak.serviceId}/template`, {
    method: 'POST',
    credentials: 'include',
    headers: {
      Accept: 'application/json',
      'Content-Type': 'application/json',
    },
    body: JSON.stringify(ak),
  }).then(r => r.json());
}

export function updateTemplate(ak) {
  return fetch(`/bo/api/proxy/api/services/${ak.serviceId}/template`, {
    method: 'PUT',
    credentials: 'include',
    headers: {
      Accept: 'application/json',
      'Content-Type': 'application/json',
    },
    body: JSON.stringify(ak),
  }).then(r => r.json());
}

export function findAllJwtVerifiers() {
  return fetch('/bo/api/proxy/api/verifiers', {
    method: 'GET',
    credentials: 'include',
    headers: {
      Accept: 'application/json',
    },
  }).then(r => r.json());
}

export function findJwtVerifierById(id) {
  return fetch(`/bo/api/proxy/api/verifiers/${id}`, {
    method: 'GET',
    credentials: 'include',
    headers: {
      Accept: 'application/json',
    },
  }).then(r => r.json());
}

export function deleteJwtVerifier(ak) {
  return fetch(`/bo/api/proxy/api/verifiers/${ak.id}`, {
    method: 'DELETE',
    credentials: 'include',
    headers: {
      Accept: 'application/json',
    },
  }).then(r => r.json());
}

export function createJwtVerifier(ak) {
  return fetch(`/bo/api/proxy/api/verifiers`, {
    method: 'POST',
    credentials: 'include',
    headers: {
      Accept: 'application/json',
      'Content-Type': 'application/json',
    },
    body: JSON.stringify(ak),
  }).then(r => r.json());
}

export function updateJwtVerifier(ak) {
  return fetch(`/bo/api/proxy/api/verifiers/${ak.id}`, {
    method: 'PUT',
    credentials: 'include',
    headers: {
      Accept: 'application/json',
      'Content-Type': 'application/json',
    },
    body: JSON.stringify(ak),
  }).then(r => r.json());
}

export function findAllAuthConfigs() {
  return fetch('/bo/api/proxy/api/auths', {
    method: 'GET',
    credentials: 'include',
    headers: {
      Accept: 'application/json',
    },
  }).then(r => r.json());
}

export function findAuthConfigById(id) {
  return fetch(`/bo/api/proxy/api/auths/${id}`, {
    method: 'GET',
    credentials: 'include',
    headers: {
      Accept: 'application/json',
    },
  }).then(r => r.json());
}

export function deleteAuthConfig(ak) {
  return fetch(`/bo/api/proxy/api/auths/${ak.id}`, {
    method: 'DELETE',
    credentials: 'include',
    headers: {
      Accept: 'application/json',
    },
  }).then(r => r.json());
}

export function createAuthConfig(ak) {
  return fetch(`/bo/api/proxy/api/auths`, {
    method: 'POST',
    credentials: 'include',
    headers: {
      Accept: 'application/json',
      'Content-Type': 'application/json',
    },
    body: JSON.stringify(ak),
  }).then(r => r.json());
}

export function createNewAuthConfig(kind) {
  return fetch(`/bo/api/proxy/api/auths/_template?mod-type=${kind}`, {
    method: 'GET',
    credentials: 'include',
    headers: {
      Accept: 'application/json',
    },
  }).then(r => r.json());
}

export function updateAuthConfig(ak) {
  return fetch(`/bo/api/proxy/api/auths/${ak.id}`, {
    method: 'PUT',
    credentials: 'include',
    headers: {
      Accept: 'application/json',
      'Content-Type': 'application/json',
    },
    body: JSON.stringify(ak),
  }).then(r => r.json());
}

////////////////////////////////////////////////////////////////////////////////////////////////////////////////////////

export function findAllCertificates() {
  return fetch('/bo/api/proxy/api/certificates', {
    method: 'GET',
    credentials: 'include',
    headers: {
      Accept: 'application/json',
    },
  }).then(r => r.json());
}

export function findCertificateById(id) {
  return fetch(`/bo/api/proxy/api/certificates/${id}`, {
    method: 'GET',
    credentials: 'include',
    headers: {
      Accept: 'application/json',
    },
  }).then(r => r.json());
}

export function deleteCertificate(ak) {
  return fetch(`/bo/api/proxy/api/certificates/${ak.id}`, {
    method: 'DELETE',
    credentials: 'include',
    headers: {
      Accept: 'application/json',
    },
  }).then(r => r.json());
}

export function createCertificate(ak) {
  return fetch(`/bo/api/proxy/api/certificates`, {
    method: 'POST',
    credentials: 'include',
    headers: {
      Accept: 'application/json',
      'Content-Type': 'application/json',
    },
    body: JSON.stringify(ak),
  }).then(r => r.json());
}

export function updateCertificate(ak) {
  return fetch(`/bo/api/proxy/api/certificates/${ak.id}`, {
    method: 'PUT',
    credentials: 'include',
    headers: {
      Accept: 'application/json',
      'Content-Type': 'application/json',
    },
    body: JSON.stringify(ak),
  }).then(r => r.json());
}

export function certData(chain) {
  return fetch(`/bo/api/certificates/_data`, {
    method: 'POST',
    credentials: 'include',
    headers: {
      Accept: 'application/json',
      'Content-Type': 'text/plain',
    },
    body: chain,
  }).then(r => r.json());
}

export function certValid(cert) {
  return fetch(`/bo/api/certificates/_valid`, {
    method: 'POST',
    credentials: 'include',
    headers: {
      Accept: 'application/json',
      'Content-Type': 'application/json',
    },
    body: JSON.stringify(cert),
  }).then(r => r.json());
}

export function selfSignedCert(host) {
  return fetch(`/bo/api/certificates/_selfSigned`, {
    method: 'POST',
    credentials: 'include',
    headers: {
      Accept: 'application/json',
      'Content-Type': 'application/json',
    },
    body: JSON.stringify({ host }),
  }).then(r => r.json());
}

export function selfSignedClientCert(dn) {
  return fetch(`/bo/api/certificates/_selfSignedClient`, {
    method: 'POST',
    credentials: 'include',
    headers: {
      Accept: 'application/json',
      'Content-Type': 'application/json',
    },
    body: JSON.stringify({ dn }),
  }).then(r => r.json());
}

export function importP12(password, content) {
  return fetch(`/bo/api/certificates/_importP12?password=${password}`, {
    method: 'POST',
    credentials: 'include',
    headers: {
      Accept: 'application/json',
      'Content-Type': 'application/octet-stream',
    },
    body: content,
  }).then(r => r.json());
}

export function letsEncryptCert(host) {
  return fetch(`/bo/api/certificates/_letsencrypt`, {
    method: 'POST',
    credentials: 'include',
    headers: {
      Accept: 'application/json',
      'Content-Type': 'application/json',
    },
    body: JSON.stringify({ host }),
  }).then(r => r.json());
}

export function caSignedCert(id, host) {
  return fetch(`/bo/api/certificates/_caSigned`, {
    method: 'POST',
    credentials: 'include',
    headers: {
      Accept: 'application/json',
      'Content-Type': 'application/json',
    },
    body: JSON.stringify({ id, host }),
  }).then(r => r.json());
}

export function caSignedClientCert(id, dn) {
  return fetch(`/bo/api/certificates/_caSignedClient`, {
    method: 'POST',
    credentials: 'include',
    headers: {
      Accept: 'application/json',
      'Content-Type': 'application/json',
    },
    body: JSON.stringify({ id, dn }),
  }).then(r => r.json());
}

export function caCert(cn) {
  return fetch(`/bo/api/certificates/_ca`, {
    method: 'POST',
    credentials: 'include',
    headers: {
      Accept: 'application/json',
      'Content-Type': 'application/json',
    },
    body: JSON.stringify({ cn }),
  }).then(r => r.json());
}

export function createCertificateFromForm(form) {
  return fetch(`/bo/api/certificates/_createCertificate`, {
    method: 'POST',
    credentials: 'include',
    headers: {
      Accept: 'application/json',
      'Content-Type': 'application/json',
    },
    body: JSON.stringify(form),
  }).then(r => r.json());
}

export function createCSR(form) {
  return fetch(`/bo/api/certificates/_createCSR`, {
    method: 'POST',
    credentials: 'include',
    headers: {
      Accept: 'application/json',
      'Content-Type': 'application/json',
    },
    body: JSON.stringify(form),
  }).then(r => r.json());
}

export function renewCert(id) {
  return fetch(`/bo/api/certificates/${id}/_renew`, {
    method: 'POST',
    credentials: 'include',
    headers: {
      Accept: 'application/json',
      'Content-Type': 'application/json',
    },
    body: '',
  }).then(r => r.json());
}

export function findAllClientValidators() {
  return fetch('/bo/api/proxy/api/client-validators', {
    method: 'GET',
    credentials: 'include',
    headers: {
      Accept: 'application/json',
    },
  }).then(r => r.json());
}

export function findClientValidatorById(id) {
  return fetch(`/bo/api/proxy/api/client-validators/${id}`, {
    method: 'GET',
    credentials: 'include',
    headers: {
      Accept: 'application/json',
    },
  }).then(r => r.json());
}

export function deleteClientValidator(ak) {
  return fetch(`/bo/api/proxy/api/client-validators/${ak.id}`, {
    method: 'DELETE',
    credentials: 'include',
    headers: {
      Accept: 'application/json',
    },
  }).then(r => r.json());
}

export function createClientValidator(ak) {
  return fetch(`/bo/api/proxy/api/client-validators`, {
    method: 'POST',
    credentials: 'include',
    headers: {
      Accept: 'application/json',
      'Content-Type': 'application/json',
    },
    body: JSON.stringify(ak),
  }).then(r => r.json());
}

export function updateClientValidator(ak) {
  return fetch(`/bo/api/proxy/api/client-validators/${ak.id}`, {
    method: 'PUT',
    credentials: 'include',
    headers: {
      Accept: 'application/json',
      'Content-Type': 'application/json',
    },
    body: JSON.stringify(ak),
  }).then(r => r.json());
}

export function findAllScripts() {
  return fetch('/bo/api/proxy/api/scripts', {
    method: 'GET',
    credentials: 'include',
    headers: {
      Accept: 'application/json',
    },
  }).then(r => r.json());
}

export function findScriptById(id) {
  return fetch(`/bo/api/proxy/api/scripts/${id}`, {
    method: 'GET',
    credentials: 'include',
    headers: {
      Accept: 'application/json',
    },
  }).then(r => r.json());
}

export function deleteScript(ak) {
  return fetch(`/bo/api/proxy/api/scripts/${ak.id}`, {
    method: 'DELETE',
    credentials: 'include',
    headers: {
      Accept: 'application/json',
    },
  }).then(r => r.json());
}

export function createScript(ak) {
  return fetch(`/bo/api/proxy/api/scripts`, {
    method: 'POST',
    credentials: 'include',
    headers: {
      Accept: 'application/json',
      'Content-Type': 'application/json',
    },
    body: JSON.stringify(ak),
  }).then(r => r.json());
}

export function compileScript(ak) {
  return fetch(`/bo/api/proxy/api/scripts/_compile`, {
    method: 'POST',
    credentials: 'include',
    headers: {
      Accept: 'application/json',
      'Content-Type': 'application/json',
    },
    body: JSON.stringify(ak),
  }).then(r => r.json());
}

export function updateScript(ak) {
  return fetch(`/bo/api/proxy/api/scripts/${ak.id}`, {
    method: 'PUT',
    credentials: 'include',
    headers: {
      Accept: 'application/json',
      'Content-Type': 'application/json',
    },
    body: JSON.stringify(ak),
  }).then(r => r.json());
}

export function fetchStats(by, id, from, to, limit = 500) {
  return fetch(
    `/bo/api/proxy/api/stats?${by}=${id}&from=${from.valueOf()}&to=${to.valueOf()}&pageSize=${limit}`,
    {
      method: 'GET',
      credentials: 'include',
      headers: {
        Accept: 'application/json',
      },
    }
  ).then(r => r.json());
}

export function findAllTcpServices() {
  return fetch('/bo/api/proxy/api/tcp/services', {
    method: 'GET',
    credentials: 'include',
    headers: {
      Accept: 'application/json',
    },
  }).then(r => r.json());
}

export function findTcpServiceById(id) {
  return fetch(`/bo/api/proxy/api/tcp/services/${id}`, {
    method: 'GET',
    credentials: 'include',
    headers: {
      Accept: 'application/json',
    },
  }).then(r => r.json());
}

export function deleteTcpService(ak) {
  return fetch(`/bo/api/proxy/api/tcp/services/${ak.id}`, {
    method: 'DELETE',
    credentials: 'include',
    headers: {
      Accept: 'application/json',
    },
  }).then(r => r.json());
}

export function createTcpService(ak) {
  return fetch(`/bo/api/proxy/api/tcp/services`, {
    method: 'POST',
    credentials: 'include',
    headers: {
      Accept: 'application/json',
      'Content-Type': 'application/json',
    },
    body: JSON.stringify(ak),
  }).then(r => r.json());
}

export function createNewTcpService() {
  return fetch(`/bo/api/proxy/api/new/tcp/service `, {
    method: 'GET',
    credentials: 'include',
    headers: {
      Accept: 'application/json',
    },
  }).then(r => r.json());
}

export function updateTcpService(ak) {
  return fetch(`/bo/api/proxy/api/tcp/services/${ak.id}`, {
    method: 'PUT',
    credentials: 'include',
    headers: {
      Accept: 'application/json',
      'Content-Type': 'application/json',
    },
    body: JSON.stringify(ak),
  }).then(r => r.json());
}


///////////////////////////////
// Teams
///////////////////////////////

export function findAllTeams() {
  return fetch('/bo/api/proxy/api/teams', {
    method: 'GET',
    credentials: 'include',
    headers: {
      Accept: 'application/json',
    },
  }).then(r => r.json());
}

export function findTeamById(id) {
  return fetch(`/bo/api/proxy/api/teams/${id}`, {
    method: 'GET',
    credentials: 'include',
    headers: {
      Accept: 'application/json',
    },
  }).then(r => r.json());
}

export function deleteTeam(ak) {
  return fetch(`/bo/api/proxy/api/teams/${ak.id}`, {
    method: 'DELETE',
    credentials: 'include',
    headers: {
      Accept: 'application/json',
    },
  }).then(r => r.json());
}

export function createTeam(ak) {
  return fetch(`/bo/api/proxy/api/teams`, {
    method: 'POST',
    credentials: 'include',
    headers: {
      Accept: 'application/json',
      'Content-Type': 'application/json',
    },
    body: JSON.stringify(ak),
  }).then(r => r.json());
}

export function createNewTeam() {
  return fetch(`/bo/api/proxy/api/teams/_template`, {
    method: 'GET',
    credentials: 'include',
    headers: {
      Accept: 'application/json',
    },
  }).then(r => r.json());
}

export function updateTeam(ak) {
  return fetch(`/bo/api/proxy/api/teams/${ak.id}`, {
    method: 'PUT',
    credentials: 'include',
    headers: {
      Accept: 'application/json',
      'Content-Type': 'application/json',
    },
    body: JSON.stringify(ak),
  }).then(r => r.json());
}



///////////////////////////////
// Tenants
///////////////////////////////

export function findAllTenants() {
  return fetch('/bo/api/proxy/api/tenants', {
    method: 'GET',
    credentials: 'include',
    headers: {
      Accept: 'application/json',
    },
  }).then(r => r.json());
}

export function findTenantById(id) {
  return fetch(`/bo/api/proxy/api/tenants/${id}`, {
    method: 'GET',
    credentials: 'include',
    headers: {
      Accept: 'application/json',
    },
  }).then(r => r.json());
}

export function deleteTenant(ak) {
  return fetch(`/bo/api/proxy/api/tenants/${ak.id}`, {
    method: 'DELETE',
    credentials: 'include',
    headers: {
      Accept: 'application/json',
    },
  }).then(r => r.json());
}

export function createTenant(ak) {
  return fetch(`/bo/api/proxy/api/tenants`, {
    method: 'POST',
    credentials: 'include',
    headers: {
      Accept: 'application/json',
      'Content-Type': 'application/json',
    },
    body: JSON.stringify(ak),
  }).then(r => r.json());
}

export function createNewTenant() {
  return fetch(`/bo/api/proxy/api/tenants/_template`, {
    method: 'GET',
    credentials: 'include',
    headers: {
      Accept: 'application/json',
    },
  }).then(r => r.json());
}

export function updateTenant(ak) {
  return fetch(`/bo/api/proxy/api/tenants/${ak.id}`, {
    method: 'PUT',
    credentials: 'include',
    headers: {
      Accept: 'application/json',
      'Content-Type': 'application/json',
    },
    body: JSON.stringify(ak),
  }).then(r => r.json());
}

export function updateSimpleAdmin(user) {
  return fetch(`/bo/api/proxy/api/admins/simple/${user.username}`, {
    method: 'PUT',
    credentials: 'include',
    headers: {
      Accept: 'application/json',
      'Content-Type': 'application/json',
    },
    body: JSON.stringify(user),
  }).then(r => r.json());
}

export function updateWebAuthnAdmin(user) {
  return fetch(`/bo/api/proxy/api/admins/webauthn/${user.username}`, {
    method: 'PUT',
    credentials: 'include',
    headers: {
      Accept: 'application/json',
      'Content-Type': 'application/json',
    },
    body: JSON.stringify(user),
  }).then(r => r.json());
}

<<<<<<< HEAD
///////////////////////////////
// DATA EXPORTERS
///////////////////////////////
export function createNewDataExporterConfig(type) {
  return fetch(`/bo/api/proxy/api/data-exporter-configs/_template?type=${type}`, {
    method: 'GET',
    credentials: 'include',
    headers: {
      Accept: 'application/json',
    },
  }).then(r => r.json());
}

export function findAllDataExporterConfigs() {
  return fetch('/bo/api/proxy/api/data-exporter-configs', {
    method: 'GET',
    credentials: 'include',
    headers: {
      Accept: 'application/json',
    },
  }).then(r => r.json());
}

export function findDataExporterConfigById(id) {
  return fetch(`/bo/api/proxy/api/data-exporter-configs/${id}`, {
=======


export function createNewCertificate() {
  return fetch(`/bo/api/proxy/api/certificates/_template`, {
>>>>>>> 21532e8b
    method: 'GET',
    credentials: 'include',
    headers: {
      Accept: 'application/json',
    },
  }).then(r => r.json());
}

<<<<<<< HEAD
export function deleteDataExporterConfig(ak) {
  return fetch(`/bo/api/proxy/api/data-exporter-configs/${ak.id}`, {
    method: 'DELETE',
=======
export function createNewJwtVerifier() {
  return fetch(`/bo/api/proxy/api/verifiers/_template`, {
    method: 'GET',
>>>>>>> 21532e8b
    credentials: 'include',
    headers: {
      Accept: 'application/json',
    },
  }).then(r => r.json());
}

<<<<<<< HEAD
export function createDataExporterConfig(ak) {
  return fetch(`/bo/api/proxy/api/data-exporter-configs`, {
    method: 'POST',
    credentials: 'include',
    headers: {
      Accept: 'application/json',
      'Content-Type': 'application/json',
    },
    body: JSON.stringify(ak),
  }).then(r => r.json());
}

export function updateDataExporterConfig(ak) {
  return fetch(`/bo/api/proxy/api/data-exporter-configs/${ak.id}`, {
    method: 'PUT',
    credentials: 'include',
    headers: {
      Accept: 'application/json',
      'Content-Type': 'application/json',
    },
    body: JSON.stringify(ak),
=======
export function createNewGroup() {
  return fetch(`/bo/api/proxy/api/groups/_template`, {
    method: 'GET',
    credentials: 'include',
    headers: {
      Accept: 'application/json',
    },
  }).then(r => r.json());
}

export function createNewScript() {
  return fetch(`/bo/api/proxy/api/scripts/_template`, {
    method: 'GET',
    credentials: 'include',
    headers: {
      Accept: 'application/json',
    },
>>>>>>> 21532e8b
  }).then(r => r.json());
}<|MERGE_RESOLUTION|>--- conflicted
+++ resolved
@@ -1522,10 +1522,10 @@
   }).then(r => r.json());
 }
 
-<<<<<<< HEAD
 ///////////////////////////////
 // DATA EXPORTERS
 ///////////////////////////////
+
 export function createNewDataExporterConfig(type) {
   return fetch(`/bo/api/proxy/api/data-exporter-configs/_template?type=${type}`, {
     method: 'GET',
@@ -1548,59 +1548,70 @@
 
 export function findDataExporterConfigById(id) {
   return fetch(`/bo/api/proxy/api/data-exporter-configs/${id}`, {
-=======
-
+    method: 'GET',
+    credentials: 'include',
+    headers: {
+      Accept: 'application/json',
+    },
+  }).then(r => r.json());
+}
+
+export function deleteDataExporterConfig(ak) {
+  return fetch(`/bo/api/proxy/api/data-exporter-configs/${ak.id}`, {
+    method: 'DELETE',
+    credentials: 'include',
+    headers: {
+      Accept: 'application/json',
+    },
+  }).then(r => r.json());
+}
+
+export function createDataExporterConfig(ak) {
+  return fetch(`/bo/api/proxy/api/data-exporter-configs`, {
+    method: 'POST',
+    credentials: 'include',
+    headers: {
+      Accept: 'application/json',
+      'Content-Type': 'application/json',
+    },
+    body: JSON.stringify(ak),
+  }).then(r => r.json());
+}
+
+export function updateDataExporterConfig(ak) {
+  return fetch(`/bo/api/proxy/api/data-exporter-configs/${ak.id}`, {
+    method: 'PUT',
+    credentials: 'include',
+    headers: {
+      Accept: 'application/json',
+      'Content-Type': 'application/json',
+    },
+    body: JSON.stringify(ak),
+  }).then(r => r.json());
+}
+
+/////// Templates
+
+export function createNewJwtVerifier() {
+  return fetch(`/bo/api/proxy/api/verifiers/_template`, {
+    method: 'GET',
+    credentials: 'include',
+    headers: {
+      Accept: 'application/json',
+    },
+  }).then(r => r.json());
+}
 
 export function createNewCertificate() {
   return fetch(`/bo/api/proxy/api/certificates/_template`, {
->>>>>>> 21532e8b
-    method: 'GET',
-    credentials: 'include',
-    headers: {
-      Accept: 'application/json',
-    },
-  }).then(r => r.json());
-}
-
-<<<<<<< HEAD
-export function deleteDataExporterConfig(ak) {
-  return fetch(`/bo/api/proxy/api/data-exporter-configs/${ak.id}`, {
-    method: 'DELETE',
-=======
-export function createNewJwtVerifier() {
-  return fetch(`/bo/api/proxy/api/verifiers/_template`, {
-    method: 'GET',
->>>>>>> 21532e8b
-    credentials: 'include',
-    headers: {
-      Accept: 'application/json',
-    },
-  }).then(r => r.json());
-}
-
-<<<<<<< HEAD
-export function createDataExporterConfig(ak) {
-  return fetch(`/bo/api/proxy/api/data-exporter-configs`, {
-    method: 'POST',
-    credentials: 'include',
-    headers: {
-      Accept: 'application/json',
-      'Content-Type': 'application/json',
-    },
-    body: JSON.stringify(ak),
-  }).then(r => r.json());
-}
-
-export function updateDataExporterConfig(ak) {
-  return fetch(`/bo/api/proxy/api/data-exporter-configs/${ak.id}`, {
-    method: 'PUT',
-    credentials: 'include',
-    headers: {
-      Accept: 'application/json',
-      'Content-Type': 'application/json',
-    },
-    body: JSON.stringify(ak),
-=======
+    method: 'GET',
+    credentials: 'include',
+    headers: {
+      Accept: 'application/json',
+    },
+  }).then(r => r.json());
+}
+
 export function createNewGroup() {
   return fetch(`/bo/api/proxy/api/groups/_template`, {
     method: 'GET',
@@ -1618,6 +1629,5 @@
     headers: {
       Accept: 'application/json',
     },
->>>>>>> 21532e8b
   }).then(r => r.json());
 }
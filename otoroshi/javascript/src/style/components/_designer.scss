--- conflicted
+++ resolved
@@ -663,10 +663,6 @@
 .wizard-h3--small {
     font-size: 1.25em !important;
     color: #eee;
-<<<<<<< HEAD
-
-=======
->>>>>>> 1fb631a7
     +label {
         color: #eee;
     }

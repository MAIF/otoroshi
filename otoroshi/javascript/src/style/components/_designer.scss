.designer {
    pre {
        height: initial !important;
        white-space: pre-wrap;
        /* Since CSS 2.1 */
        white-space: -moz-pre-wrap;
        /* Mozilla, since 1999 */
        white-space: -pre-wrap;
        /* Opera 4-6 */
        white-space: -o-pre-wrap;
        /* Opera 7 */
        word-wrap: break-word;
        /* Internet Ex */
    }

    .flex {
        flex: 1;
    }

    .flex-column {
        display: flex;
        flex-direction: column;
    }

    .h-100 {
        display: flex;
        min-height: calc(100vh - 162px);
    }

    .relative-container {
        position: relative;
    }

    .d-flex {
        display: flex;
    }

    .d-flex-center {
        display: flex;
        align-items: center;
        justify-content: center;
    }

    .flex-row-center {
        flex-direction: row;
        align-items: center;
    }

    .d-flex-between {
        display: flex;
        align-items: center;
        justify-content: space-between;
    }

    .elements {
        flex: 1;
        position: relative;
    }

    .element {
        margin: 6px;
        margin-right: 0;
        background-color: var(--bg-color_level3);
        color: var(--color_level3);
        display: flex;
        align-items: center;
        border-bottom-left-radius: 6px;
        border-top-left-radius: 6px;
        overflow: hidden;
        box-shadow: 0 1px 2px rgba(.25, .25, .25, .6);
        cursor: pointer;
    }

    .element-text {
        padding: 10px;
        text-overflow: ellipsis;
        overflow: hidden;
        white-space: wrap;
        width: 100%;
    }

    .element-arrow {        
        color: var(--color_level3);
    }

    .group {
        padding-bottom: 4px;
    }

    .group-icon {
        font-size: 18px;
        display: flex;
        align-items: center;
        justify-content: center;
        color: #fff;
        border-bottom-left-radius: 6px;
        border-top-left-radius: 6px;
    }

    .element-icon {
        display: flex;
        align-items: center;
        justify-content: center;
        min-width: 42px;
        height: 42px;
        border-radius: 6px;
        background-color: var(--color-primary);
    }

    div[class^='nestedform__border'] {
        background-color: var(--bg-color_level2);
    }

    .search-group-header,
    .group-header {
        background-color: var(--bg-color_level2);
        display: flex;
        align-items: center;
        font-weight: 500;
        color: var(--color_level2);
        border-right: 3px solid var(--color-primary);
        border-top-left-radius: 4px;
        border-bottom-left-radius: 4px;
    }

    .flex-center {
        display: flex;
        align-items: center;
        justify-content: center;
    }

    .designer-group-header-icon {
        background-color: var(--color-primary);
        min-width: 42px;
        height: 42px;
    }

    .main-view {
        flex: 1;
        display: flex;
        flex-direction: column;
        align-items: center;
        height: fit-content;
    }

    .vertical-line {
        height: 8px;
        width: 8px;
        background-color: #eee;
    }

    .tab {
        margin: 6px 0;
        background: none;
        color: #fff;
        border: none;
        background-color: var(--bg-color_level2);
        border-radius: 8px;
        height: 42px;
        width: 42px;
        display: flex;
        align-items: center;
        justify-content: center;
    }

    .tab-selected i {
        color: var(--color-primary);
    }

    form {
        flex: 1;
        padding: 0;
    }

    .flex-grow-1 {
        flex: 1;
    }

    .dot {
        color: $grisTexte;
        border: 1px solid #eee;
        // border-radius: 4px;
        width: 100%;
        display: flex;
        align-items: center;
        justify-content: center;
        text-align: center;
        position: relative;
    }

    .dot-icon {
        color: var(--color_level2);
        font-size: 20;
    }

    .dot-text {
        padding: 4px 12px;
        border-radius: 4px;
        // color: var(--color_level2);
        // white-space: wrap;
        width: fit-content;
    }

    .plugins-stack {
        -ms-overflow-style: none;
        scrollbar-width: none;
        max-height: 85vh;
        overflow-y: scroll;
    }

    .plugins-stack-column::-webkit-scrollbar,
    .plugins-stack::-webkit-scrollbar {
        display: none;
    }

    .form-description {
        background-color: var(--bg-color_level2);
        color: var(--color_level2);
        padding: 12px;
        padding-bottom: 0;
    }

    .input-group-append {
        margin-left: 12px;
    }

    .div-overflowy {
        -ms-overflow-style: none;
        /* IE and Edge */
        scrollbar-width: none;
    }

    .div-overflowy::-webkit-scrollbar {
        display: none;
    }

    .main-view .ace-editor {
        resize: vertical;
    }

    .report-step {
        width: 100%;
        cursor: pointer;
        background-color: var(--bg-color_level2);
        color: $grisTexte;
        border-radius: 4px;
    }

    .dark-background {
        background-color: var(--bg-color_level3);
        color: var(--color_level3);
        border-radius: 4px;
    }

    .plugins-stack-column {
        -ms-overflow-style: none;
        scrollbar-width: none;
        overflow-y: scroll;
        max-height: calc(100vh - 162px);
        padding-left: 0;
        flex: 3;
        margin-right: calc(var(--bs-gutter-x) * 1);
    }

    .plugins-background-bar {
        height: calc(100% - 12px);
        width: 3px;
        background-color: var(--color-primary);
        position: absolute;
        left: 20px;
        top: 0;
        z-index: -1;
    }

    .frontend-button {
        // z-index: 100;
        position: absolute;
        top: 0;
        left: -12px;
        height: 32px;
        padding-left: 4px;
        border: 1px solid #eee;
        border-right-width: 0;
        border-radius: 4px;
        border-top-right-radius: 0;
        border-bottom-right-radius: 0;
        display: flex;
        align-items: center;
    }

    .frontend-container-button {
        border-left: none;
        border-top-left-radius: 0;
        border-bottom-left-radius: 0;
    }

    .frontend-button-icon {
        font-size: 20px;
    }

    .editor-view-form {
        padding: 0 12px 12px;

        .Select-menu-outer {
            position: relative;
        }
    }

    // .editor-view-form button:first-child {
    //     color: #fff;
    //     border: 1px solid;
    //     border-color: #5cb85c;
    //     background: none;
    //     padding: 0.25rem 0.5rem;
    //     font-size: .875rem;
    //     border-radius: 0.2rem;
    // }

    .editor-view {
        position: absolute;
        // z-index: 100;
        left: 12px;
        right: 0;
        padding-bottom: 80px;
    }

    .editor-view-informations {
        border-bottom: 1px solid var(--color-primary);
        border-right: 0;
    }

    .editor-view-icon {
        color: var(--color-white);
        border-bottom-left-radius: 0;
    }

    .editor-view-text {
        color: var(--color_level2);
        padding-left: 12px;
    }

    .flow-container {
        background: var(--bg-color_level2)
    }

    .backend-selector {
        padding: 12px;
        // background-color: #404040;
    }

    .toggle-form-buttons,
    .new-backend-button {
        padding: 6px 12px;
        color: #fff;
    }

    .new-backend-button:first-child {
        border-top-right-radius: 0;
        border-bottom-right-radius: 0;
    }

    .new-backend-button:last-child {
        border-top-left-radius: 0;
        border-bottom-left-radius: 0;
    }

    .status-dots {
        position: absolute;
        top: 3px;
        right: 3px;
    }

    .legacy-dot,
    .status-dot {
        width: 6px;
        height: 6px;
        border-radius: 50%;
    }

    .legacy-dot {
        margin-left: 2px;
        background-color: var(--color-primary);
    }

    .backend-button {
        flex: 0;
        padding: 1px;
        position: relative;
        border: 1px solid #fff;
        // border-radius: 4px;
    }

    .backend-icon {
        position: absolute;
        top: -6px;
        right: -12px;
        font-size: 42px;
        color: #fff;
        background-color: var(--color-primary);
        border-radius: 50%;
        z-index: 100;
    }

    *[data-id="tooltip"] {
        z-index: 1002;
    }

    // input[type="text"],
    // input[type="number"],
    // input[type="password"],
    // input[type="date"],
    // input[type="datetime"],
    // input[type="time"] {
    //     color: #E6E6E6;
    //     background-color: #595959;
    //     border-color: var(--bg-color_level2);
    // }

    // .react-form-select__control,
    // .react-form-select__menu,
    // .react-form-select__single-value {
    //     color: #E6E6E6;
    //     background-color: #595959 !important;
    //     border-color: var(--bg-color_level2);
    // }

    .node-cursor {
        position: absolute;
        top: 0;
        right: -22px;
        bottom: 0;
        align-items: center;
        justify-content: center
    }

    .node-cursor i {
        color: #fff;
        min-width: 22px;
    }

    .delete-node-button i {
        color: #fff;
    }

    .delete-node-button {
        position: absolute;
        top: -7px;
        left: -9px;
        z-index: 10;
        border-radius: 4px;
        min-width: 18px;
        height: 18px;
        background-color: #595959;
        border: 1px solid #fff;
    }

    .plugins-action {
        white-space: nowrap;
        overflow: hidden;
        text-overflow: ellipsis;
        background-color: #595959;
    }

    .plugins-action:hover {
        background-color: var(--color-primary);
    }

    .plugins-action-container {
        width: 100%;
        display: flex;
        flex-direction: row;
        justify-content: flex-end;
        margin-bottom: 5;
        margin-top: 3;
    }

    .designer-modal {
        position: absolute;
        z-index: 100;
        top: 0;
        bottom: 0;
        left: 0;
        right: 0;
        border-radius: 4px;
        // background: rgb(73, 73, 72, .98);
        background-color: var(--bg-color_level2);
    }

    .target_information {
        color: #E6E6E6;
        background-color: var(--bg-color_level3);
        border-color: var(--color_level3);
        padding: 4px 8px;
        border-radius: 4px;
        margin-right: 4px;
        font-weight: bold;
        cursor: pointer;
    }

    h3 {
        margin: 0 !important;
    }

    .route-item {
        flex: 1;
        border-radius: 4px;
        background-color: var(--bg-color_level2);
    }

    .route-forms-title {
        color: #fff;
    }

    .route-forms-header {
        border-bottom: 1px solid var(--bg-color_level3);
    }

    div[role*="button"] svg {
        fill: #494849;
    }

    .main-view .cm-editor {
        width: 100%;
        height: 100%;
    }

    .tryit-prettify-button {
        position: absolute;
        top: 16px;
        right: 42px;
        text-transform: uppercase;
        z-index: 100;
    }

    .graphql-form {
        position: absolute;
<<<<<<< HEAD
        top: 1em;
        right: 0;
        left: 1em;
        bottom: 1em;
        background-color: $fondNavbar;
=======
        top: 56px;
        right: 4px;
        left: 16.66666667%;
        bottom: 0;
        background-color: var(--bg-color_level1);
>>>>>>> e690d9af
        z-index: 800;
        border-radius: 4px;

        .sub-container {
            background: var(--bg-color_level2);
            padding: 12px;
            border-radius: 8px;
            margin: 10px;
            flex: 1
        }
    }

    .graphql-form-type {
        background-color:  var(--bg-color_level2);
        border: 1px solid  var(--bg-color_level1);
    }

    .graphql-form-element {
        background-color: var(--bg-color_level3);
        color:var(--color_level3);
        margin: 6px;
        display: flex;
        align-items: center;
        border-radius: 4px;
        overflow: hidden;
        cursor: pointer;
    }

    .endpoint {
        // cursor: pointer;
        background-color:var(--bg-color_level2);
        border-radius: 4px;
        padding: 4px 8px;
    }

    .generated-endpoint .content-switch-button-off,
    .generated-endpoint .content-switch-button-on {
        margin: 0;
    }

    .endpoint-helper {
        min-width: 30px;
    }

    .endpoint-helper i {
        margin: 0;
    }
}

.wizard {
    position: fixed;
    top: 0;
    bottom: 0;
    left: 0;
    right: 0;
    z-index: 1050;
    background-color: #494948a6;
}

.wizard-container {
    position: relative;
    background-color: var(--bg-color_level1);
    display: flex;
    flex-direction: column;
    margin-left: auto;
    max-width: 80vw;
    height: 100vh;
    min-height: 100vh;
    overflow-y: scroll;
    box-shadow: 0px 0 2px 1px var(--color-primary)c2;
}

.wizard-container h3 {
    font-size: 2.5em;
}

.wizard-content {
    flex: 1;
    margin-top: 2em;
    display: flex;
    flex-direction: column;
}

// .wizard-content .btn-save {
//     background-color: var(--color-primary) !important;
//     border-color: var(--color-primary) !important;
// }

.wizard-route-chooser {
    flex: 1;
    display: flex;
    align-items: center;
    gap: 12px;
    max-height: 80px !important;
    min-height: 80px;
}

.wizard-route-chooser h3 {
    flex: .3;
    margin: 0;
}

.wizard-route-chooser label {
    flex: 1;
    text-align: start;
}

.wizard-h3--small {
    font-size: 1.25em !important;
    color: #eee;
}

.designer-modal-dialog {
    max-width: 750px !important;
}

<<<<<<< HEAD
// .patch-main {
//     padding-right: 40px !important;
//     padding-left: 12px !important;
// }

// .patch-row {
//     margin-right: 0 !important;
//     --bs-gutter-x: 0;
//     --bs-gutter-y: 0;
// }
=======
.patch-row {
    margin-right: 0 !important;
    --bs-gutter-x: 0;
    --bs-gutter-y: 0;
}
>>>>>>> e690d9af

.patch-main {
    .page-header_title {

        h4,
        .dropdown {
            padding-bottom: 9px;
        }

        >div>button {
            margin-bottom: 9px;
        }

        .ms-2:not(.dropdown)>button {
            // border-bottom-left-radius: 0px;
            // border-bottom-right-radius: 0px;

        }
    }
}

.fall-down {
    // transition: top 1.5s;
    // top: 1200px !important;
    animation: leafanimation .85s reverse;
    transition-timing-function: cubic-bezier(0.68, -0.55, 0.265, 1.55);
    -webkit-animation-fill-mode: forwards;
}

.plugins-danger-zone {
    pre {
        height: initial !important;
    }
}

@keyframes leafanimation {
    0% {
        transform: rotate(678deg) translateX(30px);
        top: calc(100vh - 52px);
    }
}<|MERGE_RESOLUTION|>--- conflicted
+++ resolved
@@ -534,19 +534,11 @@
 
     .graphql-form {
         position: absolute;
-<<<<<<< HEAD
         top: 1em;
         right: 0;
         left: 1em;
         bottom: 1em;
-        background-color: $fondNavbar;
-=======
-        top: 56px;
-        right: 4px;
-        left: 16.66666667%;
-        bottom: 0;
         background-color: var(--bg-color_level1);
->>>>>>> e690d9af
         z-index: 800;
         border-radius: 4px;
 
@@ -663,25 +655,6 @@
     max-width: 750px !important;
 }
 
-<<<<<<< HEAD
-// .patch-main {
-//     padding-right: 40px !important;
-//     padding-left: 12px !important;
-// }
-
-// .patch-row {
-//     margin-right: 0 !important;
-//     --bs-gutter-x: 0;
-//     --bs-gutter-y: 0;
-// }
-=======
-.patch-row {
-    margin-right: 0 !important;
-    --bs-gutter-x: 0;
-    --bs-gutter-y: 0;
-}
->>>>>>> e690d9af
-
 .patch-main {
     .page-header_title {
 
